<?php

/**
 * A content object represents page content, e.g. the text to show on a page.
 * Content objects have no knowledge about how they relate to Wiki pages.
 *
 * @since 1.WD
 */
abstract class Content {

	/**
	 * Name of the content model this Content object represents.
	 * Use with CONTENT_MODEL_XXX constants
	 *
	 * @var String $model_id
	 */
<<<<<<< HEAD
	protected $model_id;
=======
	protected $modelName;
>>>>>>> 58912f81

	/**
	 * @since WD.1
	 *
	 * @return String a string representing the content in a way useful for building a full text search index.
	 *         If no useful representation exists, this method returns an empty string.
	 */
	public abstract function getTextForSearchIndex( );

	/**
	 * @since WD.1
	 *
	 * @return String the wikitext to include when another page includes this  content, or false if the content is not
	 *         includable in a wikitext page.
	 *
	 * @TODO: allow native handling, bypassing wikitext representation, like for includable special pages.
	 * @TODO: use in parser, etc!
	 */
	public abstract function getWikitextForTransclusion( );

	/**
	 * Returns a textual representation of the content suitable for use in edit summaries and log messages.
	 *
	 * @since WD.1
	 *
	 * @param int $maxlength maximum length of the summary text
	 * @return String the summary text
	 */
	public abstract function getTextForSummary( $maxlength = 250 );

	/**
	 * Returns native represenation of the data. Interpretation depends on the data model used,
	 * as given by getDataModel().
	 *
	 * @since WD.1
	 *
	 * @return mixed the native representation of the content. Could be a string, a nested array
	 *         structure, an object, a binary blob... anything, really.
	 *
	 * @NOTE: review all calls carefully, caller must be aware of content model!
	 */
	public abstract function getNativeData( );

	/**
	 * returns the content's nominal size in bogo-bytes.
	 *
	 * @return int
	 */
	public abstract function getSize( );

	/**
	 * @param int $model_id
	 */
<<<<<<< HEAD
	public function __construct( $model_id = null ) {
		$this->model_id = $model_id;
=======
	public function __construct( $modelName = null ) {
		$this->modelName = $modelName;
>>>>>>> 58912f81
	}

	/**
	 * Returns the id of the content model used by this content objects.
	 * Corresponds to the CONTENT_MODEL_XXX constants.
	 *
<<<<<<< HEAD
	 * @return int the model id
	 */
	public function getModel() {
		return $this->model_id;
=======
	 * @since WD.1
	 *
	 * @return String the model name
	 */
	public function getModelName() {
		return $this->modelName;
>>>>>>> 58912f81
	}

	/**
	 * Throws an MWException if $model_id is not the id of the content model
	 * supported by this Content object.
	 *
<<<<<<< HEAD
	 * @param int $model_id the model to check
	 */
	protected function checkModelID( $model_id ) {
		if ( $model_id !== $this->model_id ) {
			$model_name = ContentHandler::getContentModelName( $model_id );
			$own_model_name = ContentHandler::getContentModelName( $this->model_id );

			throw new MWException( "Bad content model: expected {$this->model_id} ($own_model_name) but got found $model_id ($model_name)." );
=======
	 * @param String $modelName the model to check
	 */
	protected function checkModelName( $modelName ) {
		if ( $modelName !== $this->modelName ) {
			throw new MWException( "Bad content model: expected " . $this->modelName . " but got found " . $modelName );
>>>>>>> 58912f81
		}
	}

	/**
	 * Conveniance method that returns the ContentHandler singleton for handling the content
	 * model this Content object uses.
	 *
	 * Shorthand for ContentHandler::getForContent( $this )
	 *
	 * @since WD.1
	 *
	 * @return ContentHandler
	 */
	public function getContentHandler() {
		return ContentHandler::getForContent( $this );
	}

	/**
	 * Conveniance method that returns the default serialization format for the content model
	 * model this Content object uses.
	 *
	 * Shorthand for $this->getContentHandler()->getDefaultFormat()
	 *
	 * @since WD.1
	 *
	 * @return ContentHandler
	 */
	public function getDefaultFormat() {
		return $this->getContentHandler()->getDefaultFormat();
	}

	/**
	 * Conveniance method that returns the list of serialization formats supported
	 * for the content model model this Content object uses.
	 *
	 * Shorthand for $this->getContentHandler()->getSupportedFormats()
	 *
	 * @since WD.1
	 *
	 * @return array of supported serialization formats
	 */
	public function getSupportedFormats() {
		return $this->getContentHandler()->getSupportedFormats();
	}

	/**
	 * Returns true if $format is a supported serialization format for this Content object,
	 * false if it isn't.
	 *
	 * Note that this will always return true if $format is null, because null stands for the
	 * default serialization.
	 *
	 * Shorthand for $this->getContentHandler()->isSupportedFormat( $format )
	 *
	 * @since WD.1
	 *
	 * @param String $format the format to check
	 * @return bool whether the format is supported
	 */
	public function isSupportedFormat( $format ) {
		if ( !$format ) {
			return true; // this means "use the default"
		}

		return $this->getContentHandler()->isSupportedFormat( $format );
	}

	/**
	 * Throws an MWException if $this->isSupportedFormat( $format ) doesn't return true.
	 *
	 * @param $format
	 * @throws MWException
	 */
	protected function checkFormat( $format ) {
		if ( !$this->isSupportedFormat( $format ) ) {
			throw new MWException( "Format $format is not supported for content model " . $this->getModel() );
		}
	}

	/**
	 * Conveniance method for serializing this Content object.
	 *
	 * Shorthand for $this->getContentHandler()->serializeContent( $this, $format )
	 *
	 * @since WD.1
	 *
	 * @param null|String $format the desired serialization format (or null for the default format).
	 * @return String serialized form of this Content object
	 */
	public function serialize( $format = null ) {
		return $this->getContentHandler()->serializeContent( $this, $format );
	}

	/**
	 * Returns true if this Content object represents empty content.
	 *
	 * @since WD.1
	 *
	 * @return bool whether this Content object is empty
	 */
	public function isEmpty() {
		return $this->getSize() == 0;
	}

	/**
	 * Returns true if this Content objects is conceptually equivalent to the given Content object.
	 *
	 * Will returns false if $that is null.
	 * Will return true if $that === $this.
	 * Will return false if $that->getModleName() != $this->getModel().
	 * Will return false if $that->getNativeData() is not equal to $this->getNativeData(),
	 * where the meaning of "equal" depends on the actual data model.
	 *
	 * Implementations should be careful to make equals() transitive and reflexive:
	 *
	 * * $a->equals( $b ) <=> $b->equals( $b )
	 * * $a->equals( $b ) &&  $b->equals( $c ) ==> $a->equals( $c )
	 *
	 * @since WD.1
	 *
	 * @param Content $that the Content object to compare to
	 * @return bool true if this Content object is euqual to $that, false otherwise.
	 */
	public function equals( Content $that = null ) {
		if ( is_null( $that ) ){
			return false;
		}

		if ( $that === $this ) {
			return true;
		}

		if ( $that->getModel() !== $this->getModel() ) {
			return false;
		}

		return $this->getNativeData() === $that->getNativeData();
	}

	/**
	 * Return a copy of this Content object. The following must be true for the object returned
	 * if $copy = $original->copy()
	 *
	 * * get_class($original) === get_class($copy)
	 * * $original->getModel() === $copy->getModel()
	 * * $original->equals( $copy )
	 *
	 * If and only if the Content object is imutable, the copy() method can and should
	 * return $this. That is,  $copy === $original may be true, but only for imutable content
	 * objects.
	 *
	 * @since WD.1
	 *
	 * @return Content. A copy of this object
	 */
	public abstract function copy( );

	/**
	 * Returns true if this content is countable as a "real" wiki page, provided
	 * that it's also in a countable location (e.g. a current revision in the main namespace).
	 *
	 * @since WD.1
	 *
	 * @param $hasLinks Bool: if it is known whether this content contains links, provide this information here,
	 *                        to avoid redundant parsing to find out.
	 * @return boolean
	 */
	public abstract function isCountable( $hasLinks = null ) ;

	/**
	 * @param IContextSource $context
	 * @param null $revId
	 * @param null|ParserOptions $options
	 * @param Boolean $generateHtml whether to generate Html (default: true). If false,
	 *        the result of calling getText() on the ParserOutput object returned by
	 *        this method is undefined.
	 *
	 * @since WD.1
	 *
	 * @return ParserOutput
	 */
	public abstract function getParserOutput( IContextSource $context, $revId = null, ParserOptions $options = NULL, $generateHtml = true );

	/**
	 * Construct the redirect destination from this content and return an
	 * array of Titles, or null if this content doesn't represent a redirect.
	 * The last element in the array is the final destination after all redirects
	 * have been resolved (up to $wgMaxRedirects times).
	 *
	 * @since WD.1
	 *
	 * @return Array of Titles, with the destination last
	 */
	public function getRedirectChain() {
		return null;
	}

	/**
	 * Construct the redirect destination from this content and return an
	 * array of Titles, or null if this content doesn't represent a redirect.
	 * This will only return the immediate redirect target, useful for
	 * the redirect table and other checks that don't need full recursion.
	 *
	 * @since WD.1
	 *
	 * @return Title: The corresponding Title
	 */
	public function getRedirectTarget() {
		return null;
	}

	/**
	 * Construct the redirect destination from this content and return the
	 * Title, or null if this content doesn't represent a redirect.
	 * This will recurse down $wgMaxRedirects times or until a non-redirect target is hit
	 * in order to provide (hopefully) the Title of the final destination instead of another redirect.
	 *
	 * @since WD.1
	 *
	 * @return Title
	 */
	public function getUltimateRedirectTarget() {
		return null;
	}

	/**
	 * @since WD.1
	 *
	 * @return bool
	 */
	public function isRedirect() {
		return $this->getRedirectTarget() !== null;
	}

	/**
	 * Returns the section with the given id.
	 *
	 * The default implementation returns null.
	 *
	 * @since WD.1
	 *
	 * @param String $sectionId the section's id, given as a numeric string. The id "0" retrieves the section before
	 *          the first heading, "1" the text between the first heading (inluded) and the second heading (excluded), etc.
	 * @return Content|Boolean|null the section, or false if no such section exist, or null if sections are not supported
	 */
	public function getSection( $sectionId ) {
		return null;
	}

	/**
	 * Replaces a section of the content and returns a Content object with the section replaced.
	 *
	 * @since WD.1
	 *
	 * @param $section empty/null/false or a section number (0, 1, 2, T1, T2...), or "new"
	 * @param $with Content: new content of the section
	 * @param $sectionTitle String: new section's subject, only if $section is 'new'
	 * @return string Complete article text, or null if error
	 */
	public function replaceSection( $section, Content $with, $sectionTitle = ''  ) {
		return null;
	}

	/**
	 * Returns a Content object with pre-save transformations applied (or this object if no transformations apply).
	 *
	 * @since WD.1
	 *
	 * @param Title $title
	 * @param User $user
	 * @param null|ParserOptions $popts
	 * @return Content
	 */
	public function preSaveTransform( Title $title, User $user, ParserOptions $popts ) {
		return $this;
	}

	/**
	 * Returns a new WikitextContent object with the given section heading prepended, if supported.
	 * The default implementation just returns this Content object unmodified, ignoring the section header.
	 *
	 * @since WD.1
	 *
	 * @param $header String
	 * @return Content
	 */
	public function addSectionHeader( $header ) {
		return $this;
	}

	/**
	 * Returns a Content object with preload transformations applied (or this object if no transformations apply).
	 *
	 * @since WD.1
	 *
	 * @param Title $title
	 * @param null|ParserOptions $popts
	 * @return Content
	 */
	public function preloadTransform( Title $title, ParserOptions $popts ) {
		return $this;
	}

	# TODO: handle ImagePage and CategoryPage
	# TODO: make sure we cover lucene search / wikisearch.
	# TODO: make sure ReplaceTemplates still works
	# FUTURE: nice&sane integration of GeSHi syntax highlighting
	#   [11:59] <vvv> Hooks are ugly; make CodeHighlighter interface and a config to set the class which handles syntax highlighting
	#   [12:00] <vvv> And default it to a DummyHighlighter

	# TODO: make sure we cover the external editor interface (does anyone actually use that?!)

	# TODO: tie into API to provide contentModel for Revisions
	# TODO: tie into API to provide serialized version and contentFormat for Revisions
	# TODO: tie into API edit interface
	# FUTURE: make EditForm plugin for EditPage
}
	# FUTURE: special type for redirects?!
	# FUTURE: MultipartMultipart < WikipageContent (Main + Links + X)
	# FUTURE: LinksContent < LanguageLinksContent, CategoriesContent

/**
 * Content object implementation for representing flat text.
 *
 * TextContent instances are imutable
 *
 * @since WD.1
 */
abstract class TextContent extends Content {

	public function __construct( $text, $model_id = null ) {
		parent::__construct( $model_id );

		$this->mText = $text;
	}

	public function copy() {
		return $this; #NOTE: this is ok since TextContent are imutable.
	}

	public function getTextForSummary( $maxlength = 250 ) {
		global $wgContLang;

		$text = $this->getNativeData();

		$truncatedtext = $wgContLang->truncate(
			preg_replace( "/[\n\r]/", ' ', $text ),
			max( 0, $maxlength ) );

		return $truncatedtext;
	}

	/**
	 * returns the text's size in bytes.
	 *
	 * @return int the size
	 */
	public function getSize( ) {
		$text = $this->getNativeData( );
		return strlen( $text );
	}

	/**
	 * Returns true if this content is not a redirect, and $wgArticleCountMethod is "any".
	 *
	 * @param $hasLinks Bool: if it is known whether this content contains links, provide this information here,
	 *                        to avoid redundant parsing to find out.
	 *
	 * @return bool true if the content is countable
	 */
	public function isCountable( $hasLinks = null ) {
		global $wgArticleCountMethod;

		if ( $this->isRedirect( ) ) {
			return false;
		}

		if (  $wgArticleCountMethod === 'any' ) {
			return true;
		}

		return false;
	}

	/**
	 * Returns the text represented by this Content object, as a string.
	 *
	 * @return String the raw text
	 */
	public function getNativeData( ) {
		$text = $this->mText;
		return $text;
	}

	/**
	 * Returns the text represented by this Content object, as a string.
	 *
	 * @return String the raw text
	 */
	public function getTextForSearchIndex( ) {
		return $this->getNativeData();
	}

	/**
	 * Returns the text represented by this Content object, as a string.
	 *
	 * @return String the raw text
	 */
	public function getWikitextForTransclusion( ) {
		return $this->getNativeData();
	}

	/**
	 * Returns a generic ParserOutput object, wrapping the HTML returned by getHtml().
	 *
	 * @return ParserOutput representing the HTML form of the text
	 */
	public function getParserOutput( IContextSource $context, $revId = null, ParserOptions $options = null, $generateHtml = true ) {
		# generic implementation, relying on $this->getHtml()

		if ( $generateHtml ) $html = $this->getHtml( $options );
		else $html = '';

		$po = new ParserOutput( $html );

		return $po;
	}

	protected abstract function getHtml( );

}

/**
 * @since WD.1
 */
class WikitextContent extends TextContent {

	public function __construct( $text ) {
		parent::__construct($text, CONTENT_MODEL_WIKITEXT);
	}

	protected function getHtml( ) {
		throw new MWException( "getHtml() not implemented for wikitext. Use getParserOutput()->getText()." );
	}

	/**
	 * Returns a ParserOutput object resulting from parsing the content's text using $wgParser.
	 *
	 * @since WikiData1
	 *
	 * @param IContextSource|null $context
	 * @param null $revId
	 * @param null|ParserOptions $options
	 * @param bool $generateHtml
	 *
	 * @return ParserOutput representing the HTML form of the text
	 */
	public function getParserOutput( IContextSource $context, $revId = null, ParserOptions $options = null, $generateHtml = true ) {
		global $wgParser;

		if ( !$options ) {
			$options = ParserOptions::newFromUserAndLang( $context->getUser(), $context->getLanguage() );
		}

		$po = $wgParser->parse( $this->mText, $context->getTitle(), $options, true, true, $revId );

		return $po;
	}

	/**
	 * Returns the section with the given id.
	 *
	 * @param String $sectionId the section's id
	 * @return Content|false|null the section, or false if no such section exist, or null if sections are not supported
	 */
	public function getSection( $section ) {
		global $wgParser;

		$text = $this->getNativeData();
		$sect = $wgParser->getSection( $text, $section, false );

		return  new WikitextContent( $sect );
	}

	/**
	 * Replaces a section in the wikitext
	 *
	 * @param $section empty/null/false or a section number (0, 1, 2, T1, T2...), or "new"
	 * @param $with Content: new content of the section
	 * @param $sectionTitle String: new section's subject, only if $section is 'new'
	 * @return Content Complete article content, or null if error
	 */
	public function replaceSection( $section, Content $with, $sectionTitle = '' ) {
		wfProfileIn( __METHOD__ );

		$myModelId = $this->getModel();
		$sectionModelId = $with->getModel();

		if ( $sectionModelId != $myModelId  ) {
			$myModelName = ContentHandler::getContentModelName( $myModelId );
			$sectionModelName = ContentHandler::getContentModelName( $sectionModelId );

			throw new MWException( "Incompatible content model for section: document uses $myModelId ($myModelName), "
								. "section uses $sectionModelId ($sectionModelName)." );
		}

		$oldtext = $this->getNativeData();
		$text = $with->getNativeData();

		if ( $section === '' ) {
			return $with; #XXX: copy first?
		} if ( $section == 'new' ) {
			# Inserting a new section
			$subject = $sectionTitle ? wfMsgForContent( 'newsectionheaderdefaultlevel', $sectionTitle ) . "\n\n" : '';
			if ( wfRunHooks( 'PlaceNewSection', array( $this, $oldtext, $subject, &$text ) ) ) {
				$text = strlen( trim( $oldtext ) ) > 0
					? "{$oldtext}\n\n{$subject}{$text}"
					: "{$subject}{$text}";
			}
		} else {
			# Replacing an existing section; roll out the big guns
			global $wgParser;

			$text = $wgParser->replaceSection( $oldtext, $section, $text );
		}

		$newContent = new WikitextContent( $text );

		wfProfileOut( __METHOD__ );
		return $newContent;
	}

	/**
	 * Returns a new WikitextContent object with the given section heading prepended.
	 *
	 * @param $header String
	 * @return Content
	 */
	public function addSectionHeader( $header ) {
		$text = wfMsgForContent( 'newsectionheaderdefaultlevel', $header ) . "\n\n" . $this->getNativeData();

		return new WikitextContent( $text );
	}

	/**
	 * Returns a Content object with pre-save transformations applied (or this object if no transformations apply).
	 *
	 * @param Title $title
	 * @param User $user
	 * @param ParserOptions $popts
	 * @return Content
	 */
	public function preSaveTransform( Title $title, User $user, ParserOptions $popts ) {
		global $wgParser, $wgConteLang;

		$text = $this->getNativeData();
		$pst = $wgParser->preSaveTransform( $text, $title, $user, $popts );

		return new WikitextContent( $pst );
	}

	/**
	 * Returns a Content object with preload transformations applied (or this object if no transformations apply).
	 *
	 * @param Title $title
	 * @param ParserOptions $popts
	 * @return Content
	 */
	public function preloadTransform( Title $title, ParserOptions $popts ) {
		global $wgParser, $wgConteLang;

		$text = $this->getNativeData();
		$plt = $wgParser->getPreloadText( $text, $title, $popts );

		return new WikitextContent( $plt );
	}

	public function getRedirectChain() {
		$text = $this->getNativeData();
		return Title::newFromRedirectArray( $text );
	}

	public function getRedirectTarget() {
		$text = $this->getNativeData();
		return Title::newFromRedirect( $text );
	}

	public function getUltimateRedirectTarget() {
		$text = $this->getNativeData();
		return Title::newFromRedirectRecurse( $text );
	}

	/**
	 * Returns true if this content is not a redirect, and this content's text is countable according to
	 * the criteria defiend by $wgArticleCountMethod.
	 *
	 * @param Bool $hasLinks if it is known whether this content contains links, provide this information here,
	 *                        to avoid redundant parsing to find out.
	 * @param IContextSource $context context for parsing if necessary
	 *
	 * @return bool true if the content is countable
	 */
	public function isCountable( $hasLinks = null, IContextSource $context = null ) {
		global $wgArticleCountMethod, $wgRequest;

		if ( $this->isRedirect( ) ) {
			return false;
		}

		$text = $this->getNativeData();

		switch ( $wgArticleCountMethod ) {
			case 'any':
				return true;
			case 'comma':
				return strpos( $text,  ',' ) !== false;
			case 'link':
				if ( $hasLinks === null ) { # not known, find out
					if ( !$context ) { # make dummy context
						//XXX: caller of this method often knows the title, but not a context...
						$context = new RequestContext( $wgRequest );
					}

					$po = $this->getParserOutput( $context, null, null, false );
					$links = $po->getLinks();
					$hasLinks = !empty( $links );
				}

				return $hasLinks;
		}
	}

	public function getTextForSummary( $maxlength = 250 ) {
		$truncatedtext = parent::getTextForSummary( $maxlength );

		#clean up unfinished links
		#XXX: make this optional? wasn't there in autosummary, but required for deletion summary.
		$truncatedtext = preg_replace( '/\[\[([^\]]*)\]?$/', '$1', $truncatedtext );

		return $truncatedtext;
	}

}

/**
 * @since WD.1
 */
class MessageContent extends TextContent {
	public function __construct( $msg_key, $params = null, $options = null ) {
		parent::__construct(null, CONTENT_MODEL_WIKITEXT); #XXX: messages may be wikitext, html or plain text! and maybe even something else entirely.

		$this->mMessageKey = $msg_key;

		$this->mParameters = $params;

		if ( is_null( $options ) ) {
			$options = array();
		}
		elseif ( is_string( $options ) ) {
			$options = array( $options );
		}

		$this->mOptions = $options;

		$this->mHtmlOptions = null;
	}

	/**
	 * Returns the message as rendered HTML, using the options supplied to the constructor plus "parse".
	 */
	protected function getHtml(  ) {
		$opt = array_merge( $this->mOptions, array('parse') );

		return wfMsgExt( $this->mMessageKey, $this->mParameters, $opt );
	}


	/**
	 * Returns the message as raw text, using the options supplied to the constructor minus "parse" and "parseinline".
	 */
	public function getNativeData( ) {
		$opt = array_diff( $this->mOptions, array('parse', 'parseinline') );

		return wfMsgExt( $this->mMessageKey, $this->mParameters, $opt );
	}

}

/**
 * @since WD.1
 */
class JavaScriptContent extends TextContent {
	public function __construct( $text ) {
		parent::__construct($text, CONTENT_MODEL_JAVASCRIPT);
	}

	protected function getHtml( ) {
		$html = "";
		$html .= "<pre class=\"mw-code mw-js\" dir=\"ltr\">\n";
		$html .= htmlspecialchars( $this->getNativeData() );
		$html .= "\n</pre>\n";

		return $html;
	}

}

/**
 * @since WD.1
 */
class CssContent extends TextContent {
	public function __construct( $text ) {
		parent::__construct($text, CONTENT_MODEL_CSS);
	}

	protected function getHtml( ) {
		$html = "";
		$html .= "<pre class=\"mw-code mw-css\" dir=\"ltr\">\n";
		$html .= htmlspecialchars( $this->getNativeData() );
		$html .= "\n</pre>\n";

		return $html;
	}
}<|MERGE_RESOLUTION|>--- conflicted
+++ resolved
@@ -14,11 +14,7 @@
 	 *
 	 * @var String $model_id
 	 */
-<<<<<<< HEAD
 	protected $model_id;
-=======
-	protected $modelName;
->>>>>>> 58912f81
 
 	/**
 	 * @since WD.1
@@ -72,39 +68,26 @@
 	/**
 	 * @param int $model_id
 	 */
-<<<<<<< HEAD
 	public function __construct( $model_id = null ) {
 		$this->model_id = $model_id;
-=======
-	public function __construct( $modelName = null ) {
-		$this->modelName = $modelName;
->>>>>>> 58912f81
 	}
 
 	/**
 	 * Returns the id of the content model used by this content objects.
 	 * Corresponds to the CONTENT_MODEL_XXX constants.
 	 *
-<<<<<<< HEAD
+	 * @since WD.1
+	 *
 	 * @return int the model id
 	 */
 	public function getModel() {
 		return $this->model_id;
-=======
-	 * @since WD.1
-	 *
-	 * @return String the model name
-	 */
-	public function getModelName() {
-		return $this->modelName;
->>>>>>> 58912f81
 	}
 
 	/**
 	 * Throws an MWException if $model_id is not the id of the content model
 	 * supported by this Content object.
 	 *
-<<<<<<< HEAD
 	 * @param int $model_id the model to check
 	 */
 	protected function checkModelID( $model_id ) {
@@ -113,13 +96,6 @@
 			$own_model_name = ContentHandler::getContentModelName( $this->model_id );
 
 			throw new MWException( "Bad content model: expected {$this->model_id} ($own_model_name) but got found $model_id ($model_name)." );
-=======
-	 * @param String $modelName the model to check
-	 */
-	protected function checkModelName( $modelName ) {
-		if ( $modelName !== $this->modelName ) {
-			throw new MWException( "Bad content model: expected " . $this->modelName . " but got found " . $modelName );
->>>>>>> 58912f81
 		}
 	}
 
