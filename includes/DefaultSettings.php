--- conflicted
+++ resolved
@@ -6156,7 +6156,6 @@
 $wgDBtestpassword = '';
 
 /**
-<<<<<<< HEAD
  * Associative array mapping namespace IDs to the name of the content model pages in that namespace should have by
  * default (use the CONTENT_MODEL_XXX constants). If no special content type is defined for a given namespace,
  * pages in that namespace will  use the CONTENT_MODEL_WIKITEXT (except for the special case of JS and CS pages).
@@ -6180,11 +6179,11 @@
  *             get rid of it in the next version.
  */
 $wgContentHandlerUseDB = true;
-=======
+
+/**
  * Whether the user must enter their password to change their e-mail address
  */
 $wgRequirePasswordforEmailChange = true;
->>>>>>> 69e1d12f
 
 /**
  * For really cool vim folding this needs to be at the end:
