<?php
/** Iloko (Ilokano)
 *
 * See MessagesQqq.php for message documentation incl. usage of parameters
 * To improve a translation please visit http://translatewiki.net
 *
 * @ingroup Language
 * @file
 *
 * @author Joemaza
 * @author Kaganer
 * @author Lam-ang
 * @author Saluyot
 * @author Urhixidur
 * @author לערי ריינהארט
 */

$namespaceNames = array(
	NS_MEDIA            => 'Midia',
	NS_SPECIAL          => 'Espesial',
	NS_TALK             => 'Tungtungan',
	NS_USER             => 'Agar-aramat',
	NS_USER_TALK        => 'Agar-aramat_tungtungan',
	NS_PROJECT_TALK     => '$1_tungtungan',
	NS_FILE             => 'Papeles',
	NS_FILE_TALK        => 'Papeles_tungtungan',
	NS_MEDIAWIKI        => 'MediaWiki',
	NS_MEDIAWIKI_TALK   => 'MediaWiki_tungtungan',
	NS_TEMPLATE         => 'Plantilia',
	NS_TEMPLATE_TALK    => 'Plantilia_tungtungan',
	NS_HELP             => 'Tulong',
	NS_HELP_TALK        => 'Tulong_tungtungan',
	NS_CATEGORY         => 'Kategoria',
	NS_CATEGORY_TALK    => 'Kategoria_tungtungan',
);

$messages = array(
# User preference toggles
'tog-underline' => 'Pinag-ugisan ti silpo:',
'tog-justify' => 'Limpiaen dagiti parapo',
'tog-hideminor' => 'Ilemmeng dagiti bassit a panagbaliw kadagiti naudi a panagisukat',
'tog-hidepatrolled' => 'Ilemmeng dagiti napatruliaan nga inurnos kadagiti naudi a sinuk-sukatan',
'tog-newpageshidepatrolled' => 'Ilemmeng dagiti napatruliaan a panid idiay baro a listaan ti panid',
'tog-extendwatchlist' => 'Ipalawa ti listaan ti bambantayan tapno maipakita amin a nasukatan, tapno saan laeng a dagiti nabiit',
'tog-usenewrc' => 'Dagiti grupo panagbaliw babaen ti panid kadagiti kinaudi a panagbaliw ken banbantayan  (masapul ti JavaScript)',
'tog-numberheadings' => 'Automatiko a pabilangan dagiti paulo',
'tog-showtoolbar' => 'Ipakita ti ramit ti panag-urnos (masapul ti JavaScript)',
'tog-editondblclick' => 'Urnosen dagiti panid iti mamindua a panagtakla (masapul ti JavaScript)',
'tog-editsection' => 'Pakabaelan ti panag-urnos iti paset babaen kadagiti [urnosen] a  panilpo',
'tog-editsectiononrightclick' => 'Ikkan ti pakabaelan ti paset  a panag-urnos no agtakla ti kanawan kadagiti paset a titulo (masapul ti JavaScript)',
'tog-showtoc' => 'Ipakita ti tabla dagiti linaon (para kadagiti panid nga addan ti ad-adu ngem dagiti 3 a paulo)',
'tog-rememberpassword' => 'Laglagipem ti iseserrekko iti daytoy a pagbasabasa (iti kaadu nga $1 {{PLURAL:$1|aldaw|al-aldaw}})',
'tog-watchcreations' => 'Agnayon kadagiti panid a pinartuatko ken papeles  nga inpanko idiay listaan ti bambantayak',
'tog-watchdefault' => 'Agnayon kadagiti panid ken papeles nga inurnosko idiay listaan ti bambantayak',
'tog-watchmoves' => 'Agnayon kadagiti panid ken papeles nga inyalisko idiay listaan ti bambantayak',
'tog-watchdeletion' => 'Agnayon kadagiti panid ken papeles nga inikkatko idiay listaan ti bambantayak',
'tog-minordefault' => 'Markaan amin nga  inurnos a kas sigud a bassit',
'tog-previewontop' => 'Ipakita ti panag-padas sakbay ti kahon ti inurnos',
'tog-previewonfirst' => 'Ipakita ti na-ipadas iti umuna nga inurnos',
'tog-nocache' => 'Ibaldado ti pagcache ti pabasabasam iti daytoy a panid',
'tog-enotifwatchlistpages' => 'E-suratannak no mabaliwan ti panid wenno papeles idiay listaan dagiti bambantayak',
'tog-enotifusertalkpages' => 'E-suratannak no mabaliwan ti panidko a tungtongan ti agar-aramat',
'tog-enotifminoredits' => 'E-suratannak pay para kadagiti bassit a panag-urnos kadagiti panid ken papeles',
'tog-enotifrevealaddr' => 'Iparang ti pagtaengan ti e-surat ko kadagiti pammalagip ti  e-surat',
'tog-shownumberswatching' => 'Ipakita ti bilang dagiti agbambantay nga agar-aramat',
'tog-oldsig' => 'Ti adda a pirma:',
'tog-fancysig' => 'Tratuen ti pirma a kas wikitext (nga awan ti automatiko a panagsilpo)',
'tog-externaleditor' => 'Isigud ti panag-usar iti ruar a pnag-urnos (para dagiti eksperto laeng, masapul ti nangruna a kasasaad a pinakaikabil idiay komputer mo. [//www.mediawiki.org/wiki/Manual:External_editors Adu pay a pakaammo.])',
'tog-externaldiff' => 'Isigud ti panag-usar iti ruar a  sabali (para dagiti eksperto laeng, masapul ti nagruna a kasasaad a pinakaikabil idiay komputer mo. [//www.mediawiki.org/wiki/Manual:External_editors Adu pay a pakaammo.])',
'tog-showjumplinks' => 'Ikkan ti pakabaelan  a  "mapan iti"  agpalaka a sumrek kadagiti panagsilpo',
'tog-uselivepreview' => 'Usaren ti panag-padas tattan (masapul ti JavaScript) (suuten laeng)',
'tog-forceeditsummary' => 'Pakaammuannak no sumrek ti blanko a pakabuklan ti panag-urnos',
'tog-watchlisthideown' => 'Ilemmeng idiay listaan ti bambantayan dagiti inurnosko',
'tog-watchlisthidebots' => 'Ilemmeng idiay listaan ti bambantayan dagiti inurnos ti bot',
'tog-watchlisthideminor' => 'Ilemmeng idiay listaan ti bambantayan dagiti bassit nga  inurnos',
'tog-watchlisthideliu' => 'Ilemmeng idiay listaan ti bambantayan dagiti inurnos ti nakastrek nga agar-aramat',
'tog-watchlisthideanons' => 'Ilemmeng idiay listaan ti bambantayan dagiti inurnos ti di am-ammo nga agar-aramat',
'tog-watchlisthidepatrolled' => 'Ilemmeng idiay listaan ti bambantayan dagiti napatruliaan nga inurnos',
'tog-ccmeonemails' => 'Patulodandak iti kopia kadagiti e-surat nga ipatulodko kadagiti sabsabali nga agar-aramat',
'tog-diffonly' => 'Saan nga iparang ti linaon ti panid dita baba dagiti pagiddiatan',
'tog-showhiddencats' => 'Ipakita dagiti nailemmeng a kategoria',
'tog-norollbackdiff' => 'Laksiden ti paggiddiatan kalpasan ti panagaramid ti panagi-subli',

'underline-always' => 'Kanayon',
'underline-never' => 'Saan uray kaanoman',
'underline-default' => 'Kasisigud a pagbasabasa',

# Font style option in Special:Preferences
'editfont-style' => 'Urnosen ti kita ti letra iti lugar:',
'editfont-default' => 'Kasisigud a pagbasabasa',
'editfont-monospace' => 'Monospaced a kita ti letra',
'editfont-sansserif' => 'Sans-serif a kita ti letra',
'editfont-serif' => 'Serif a kita ti letra',

# Dates
'sunday' => 'Dominggo',
'monday' => 'Lunes',
'tuesday' => 'Martes',
'wednesday' => 'Mierkoles',
'thursday' => 'Huebes',
'friday' => 'Biernes',
'saturday' => 'Sabado',
'sun' => 'Dom',
'mon' => 'Lun',
'tue' => 'Mar',
'wed' => 'Mie',
'thu' => 'Hue',
'fri' => 'Bie',
'sat' => 'Sab',
'january' => 'Enero',
'february' => 'Pebrero',
'march' => 'Marso',
'april' => 'Abril',
'may_long' => 'Mayo',
'june' => 'Hunio',
'july' => 'Hulio',
'august' => 'Agosto',
'september' => 'Septiembre',
'october' => 'Oktubre',
'november' => 'Nobiembre',
'december' => 'Disiembre',
'january-gen' => 'Enero',
'february-gen' => 'Pebrero',
'march-gen' => 'Marso',
'april-gen' => 'Abril',
'may-gen' => 'Mayo',
'june-gen' => 'Hunio',
'july-gen' => 'Hulio',
'august-gen' => 'Agosto',
'september-gen' => 'Septiembre',
'october-gen' => 'Oktubre',
'november-gen' => 'Nobiembre',
'december-gen' => 'Disiembre',
'jan' => 'Ene',
'feb' => 'Peb',
'mar' => 'Mar',
'apr' => 'Abr',
'may' => 'May',
'jun' => 'Hun',
'jul' => 'Hul',
'aug' => 'Ago',
'sep' => 'Sep',
'oct' => 'Okt',
'nov' => 'Nob',
'dec' => 'Dis',

# Categories related messages
'pagecategories' => '{{PLURAL:$1|Kategoria|Dagiti kategoria}}',
'category_header' => 'Dagiti panid ti kategoria  "$1"',
'subcategories' => 'Dagiti apo ti kategoria',
'category-media-header' => 'Dagiti midia ti kategoria  "$1"',
'category-empty' => "''Daytoy a kategoria ket agdama a saan nga aglaon kadagiti panid wenno midia.''",
'hidden-categories' => '{{PLURAL:$1|Nailemmeng a kategoria|Nailemmeng a katkategoria}}',
'hidden-category-category' => 'Dagiti nailemmeng a kategoria',
'category-subcat-count' => '{{PLURAL:$2|Daytoy a kategoria ket adda laeng ti sumaganad nga apo ti kategoria.|Daytoy a kategoria ket adda kadagiti sumaganad nga {{PLURAL:$1|nga apo ti kategoria|$1 nga apo dagiti kategoria}}, manipud ti dagup nga $2.}}',
'category-subcat-count-limited' => 'Daytoy a kategoria ket adda ti sumaganad nga {{PLURAL:$1|nga apo ti kategoria|$1 nga apo dagiti kategoria}}.',
'category-article-count' => '{{PLURAL:$2|Daytoy a kategoria ket aglaon laeng ti sumaganad a panid.|Ti sumaganad nga {{PLURAL:$1|a panid|$1 a pampanid}} ket adda iti daytoy a kategoria, manipud ti dagup nga $2.}}',
'category-article-count-limited' => 'Ti sumaganad nga {{PLURAL:$1|a panid |$1 a pampanid}} ket adda iti agdama a kategoria.',
'category-file-count' => '{{PLURAL:$2|Daytoy a kategoria ket aglaon laeng ti sumaganad a papeles.|Ti sumaganad nga {{PLURAL:$1| a papeles|$1  a pappapeles}} ket adda iti daytoy a kategoria, ti $2 a dagup.}}',
'category-file-count-limited' => 'Ti sumaganad nga {{PLURAL:$1|a papeles|$1 a pappapeles}} ket adda iti agdama a kategoria.',
'listingcontinuesabbrev' => 'tuloy.',
'index-category' => 'Dagiti naipasurutan a panid',
'noindex-category' => 'Dagiti saan a pagsurutan a panid',
'broken-file-category' => 'Dagiti panid a nadadael ti panag-silpo na iti papeles',

'about' => 'Maipapan iti',
'article' => 'Naglaon a panid',
'newwindow' => '(aglukat iti sabali a tawa)',
'cancel' => 'Ukasen',
'moredotdotdot' => 'Adu pay...',
'mypage' => 'Panidko',
'mytalk' => 'Pakitungtongak',
'anontalk' => 'Tungtongan iti daytoy a pagtaengan ti IP',
'navigation' => 'Pagdaliasatan',
'and' => '&#32;ken',

# Cologne Blue skin
'qbfind' => 'Biruken',
'qbbrowse' => 'Agbasabasa',
'qbedit' => 'Urnosen',
'qbpageoptions' => 'Daytoy a panid',
'qbpageinfo' => 'Linaon',
'qbmyoptions' => 'Pampanidko',
'qbspecialpages' => 'Espesial a pampanid',
'faq' => 'FAQ',
'faqpage' => 'Project:FAQ',

# Vector skin
'vector-action-addsection' => 'Agnayon ti topiko',
'vector-action-delete' => 'Ikkaten',
'vector-action-move' => 'Iyalis',
'vector-action-protect' => 'Salakniban',
'vector-action-undelete' => 'Isubli ti inikkat',
'vector-action-unprotect' => 'Sukatan ti panag-salaknib',
'vector-simplesearch-preference' => 'Ikkan ti pakabaelan ti napasayaat a singasing ti panagbiruk (Kudil a Vector laeng)',
'vector-view-create' => 'Agaramid',
'vector-view-edit' => 'Urnosen',
'vector-view-history' => 'Kitaen ti pakasaritaan',
'vector-view-view' => 'Basaen',
'vector-view-viewsource' => 'Kitaen ti taudan',
'actions' => 'Dagiti aramid',
'namespaces' => 'Nagan ti lug-lugar',
'variants' => 'Sab-sabali a pagsasao',

'errorpagetitle' => 'Biddut',
'returnto' => 'Agsubli idiay $1.',
'tagline' => 'Naggapo idiay {{SITENAME}}',
'help' => 'Tulong',
'search' => 'Biruken',
'searchbutton' => 'Biruken',
'go' => 'Inkan',
'searcharticle' => 'Inkan',
'history' => 'Pakasaritaan ti panid',
'history_short' => 'Pakasaritaan',
'updatedmarker' => 'napabaro sipud ti naudi nga isasarungkarko',
'printableversion' => 'Bersion a maimaldit',
'permalink' => 'Agnanayon a silpo',
'print' => 'Imaldit',
'view' => 'Kitaen',
'edit' => 'Urnosen',
'create' => 'Agaramid',
'editthispage' => 'Urnosen daytoy a panid',
'create-this-page' => 'Aramidem daytoy a panid',
'delete' => 'Ikkaten',
'deletethispage' => 'Ikkaten daytoy a panid',
'undelete_short' => 'Isubli ti naikkat a  {{PLURAL:$1|maysa a naurnos|$1 a naururnos}}',
'viewdeleted_short' => 'Kitaen {{PLURAL:$1|ti maysa a naikkat a naurnos|dagiti $1 a naikkat a naurnos}}',
'protect' => 'Salakniban',
'protect_change' => 'sukatan',
'protectthispage' => 'Salakniban daytoy a panid',
'unprotect' => 'Sukatan ti panag-salaknib',
'unprotectthispage' => 'Sukatan ti salaknib daytoy a panid',
'newpage' => 'Baro a panid',
'talkpage' => 'Pagtungtongan daytoy a panid',
'talkpagelinktext' => 'Makipatang',
'specialpage' => 'Espesial a panid',
'personaltools' => 'Bukod a ram-ramit',
'postcomment' => 'Baro a paset',
'articlepage' => 'Kitaen ti naglaon a panid',
'talk' => 'Pagtungtongan',
'views' => 'Dagiti pangkitaan',
'toolbox' => 'Ramramit',
'userpage' => 'Kitaen ti panid ti agar-aramat',
'projectpage' => 'Kitaen ti panid ti gandat',
'imagepage' => 'Kitaen ti panid ti papeles',
'mediawikipage' => 'Kitaen ti panid ti mensahe',
'templatepage' => 'Kitaen ti panid ti plantilia',
'viewhelppage' => 'Kitaen ti panid ti tulong',
'categorypage' => 'Kitaen ti panid ti kategoria',
'viewtalkpage' => 'Kitaen ti pagtungtungan',
'otherlanguages' => 'Dagiti sabali a pagsasao',
'redirectedfrom' => '(Naibaw-ing manipud idiay $1)',
'redirectpagesub' => 'Baw-ing a panid',
'lastmodifiedat' => 'Naudi a nabaliwan daytoy a panid idi $1, ti oras nga $2.',
'viewcount' => 'Naserrekan daytoy a panid iti {{PLURAL:$1|naminsan|$1 a daras}}.',
'protectedpage' => 'Nasalakniban a panid',
'jumpto' => 'Mapan idiay:',
'jumptonavigation' => 'pagdaliasatan',
'jumptosearch' => 'biruken',
'view-pool-error' => 'Pasensian, dagiti servers ket nadagsenan unay tattan.
Adu unay nga agar-aramat ti mangkitkita daytoy a panid.
Pangaasim nga aguray ka met sakbay a padasem ti mangkita daytoy a panid.

$1',
'pool-timeout' => 'Madamdama agur-uray ti kandado',
'pool-queuefull' => 'Napunnon ti nagyanan ti agur-uray',
'pool-errorunknown' => 'Di am-ammo a biddut',

# All link text and link target definitions of links into project namespace that get used by other message strings, with the exception of user group pages (see grouppage) and the disambiguation template definition (see disambiguations).
'aboutsite' => 'Maipapan iti {{SITENAME}}',
'aboutpage' => 'Project:Maipapan',
'copyright' => 'Dagiti linaon ket magun-od babaen ti $1.',
'copyrightpage' => '{{ns:project}}:Dagiti Karbengan-Panagipablaak',
'currentevents' => 'Agdama a paspasamak',
'currentevents-url' => 'Project:Agdama a paspasamak',
'disclaimers' => 'Dagiti karbengan ken rebbeng',
'disclaimerpage' => 'Project:Sapasap ti karbengan ken rebbeng',
'edithelp' => 'Tulong ti panag-urnos',
'edithelppage' => 'Help:Panag-urnos',
'helppage' => 'Help:Dagiti linaon',
'mainpage' => 'Umuna a Panid',
'mainpage-description' => 'Umuna a Panid',
'policy-url' => 'Project:Annuroten',
'portal' => 'Pagdadanonan',
'portal-url' => 'Project:Portal ti komunidad',
'privacy' => 'Annuroten iti kinapribado',
'privacypage' => 'Project:Annuroten iti kinapribado',

'badaccess' => 'Biddut ti pammalubos',
'badaccess-group0' => 'Saanka a mapalubosan a mangpataray ti aramid a kiniddawmo.',
'badaccess-groups' => 'Ti kiniddawmo nga aramid ket agpatingga laeng kadagiti agar-aramat {{PLURAL:$2|iti bunggoy|iti maysa kadagiti bunggoy}}: $1.',

'versionrequired' => 'Masapul ti bersion $1 ti MediaWiki',
'versionrequiredtext' => 'Masapul ti bersion $1 ti MediaWiki tapno maaramat daytoy a panid. Kitaen ti [[Special:Version|panid ti bersion]].',

'ok' => 'OK',
'retrievedfrom' => 'Naala manipud idiay "$1"',
'youhavenewmessages' => 'Addaanka ti $1 ($2).',
'newmessageslink' => 'dagiti baro a mensahe',
'newmessagesdifflink' => 'naudi a sinukatan',
'youhavenewmessagesfromusers' => 'Adda $1 manipud {{PLURAL:$3|ti sabali nga agar-aramat|$3 kadagiti sabsabali nga agar-aramat}} ($2).',
'youhavenewmessagesmanyusers' => 'Adda $1 fmanipud kadagiti adu nga agar-aramat ($2).',
'newmessageslinkplural' => '{{PLURAL:$1|baro a mensahem|dagiti baro a mensahem}}',
'newmessagesdifflinkplural' => 'kinaudi {{PLURAL:$1|a sinukatan|a sinuksukatan}}',
'youhavenewmessagesmulti' => 'Adda dagiti baro a mensahem iti $1',
'editsection' => 'urnosen',
'editold' => 'urnosen',
'viewsourceold' => 'kitaen ti taudan',
'editlink' => 'urnosen',
'viewsourcelink' => 'kitaen ti taudan',
'editsectionhint' => 'Urnosen ti paset: $1',
'toc' => 'Dagiti linaon',
'showtoc' => 'ipakita',
'hidetoc' => 'ilemmeng',
'collapsible-collapse' => 'Marba',
'collapsible-expand' => 'Palawaen',
'thisisdeleted' => 'Kitaen wenno isubli ti $1?',
'viewdeleted' => 'Kitaen ti $1?',
'restorelink' => '{{PLURAL:$1|ti maysa a naikkat a naurnos|dagiti $1 a naikkat a naurnos}}',
'feedlinks' => 'Pakan:',
'feed-invalid' => 'Saan a mabalin a kita ti maalala a pakan.',
'feed-unavailable' => 'Awan dagiti pakan a sindikasion',
'site-rss-feed' => '$1 Pakan ti RSS',
'site-atom-feed' => '$1 Pakan ti Atom',
'page-rss-feed' => '"$1" Pakan ti RSS',
'page-atom-feed' => 'Pakan nga Atom ti "$1"',
'red-link-title' => '$1 (awan ti panid)',
'sort-descending' => 'Ilasin mo nga agpababa',
'sort-ascending' => 'Ilasin mo nga agpangato',

# Short words for each namespace, by default used in the namespace tab in monobook
'nstab-main' => 'Panid',
'nstab-user' => 'Panid ti agar-aramat',
'nstab-media' => 'Panid ti midia',
'nstab-special' => 'Espesial a panid',
'nstab-project' => 'Panid ti gandat',
'nstab-image' => 'Papeles',
'nstab-mediawiki' => 'Mensahe',
'nstab-template' => 'Plantilia',
'nstab-help' => 'Panid ti tulong',
'nstab-category' => 'Kategoria',

# Main script and global functions
'nosuchaction' => 'Awan ti kasta nga aramid',
'nosuchactiontext' => 'Ti inted nga inaganan ti URL ket imbalido.
Baka madi ti naimakiniliam nga URL, wenno sinurotmo ti saan nga agpayso a panilpo.
Baka daytoy ket "kiteb" ti "software" nga ususaren babaen ti {{SITENAME}}.',
'nosuchspecialpage' => 'Awan ti kasta nga espesial a panid',
'nospecialpagetext' => '<strong>Nagkiddaw ka ti imbalido nga espesial a panid.</strong>

Masarakan ti listaan dagiti umisu nga espesial a pampanid iti [[Special:SpecialPages|{{int:specialpages}}]].',

# General errors
'error' => 'Biddut',
'databaseerror' => 'Biddut iti database',
'dberrortext' => 'Adda napasamak a biddut ti nakaibatayan ti datos a panagsapul ti gramatika.
Adda ngata  kiteb iti software.
Ti kinaudi a panagpadas ti panagsapul ti nakaibatayan ti datos ket:
<blockquote><code>$1</code></blockquote>
naggapu ti uneg ti pamay-an "<code>$2</code>".
Ti nakaibatayan ti datos ket nangipatulod ti biddut "<samp>$3: $4</samp>".',
'dberrortextcl' => 'Adda biddut ti database ti  gramatika a panagsapul.
Ti kinaudi a panagsapul ti database ket:
"$1"
naggapu ti uneg ti opisio "$2".
Ti database ket nangipatulod ti biddut "$3: $4".',
'laggedslavemode' => 'Ballaag: Mabalin a ti panid ket awan ti nagyan na kadagiti naudi a panagpabaro.',
'readonly' => 'Nakandadoan ti database',
'enterlockreason' => 'Mangipan ti rason no apay nga ikandado, agraman no kaano a maluktan ti kandado',
'readonlytext' => 'Ti database ket naikandado iti baro a panagikabil ken panagbaliw, gapu dagiti kanayon a pagsimpa, ket no malpas kadawyanto nga agsubli.

Ti administrador a nagkandado ket daytoy ti palawag na: $1',
'missing-article' => 'Ti database ket saan a nakabiruk ti testo ti panid  a nabirukanna kuman, ti napanaganan ti "$1" $2.

Dayoty ket gapu babaen ti sumaganad a baak a paggiddiatan wenno panilpo ti pakasaritaan ti maysa panid a dati a naikkat.

No saan a kasta, baka nakasarak ti kiteb ti "software".

Panngaasi nga  ibagam kadagiti [[Special:ListUsers/sysop|administrador]], isurat mo ti pakaammo dayta URL.',
'missingarticle-rev' => '(binaliwan#: $1)',
'missingarticle-diff' => '(Sabali: $1, $2)',
'readonly_lag' => 'Automatiko a narikpan ti database kabayatan a dagiti tagabu a database servers ket kumamakam iti agturay',
'internalerror' => 'Akin-uneg a biddut',
'internalerror_info' => 'Akin-uneg a biddut: $1',
'fileappenderrorread' => 'Saan a mabasa ti "$1" idi agpanayon.',
'fileappenderror' => 'Saan a manayonan ti "$1" iti  "$2".',
'filecopyerror' => 'Saan a makopia ti papeles $1 iti $2.',
'filerenameerror' => 'Saan a managanan ti papeles "$1" iti "$2".',
'filedeleteerror' => 'Saan a maikkat ti papeles  "$1".',
'directorycreateerror' => 'Saan a maaramid ti direktorio  "$1".',
'filenotfound' => 'Saan a masarakan ti papeles  "$1".',
'fileexistserror' => 'Di mabalin a maisurat ti papeles  "$1": Adda kastan a papeles',
'unexpected' => 'Di mapakpakadaaan a kuwenta: "$1"="$2".',
'formerror' => 'Biddut: saan a maited ti nakabuklan.',
'badarticleerror' => 'Saan a matungpal daytoy nga aramid iti daytoy a panid.',
'cannotdelete' => 'Ti panid wenno ti papeles "$1" ket saan a maikkat.
Amangan no addan sabali a nangikkat.',
'cannotdelete-title' => 'Saan a maikkat ti panid  "$1"',
'delete-hook-aborted' => 'Inukas ti kawit ti panagborra.
Awan ti intedna a palawag.',
'badtitle' => 'Madi a titulo',
'badtitletext' => 'Ti nakiddaw a titulo ti panid ket imbalido, blanko, wenno maysa a saan nga husto a naisilpo a titulo nga inter-lengguahe wenno inter-wiki a titulo.
Adda ngata nagyan a maysa wenno ad-adu pay a kababalin a saan a mausar iti titulo.',
'perfcached' => 'Ti sumaganad a data ket naka-cached ken mabalin a saan a napabaro. Ti kaadu {{PLURAL:$1|iti maysa a nagbanagant|dagiti $1 a nagbanagan}} ket magun-od idiay cache.',
'perfcachedts' => 'Ti sumaganad a data ket naka-cached, ken naudi a napabaro idi $1. Ti kaadu a {{PLURAL:$4|iti maysa a nagbanagan |dagiti $4 nagbanagan}} ket magun-od idiay cache.',
'querypage-no-updates' => 'Dagiti panangpabaro iti daytoy a panid ket agdama a nabaldado. 
Saan a mipasaradiwa ita dagiti data ditoy.',
'wrong_wfQuery_params' => 'Kamali a parametro iti wfQuery()<br />
Pamay-an: $1<br />
Panagsapul: $2',
'viewsource' => 'Kitaen ti taudan',
'viewsource-title' => 'Kitaen ti taudan iti $1',
'actionthrottled' => 'Napabuntog ti aramid',
'actionthrottledtext' => 'Para ti pagkontra ti spam, naipatinggaka ti panagtungpal ti adu unay iti daytoy nga aramid iti nasiket nga oras, ken nalippasamon ti patingga.
Pangngaasi nga ipadasmo manen no madamdama.',
'protectedpagetext' => 'Nasalakniban daytoy a panid tapno mapawilan ti panag-urnos.',
'viewsourcetext' => 'Mabalinmo a kitaen ken tuladen ti taudan daytoy a panid:',
'viewyourtext' => "Mabalinmo a makita ken tuladen ti taudan dagiti '''inurnosmo''' ditoy a panid:",
'protectedinterface' => 'Daytoy a panid ket mangited ti testo nga interface para iti software, ken nasalakniban tapno mapawilan ti panag-abuso.',
'editinginterface' => "'''Ballaag:''' Ururnosem ti maysa a panid a maar-aramat a mangted iti testo ti interface para iti software.
Dagiti panagsukat iti daytoy a panid ket maarigan ti langa ti agaramat nga interface dagiti sabali nga agar-aramat.
Para kadagiti panagipatarus, pangngaasim a padasen ti agaramat ti [//translatewiki.net/wiki/Main_Page?setlang=ilo translatewiki.net], ti gandat a panagipatarus ti MediaWiki.",
'sqlhidden' => '(nakalemmeng ti biniruk a SQL )',
'cascadeprotected' => 'Daytoy a panid ket nasalakniban para iti panag-urnos, ngamin ket nairaman kadagiti sumaganad {{PLURAL:$1|a panid, a|a pampanid, a}} nasalakniban nga adda ti napili nga "agsariap"  :
$2',
'namespaceprotected' => "Awan ti pammalubosmo nga agurnos kadagiti panid iti '''$1''' a nagan ti lugar.",
'customcssprotected' => 'Awan ti pammalubosmo nga agurnos ditoy panid ti CSS, ngamin ket adda linaonna a tagikua dagiti agar-aramat ti sabali a kasasaad.',
'customjsprotected' => 'Awan ti pammalubosmo nga agurnos ditoy panid ti JavaScript, ngamin ket adda linaonna a tagikua dagiti agar-aramat ti sabali a kasasaad.',
'ns-specialprotected' => 'Saan a mabalin nga urnosen dagiti espesial a panid.',
'titleprotected' => "Daytoy a titulo ket nasalakniban manipud ti panakapartuat babaen ni [[User:$1|$1]].
Ti naited a rason ket ''$2''.",
'filereadonlyerror' => 'Di nabaliwan ti papales "$1" gapu ket ti repositorio ti papeles "$2" ket basaen laeng a moda.

Ti administrador a nagserra ket nagited iti daytoy a panagilawlawag "\'\'$3\'\'".',
'invalidtitle-knownnamespace' => 'Imbalido a titulo nga adda ti nagan ti lugar "$2" ken testo "$3"',
'invalidtitle-unknownnamespace' => 'Imbalido a titulo nga adda di-amammo a nagan ti lugar a numero $1 ken testo "$2"',
'exception-nologin' => 'Saan a nakastrek',
'exception-nologin-text' => 'Daytoy a panid wenno aramid ket makasapul kenka ti sumrek iti daytoy a wiki.',

# Virus scanner
'virus-badscanner' => 'Madi di panaka-aramidna: Di am-ammo a birus a panagskan: "$1"',
'virus-scanfailed' => 'napaay ti panagskan (kodigo $1)',
'virus-unknownscanner' => 'di am-ammo a pagpaksiat iti "birus":',

# Login and logout pages
'logouttext' => "'''Nakaruarkan.'''

Mabalinmo nga ituloy ti agusar iti {{SITENAME}} a di am-ammo, wenno [[Special:UserLogin|sumrek ka manen]] iti sigud wenno sabali nga agar-aramat.
Laglagipem a sumagmamano a pampanid ti mabalin a nakaparang latta a kasla nakaserrek ka pay laeng, agingga na nga dalusam ti \"cache\" ti panagbasabasam.",
'welcomecreation' => '== Kablaaw, $1! ==
Naaramiden ti pakabilangam.
Dimo liplipatan a sukatan dagita kaykayatmo idiay [[Special:Preferences|{{SITENAME}} kaykayat]].',
'yourname' => 'Nagan ti agar-aramat:',
'yourpassword' => 'Kontrasenias:',
'yourpasswordagain' => 'Uliten ti kontrasenias:',
'remembermypassword' => 'Laglagipem ti iseserrekko iti daytoy a pagbasabasa (para iti kapaut iti $1 {{PLURAL:$1|nga aldaw|nga al-aldaw}})',
'securelogin-stick-https' => 'Agyan ka a nakasilpo iti HTTPS no nakastrekka',
'yourdomainname' => 'Ti bukodmo a pagturayan:',
'password-change-forbidden' => 'Saanmo a mabalin ti mangbaliw kadagiti kontrasenias iti daytoy a wiki.',
'externaldberror' => 'Adda biddut idi ti panakapasingked ti database wenno saanmo a mabalin ti agpabaro ti bukodmo a ruar a pakabilangan.',
'login' => 'Sumrek',
'nav-login-createaccount' => 'Sumrek / agaramid ti pakabilangan',
'loginprompt' => 'Nasken nga adda pakabaelan dagiti "galietas" ti "pagbasabasam" tapno maka-serrek ditoy {{SITENAME}}.',
'userlogin' => 'Sumrek / agaramid ti pakabilangan',
'userloginnocreate' => 'Sumrek',
'logout' => 'Rummuar',
'userlogout' => 'Rummuar',
'notloggedin' => 'Saan a nakastrek',
'nologin' => "Awan kadi pay ti pakabilangam? '''$1'''.",
'nologinlink' => 'Agaramid ti pakabilangan',
'createaccount' => 'Agaramid ti pakabilangan',
'gotaccount' => "Addaanka kadin ti pakabilangam? '''$1'''.",
'gotaccountlink' => 'Sumrek',
'userlogin-resetlink' => 'Nalipatam dagiti salaysay ti pagserrek mo?',
'createaccountmail' => 'Babaen ti e-surat',
'createaccountreason' => 'Rason:',
'badretype' => 'Saan nga agparis dagiti impanmo a kontrasenias.',
'userexists' => 'Maus-usaren ti nagan a kayat mo.
Pangngaasim ta agpilika ti sabali a nagan.',
'loginerror' => 'Biddut ti sumrek',
'createaccounterror' => 'Saan a makaaramid ti pakabilangan: $1',
'nocookiesnew' => 'Naaramid ti pakabilangan daytoy agaramat, ngem saanka a nakastrek.
{{SITENAME}} ket agususar kadagiti "galietas" para iserrek ti agaramat.
Nabaldado dagiti galietas mo.
Pangngaasi ta pakabaelam ida,  ken sumrek ka nga agusar ti baro a nagan ken kontrasenias.',
'nocookieslogin' => 'Ti {{SITENAME}} ket agus-usar  kadagiti galietas tapno makastrek dagiti agar-aramat.
Nabaldado dagiti galietas mo.
Pangngaasi a pakabaelam ida ken padasem manen ti sumrek.',
'nocookiesfornew' => 'Ti pakabilangan ti agar-aramat ket saan a naaramid, saan mi a masingkedan ti naggapuan na.
Usarem dagita galietas mo, ipadas mo manen daytoy a panid.',
'noname' => 'Saanmo a nainaganan ti agpayso a nagan ti agar-aramat.',
'loginsuccesstitle' => 'Balligi ti panagserrek',
'loginsuccess' => "'''Nakastrekkan iti {{SITENAME}} a kas ni \"\$1\".'''",
'nosuchuser' => 'Awan ti agar-aramat nga agnagan iti "$1". 

Kitaem ti panangiletra, wenno [[Special:UserLogin/signup|agaramid ka ti baro a pakabilangan]].',
'nosuchusershort' => 'Awan ti agar-aramat nga addaan iti nagan a "$1".
Kitaem ti panangiletra.',
'nouserspecified' => 'Nasken nga agikabilka ti nagan ti agar-aramat.',
'login-userblocked' => 'Naserraan daytoy nga agar-aramat. Maiparit ti sumrek.',
'wrongpassword' => 'Biddut (wenno awan) ti kontrasenias nga ikabil mo. Padasem koma manen, apo.',
'wrongpasswordempty' => 'Blanko ti impanmo a kontrasenias. Padasem koma manen apo.',
'passwordtooshort' => 'Ti kontrasenias ket nasken nga adda  {{PLURAL:$1|iti 1 a karakter|kadagiti $1 a karakter}}.',
'password-name-match' => 'Masapul a saan nga agpadpada ti  nagan mo nga agar-aramat ken kontrasenias',
'password-login-forbidden' => 'Maiparit daytoy ususarem a nagan ti agar-aramat ken kontrasenias.',
'mailmypassword' => 'E-surat ti baro a kontrasenias',
'passwordremindertitle' => 'Baro a saan nga agnayon a kontrasenias para idiay  {{SITENAME}}',
'passwordremindertext' => 'Adda maysa a tao (mabalin a sika met laeng, manipud iti IP a pagtaengan a $1) ket nagkiddaw ti baro
a kontrasenias para iti {{SITENAME}} ($4). Ti saan nga agnayon a kontrasenias ti agususar
"$2" ket naaramiden ken naidisso iti "$3". No kastan ti kinayatmo,
masapul a sumrek ka ta agpili ka ti baro a kontrasenias.
Ti temporario a bukodmo a kontrasenias ket agpaso  {{PLURAL:$5|iti maysa nga aldaw|kadagiti $5 nga aldaw}}.

No sabali ti nagkiddaw, wenno no malagipmo pay ti kontrasenias mo ket dimon kayat a suktan daytoy, mabalin a dimo lattan ikaskaso daytoy a mensahe ket itultuloymo latta nga usaren ti daan a kontrasenias.',
'noemail' => 'Awan ti nagtaengan ti e-surat  a nairehistro iti agar-aramat a ni "$1".',
'noemailcreate' => 'Mangtedka to pudno nga e-surat a pagtaengam',
'passwordsent' => 'Naipatulod ti baro a kontrasenias iti e-surat a pagtaengan a nairehistro ken "$1".
Sumrekka koma manen kalpasan a maawatmo daytoy a baro a kontrasenias.',
'blocked-mailpassword' => 'Ti IP a pagtaengam ket naserraan iti panagurnos, isu nga saan a mabalin nga agusar ti panagala ti kontrasenias nga opisio tapno mapawilan ti panag-abuso.',
'eauthentsent' => 'Naipatuloden ti pammasingked nga e-surat iti naited nga e-surat a pagtaengan.
Sakbay nga ania man nga e-surat ti maipatulod iti pakabilangan, masapul a surotem dagiti maibagbaga iti e-surat, tapno mapasingkedan a ti pakabilangan ket agpayso a kukuam.',
'throttled-mailpassword' => 'Ti palagip ti kontrasenias ket naipatuloden, iti napalabas nga {{PLURAL:$1|oras|$1 nga oras}}.
Tapno maipawilan ti panag-abuso, maysa laeng a palagip ti kontrasenias ti maipatulod ti tunggal maysa nga {{PLURAL:$1|oras|$1 nga oras}}.',
'mailerror' => 'Biddut iti panagipatulod iti surat: $1',
'acct_creation_throttle_hit' => 'Dagiti bisita daytoy wiki nga agususar ti IP a pagtaengan ket nakaaramid {{PLURAL:$1|iti 1 a pakabilangan|kadagiti $1 a pakabilangan}} ti maysa nga aldaw, dagita laeng ti mabalin a mausar.
Ti nagbanaganna, dagitoy bisita nga agususar ti IP a pagtaengan ket saan a makaaramid ti pakabilangan tatta.',
'emailauthenticated' => 'Napasingkedan ti e-surat a pagtaengan idi $2 ti oras nga $3.',
'emailnotauthenticated' => 'Saan pay a napasingkedan ti e-surat mo.
Awan ti e-surat nga ipatulod para dagitoy a langa.',
'noemailprefs' => 'Ipanaganan ti e-surat a pagtaengan tapno agbalin dagitoy a langa.',
'emailconfirmlink' => 'Pasingkedam ti e-surat a pagtaengam',
'invalidemailaddress' => 'Ti e-surat a pagtaengam ket saan a maawat, ket kasla addaan ti saan a napudno a nakabuklan.
Pangngaasi nga ikkam ti nasayaat  a  nakabuklan a pagtaengan wenno ikkatem amin dagiti naikabil mo.',
'cannotchangeemail' => 'Dagiti pakabilangan nga e-surat a pagtaengan ket saan a mabaliwan ditoy a wiki.',
'emaildisabled' => 'Daytoy a pagsaaadan ket saan a makaipatuod kadagiti e-surat.',
'accountcreated' => 'Naaramiden ti pakabilangan',
'accountcreatedtext' => 'Naaramiden ti pakabilangan a pagaramat ni $1.',
'createaccount-title' => 'Panagaramid iti pakabilangan para iti {{SITENAME}}',
'createaccount-text' => 'Adda nagaramid ti pakabilangan iti e-surat a pagtaengam idiay {{SITENAME}} ($4) nagnagan a "$2", a ti kontrasenias a "$3".

Saan mo nga ikaskaso daytoy a mensahe, no biddut a naaramid daytoy a pakabilangan.',
'usernamehasherror' => 'Dagiti nagan ti agar-aramat ke saan nga ikkan dagiti "hash" a kababalin',
'login-throttled' => 'Adu unay ti panagpadas mo a sumrek.
Pangaasim ta aguray ka sakbay nga agipadas manen.',
'login-abort-generic' => 'Madi ti panakastrekmo - Napasardeng',
'loginlanguagelabel' => 'Pagsasao: $1',
'suspicious-userlogout' => 'Madi ti kiniddawmo a rummuar, ngamin ket kasla inpatulod ti nadadael a "panagbasabasa" wenno "caching proxy".',

# E-mail sending
'php-mail-error-unknown' => 'Di am-ammo a biddut ti kukua ti PHP a surat () nga opisio.',
'user-mail-no-addy' => 'Pinadas nga impatulod ti e-surat nga awan ti e-surat a pagtaengan na.',

# Change password dialog
'resetpass' => 'Sukatan ti kontrasenias',
'resetpass_announce' => 'Simrek ka nga nagusar iti saan nga agnayon nga e-surat a kodigo.
Tapno malpas ka a makastrek, mangikabil ka ti baro a kontrasenias ditoy:',
'resetpass_header' => 'Sukatan ti kontrasenias ti pakabilangan',
'oldpassword' => 'Daan a kontrasenias:',
'newpassword' => 'Baro a kontrasenias:',
'retypenew' => 'Isurat manen ti baro a kontrasenias:',
'resetpass_submit' => 'Ikabil ti kontrasenias ken sumrek',
'resetpass_success' => 'Nagballigi a nabaliwan ti kontrasenias mo! 
</br>
Iserrek kan...',
'resetpass_forbidden' => 'Saan a masukatan dagiti kontrasenias',
'resetpass-no-info' => 'Masapul a nakastrekka tapno dagus ka a makapan iti panid .',
'resetpass-submit-loggedin' => 'Sukatan ti kontrasenias',
'resetpass-submit-cancel' => 'Ukasen',
'resetpass-wrong-oldpass' => 'Imbalido ti saan nga agnayon wenno agdama a kontrasenias.
Baka mabalin a nasukatam metten ti kontrasenias mo wenno nagkiddaw ka ti saan nga agnayon a kontrasenias.',
'resetpass-temp-password' => 'Saan nga agnayon a kontrasenias:',

# Special:PasswordReset
'passwordreset' => 'Ipasubli ti kontrasenias',
'passwordreset-text' => 'Lippasem daytoy a kinabuklan tapno maipatulodan ka ti e-surat a palagipan kadagiti dsalaysay ti pakabilangam.',
'passwordreset-legend' => 'Ipasubli ti kontrasenias',
'passwordreset-disabled' => 'Naikkat dagiti pagisubli iti kontrasenias daytoy a wiki.',
'passwordreset-pretext' => '{{PLURAL:$1||Ikabil ti maysa a bukel ti datos dita baba}}',
'passwordreset-username' => 'Nagan ti agar-aramat:',
'passwordreset-domain' => 'Pagturayan:',
'passwordreset-capture' => 'Kayatmo a kitaen ti nagbanagan ti e-surat?',
'passwordreset-capture-help' => 'No markaam daytoy a kahon, ti e-surat (nga adda saan nga agnayon a kontrasenias) ket maipakita kenka ken maipatulod iti agar-aramat.',
'passwordreset-email' => 'E-surat a pagtaengan:',
'passwordreset-emailtitle' => 'Salaysay ti pakabilangan iti {{SITENAME}}',
'passwordreset-emailtext-ip' => 'Adda (baka sika, ti naggapuan ti IP a pagtaengan $1) a nagkiddaw ti palagip para
dagiti salaysay ti pakabilangam para iti {{SITNAME}} ($4) . {{PLURAL:$3|Ti |Dagiti}} sumaganad a pakabilangan ti agar-aramat ket
nakairaman iti daytoy nga e-surat a pagtaengan:

$2

{{PLURAL:$3|Daytoy a saan nga agnayon a kontrasenias|Dagitoy a saan nga agnayon a kontrasenias}} ket agpaso  {{PLURAL:$5|iti maysa nga aldaw|kadagiti $5 nga aldaw}}.
Sumrekka kuman ta agpili ka ti baro a kontrasenias mo tattan. No adda met sabali a nagaramid daytoy a 
panagkiddaw, wenno malagip mo ti dati a kontrasenias mo, ket saan mo a kayaten a sukatan, saan mo nga ikaskaso daytoy a mensahe ken 
agtuloy ka nga agusar ti daan a kontrasenias.',
'passwordreset-emailtext-user' => 'Daytoy nga  agar-aramat  $1 iti {{SITENAME}} ket nagkiddaw ti palagip para dagiti salaysay ti pakabilangan iti {{SITENAME}}
($4) .  {{PLURAL:$3|Ti|Dagiti}} sumaganad a pakabilanagn ti agar-aramat ket
nakairaman iti daytoy nga e-surat a pagtaengan:

$2

{{PLURAL:$3|Daytoy a saan nga agnayon a kontrasenias|Dagitoy a saan nga agnayon a kontrasenias}} ket agpaso {{PLURAL:$5|iti maysa nga aldaw|kadagiti $5 nga aldaw}}.
Sumrekka kuman ta agpili ka ti baro a kontrasenias mo tattan. No adda met sabali a nagaramid daytoy a 
panagkiddaw, wenno malagip mo ti dati a kontrasenias mo, ket saan mo a kayaten a sukatan, saan mo nga ikaskaso daytoy a mensahe ken 
agtuloy kan nga agusar ti daan a kontrasenias mo.',
'passwordreset-emailelement' => 'Nagan ti agar-aramat: $1
Saan nga agnayon a kontrasenias: $2',
'passwordreset-emailsent' => 'Maipatuloden ti e-surat a palagip.',
'passwordreset-emailsent-capture' => 'Naipatulod ti palagip nga e-surat, a napaikita dita baba.',
'passwordreset-emailerror-capture' => 'Naaramid ti palagip nga e-surat, a napaikita dita baba, ngem madi a napaitulod ti agar-aramat: $1',

# Special:ChangeEmail
'changeemail' => 'Sukatan ti e-surat a pagtaengan',
'changeemail-header' => 'Sukatan ti e-surat a pagtaengan ti pakabilangan',
'changeemail-text' => 'Lippasem daytoy a kabuklan ti panagsukat ti e-surat a pagtaengam. Nasken nga ikabilmo ti kontrasenias tapno mapasingkedan daytoy a panagsukat.',
'changeemail-no-info' => 'Masapul a nakastrekka tapno dagus ka a makapan ditoy a panid.',
'changeemail-oldemail' => 'Agdama nga E-surat a pagtaengam:',
'changeemail-newemail' => 'Baro nga e-surat a pagtaengam:',
'changeemail-none' => '(awan)',
'changeemail-submit' => 'Sukatan ti e-surat',
'changeemail-cancel' => 'Ukasen',

# Edit page toolbar
'bold_sample' => 'Napuskol a teksto',
'bold_tip' => 'Napuskol a teksto',
'italic_sample' => 'Nakairig a teksto',
'italic_tip' => 'Nakairig a teksto',
'link_sample' => 'Titulo ti panilpo',
'link_tip' => 'Akin-uneg a panilpo',
'extlink_sample' => 'http://www.example.com titulo ti panilpo',
'extlink_tip' => 'Akinruar a panilpo (laglagipen ti http:// a prefix)',
'headline_sample' => 'Testo ti paulo',
'headline_tip' => 'Maika-2 a lessaad ti paulo',
'nowiki_sample' => 'Isengngat ti saan a nabuklan a testo ditoy',
'nowiki_tip' => 'Saan nga ikaskaso ti panagbuklan a wiki',
'image_tip' => 'Naibinggas a papeles',
'media_tip' => 'Panilpo ti papeles',
'sig_tip' => 'Ti pirmam nga adda ti oras ken petsa',
'hr_tip' => 'Pakuros a linia (manmano laeng nga aramaten)',

# Edit pages
'summary' => 'Pakabuklan:',
'subject' => 'Suheto/paulo:',
'minoredit' => 'Bassit a panag-urnos laeng daytoy',
'watchthis' => 'Bantayan daytoy a panid',
'savearticle' => 'Idulin ti panid',
'preview' => 'Naipadas',
'showpreview' => 'Ipakita ti ipadas',
'showlivepreview' => 'Agdama a naipadas',
'showdiff' => 'Ipakita dagiti sinukatan',
'anoneditwarning' => "'''Ballaag:''' Saanka a nakastrek.
Mairehistro ti IP a pagtaengam iti pakasaritaan ti panagurnos iti daytoy a panid.",
'anonpreviewwarning' => '" Saanka a nakastrek. No idulin mo mairehistro ti IP a pagtaengam kadagitoy pakasaritaan ti panagurnos ti panid."',
'missingsummary' => "'''Palagip:''' Saanka a nangipan iti pakabuklan ti panag-urnos mo.
No agtakla ka ti \"{{int:savearticle}}\" manen, maidulin ti inurnos mo nga awan ti pakabuklan na.",
'missingcommenttext' => 'Pangngaasim a mangipanka iti komentario dita baba.',
'missingcommentheader' => "'''Palagip:''' Saanka a nangipan iti suheto/paulo para iti daytoy a komentario.
No agtakla ka ti \"{{int:savearticle}}\" manen, maidulin ti inurnormo nga awan ti pakabuklanna.",
'summary-preview' => 'Naipadas a  pakabuklan:',
'subject-preview' => 'Suheto/naipadas a paulo:',
'blockedtitle' => 'Naseraan ti agar-aramat',
'blockedtext' => "'''Naseraan ti nagan wenno ti IP a pagtaengam.'''

Ni $1 ti nangserra kenka. 
Ti rason ket ''$2''.

* Rugi ti panangserra: $8
* Panagpaso ti panangserra: $6
* Ti kuma a serraan na: $7

Mabalinmo a kontaken ni $1 wenno sabali pay nga [[{{MediaWiki:Grouppage-sysop}}|administrador]] no kayatmo a maipalawag daytoy a panag-serra.
Dimo mabalin nga aramaten ti ramit nga e-suratan daytoy nga agar-aramat malaksid no adda napudno nga e-surat a pagtaengan a naipan iti  [[Special:Preferences|pakabilangan ti kaykayatmo]] ken no saanka a naparitan nga agaramat iti daytoy.
Ti agdama nga IP a pagtaengam ket $3, ti naserraan nga  ID ket #$5. Pangngaasim nga iramanmo nga ited ti ania man wenno agpada kadagitoy iti ania man a panagsaludsodmo.",
'autoblockedtext' => 'Ti IP a pagtaengam ket na-automatiko a naserraan ngamin ket inusar ti sabali nga agar-aramat, a sinerraan ni $1.
Ti rason nga inted ket:

:\'\'$2\'\'

* Rugi ti panag-serra: $8
* Panagpaso ti panag-serra: $6
* Ti serraan na kuma: $7

Mabalinmo a kontaken ni $1 wenno maysa kadagiti [[{{MediaWiki:Grouppage-sysop}}|administrador]] tapno maipalawag daytoy a panag-serra.

Laglagipem nga saanmo a mabalin nga usaren ti "e-suratam daytoy nga agar-aramat "  ket laeng no addaan ka ti napudno nga e-surat a pagtaengan a nakarehistro idiay [[Special:Preferences|kakaykayatam]] ken saan ka a
naserraan ti panag-usar na.

Ti tatta nga IP a pagtaengam ket $3, ken ti ID ti naserraan ket #$5.
Pangaasi nga iramanmo amin dagiti salaysay ti amin a panagsaludsodmo.',
'blockednoreason' => 'awan ti naited a rason',
'whitelistedittext' => 'Nasken ti $1 tapno makaurnos kadagiti panid.',
'confirmedittext' => 'Masapul a pasingkedam ti e-surat sakbay a makaurnos ka kadagiti panid.
Pangngaasim nga ikabil ken ipapudnom ti e-suratmo idiay [[Special:Preferences|kaykayat dagiti agar-aramat ]].',
'nosuchsectiontitle' => 'Saan a mabirukan ti kasta a paset',
'nosuchsectiontext' => 'Pinadasmo nga inurnos ti maysa a paset nga awan pay.
Naiyalis ngatan wenno naikkat idi kitkitaen dayta a panid.',
'loginreqtitle' => 'Masapul ti sumrek',
'loginreqlink' => 'sumrek',
'loginreqpagetext' => 'Nasken a $1 ka tapno makakitaka iti sabsabali a pampanid.',
'accmailtitle' => 'Naipatuloden ti kontrasenias.',
'accmailtext' => "Ti kontrasenias para ken ni [[User talk:$1|$1]] ket naipatuloden ken ni $2.

Ti kontrasenias ti baro a pakabilangan ket masukatan idiay ''[[Special:ChangePassword|pagsukatan ti kontrasenias]]'' a panid no sumrekka.",
'newarticle' => '(Baro)',
'newarticletext' => "Nasurotmo ti maysa a panilpo ti panid a saan pay a napartuat. 
Tapno mapartuat daytoy a panid, rugiamon ti agikur-it wenno agisurat iti pagsuratan a kahon dita baba (kitaen ti [[{{MediaWiki:Helppage}}|panid ti tulong]] para iti ad-adu pay a pakaammo). 
No addaka ditoy babaen ti biddut, itaklam ti '''agsubli'''a buton ti pabasabasam tapno makasublika iti naggapuam a panid.",
'anontalkpagetext' => "----''Daytoy ti pakitungtungan a panid para iti di am-ammo nga agar-aramat a saan pay a nakaaramid ti pakabilangan, wenno saan na nga us-usaren.
Dakami ket agusar kami ti numero nga IP a pagtaengan ti panangilasin dagiti lalaki/babai.
Ti kastoy nga IP a pagtaengan ket us-usaren a bingayan ti adu pay a sabsabali nga agar-aramat.
No sika ket maysa a di am-ammo nga agar-aramat ken dagiti awan ti kapategan a komentario ket napaitudo kenka, pangngaasi nga [[Special:UserLogin/signup|agaramid ka ti pakabilangam]] wenno [[Special:UserLogin|sumrekka]] 
tapno maawanan ti pinakaulaw kadagiti sabali a di am-ammo nga agar-aramat.",
'noarticletext' => 'Awan ti agdama a testo  daytoy a panid.
Mabalinmo ti [[Special:Search/{{PAGENAME}}|agsapul iti kastoy a titulo ti panid]] kadagiti sabsabali a pampanid,
<span class="plainlinks">[{{fullurl:{{#Special:Log}}|page={{FULLPAGENAMEE}}}} agbirukka],
wenno [{{fullurl:{{NAMESPACE}}:{{PAGENAME}}|action=edit}} urnosem daytoy a panid].',
'noarticletext-nopermission' => 'Awan pay ti  nagyan na daytoy a panid.
Mabalinmo ti [[Special:Search/{{PAGENAME}}|agsapul iti kastoy a titulo ti panid]] iti sabsabali a pampanid,
<span class="plainlinks">[{{fullurl:{{#Special:Log}}|page={{FULLPAGENAMEE}}}} agbirukka],
wenno <span class="plainlinks">[{{fullurl:{{#Special:Log}}|page={{FULLPAGENAMEE}}}} agbiruk ka kadagiti maikabagian a listaan]</span>.',
'missing-revision' => 'Ti panagbalbaliw ti #$1 tipanid a nanaganan ti "{{PAGENAME}}" ket awan.

Daytoy ket kadawyan agapuanan babaen ti samaganad a panilpo ti baak a pakasaritaan iti maysa a panid a naikkaten.
Dagiti salaysay ket mabalin a mabirukan idiay [{{fullurl:{{#Special:Log}}/delete|page={{FULLPAGENAMEE}}}} listaan ti panagikkat].',
'userpage-userdoesnotexist' => 'Ti pakabilangan ti agar-aramat "$1" ket saan a nakarehistro. 
Pangngaasi a kitaem no kayatmo ti agaramid/urnosen daytoy a panid.',
'userpage-userdoesnotexist-view' => 'Ti pakabilangan ni agar-aramat "$1" ket saan a nakarehistro.',
'blocked-notice-logextract' => 'Agdama a naserraan daytoy nga agar-aramat.
Ti naudi a listaan ti panaka-serra ket adda dita baba tapno mausar a reperensia:',
'clearyourcache' => "'''Pakaammo:''' No nalpaskan nga agiduldulin, kuma ket masapul nga ipalabas ti cahe ti pinagbasabasam tapno makita dagiti sinukatam.
* '''Firefox / Safari:''' Tenglen ti ''Sukatan'' bayat nga agtakla ti ''Ikarga manen'', wenno itakla ti ''Ctrl-F5'' wenno''Ctrl-R'' (''⌘-R'' Mac)
* '''Google Chrome:''' Itakla ti ''Ctrl-Shift-R'' (''⌘-Shift-R'' iti Mac)
* '''Internet Explorer:''' Tenglen ti ''Ctrl'' bayat nga agtakla ti ''Ipasaradiwa'', wenno itakla ti ''Ctrl-F5''
* '''Opera:''' Dalusan ti cache iti ''Ramramit → Kakaykayatan''",
'usercssyoucanpreview' => "'''Paammo:''' Usaren ti \"{{int:showpreview}}\" buton ti panagsubok ti baro a CSS sakbay nga idulinmo.",
'userjsyoucanpreview' => "'''Paammo:''' Usaren ti \"{{int:showpreview}}\" buton ti panagsubok ti baro a JavaScript sakbay nga idulinmo.",
'usercsspreview' => "'''Laglagipem nga ipadpadasmo laeng daytoy a CSS.'''
'''Saan pay a naidulin!'''",
'userjspreview' => "'''Laglagipem nga ipadpadasmo laeng daytoy a JavaScript.'''
'''Saan pay a naidulin!'''",
'sitecsspreview' => "'''Laglagipem nga ipadpadasmo laeng daytoy a CSS.'''
'''Saan pay a naidulin!'''",
'sitejspreview' => "'''Laglagipem nga ipadpadasmo laeng ti kodigo daytoy a JavaScript.'''
'''Saan pay nga naidulin!'''",
'userinvalidcssjstitle' => "'''Ballaag:''' Awan ti kudil a \"\$1\".
Annawid a .css ken .js dagiti titulo ket agususar ti napababa a letra, a kas dagiti {{ns:user}}:Foo/vector.css saan ket a {{ns:user}}:Foo/Vector.css.",
'updated' => '(Napabaro)',
'note' => "'''Paammo:'''",
'previewnote' => "'''Laglagipem a daytoy ket panagipadas laeng.'''
Dagiti sinukatam ket saan pay a naidulin!",
'continue-editing' => 'Agtultuloy nga agurnos',
'previewconflict' => 'Daytoy a panagpadas ket agiparang ti testo dita ngato a panagurnos a lugar a kasla agparang no kayatmo nga idulin.',
'session_fail_preview' => "'''Pasensia! Saanmi a maaramid ti panag-urnos gapu ngamin ta naawanan ti gimong ti data.'''
Pangngaasi a padasem manen.
No saan pay a mabalin, padasem ti [[Special:UserLogout|rummuar]] ken sumrek ka manen.",
'session_fail_preview_html' => "'''Pasensia! Saanmi a maaramid ti panagurnosmo ngamin ket naawanan ti gimong a datos.'''

''Gapu ti {{SITENAME}} ket addaa ti nakilaw a HTML a nakapabaelan, ti panagpadas ket nailemmeng a kas pagan-annadan kadagiti panagraut ti dakes a JavaScript.''

'''No daytoy ket pudno a panag-urnos, pangngaasi a padasem manen.'''
No saan pay a mabalin, padasem ti [[Special:UserLogout|rummuar]] ken sumrek manen.",
'token_suffix_mismatch' => "'''Ti panag-urnosmo ket saan a naawat ngamin ket ti klientem ket dinadaelna ti kuldit ti kababalin idiay pinagpudno ti panag-urnos.'''
Ti panag-urnos ket saan a naawat tapno mapawilan ti panakadadael ti testo ti panid.
Mapasamak daytoy no agus-usarka ti saan a nasayaat a naibasta ti sapot a diamammo a proxy a panagserbi.",
'edit_form_incomplete' => "'''Adda dagiti paset ti panag-urnos a kabuklan a saan a nakadanon dita server; kitkitaen nga dagiti panag-urnosmo ket saan a naikkatan ken padasem manen.'''",
'editing' => 'Ururnosen ti $1',
'creating' => 'Agparpartuat ti $1',
'editingsection' => 'Ururnosen ti $1 (paset)',
'editingcomment' => 'Ururnosen ti $1 (baro a paset)',
'editconflict' => 'Adda kasinnungat ti panag-urnos: $1',
'explainconflict' => "Adda sabali a nagsukat iti daytoy a panid idi nangrugi ka a nagurnos.
Ti ngato a lugar ti testo ket adda dagiti nagyanna a testo ti panid a kasla agdama a kita na.
Ti inurnosmo ket maipakita dita babba a lugar ti testo
Ipatipon mo dagiti sinukatam idiay lugar ti testo.
'''Iti laeng''' testo dita ngato a lugar ti testo ti maidulin no pesselem ti \"{{int:savearticle}}\".",
'yourtext' => 'Ti testom',
'storedversion' => 'Bersion a naidulin',
'nonunicodebrowser' => "'''Ballaag: Ti  pabasabasam ket saan a kasla unicode .'''
Adda sabali a mausar tapno makaurnos ka kadagiti panid: Ti saan nga-ASCII a kababalin ket agparang iti pagurnosan a kahon a kas dagiti heksadesimal a kodigo.",
'editingold' => "'''Ballag: Ururnosem ti daan a panag-baliw iti daytoy a panid.'''
No idulinmo, mapukaw amin a sinukatam iti daytoy a panag-baliw.",
'yourdiff' => 'Dagiti nagdudumaan',
'copyrightwarning' => "Laglagipenyo koma, apo, nga amin a parawad iti {{SITENAME}} ket maibilang a nairuar iti babaen ti $2 (kitaen ti $1 para kadagiti salaysay). 
No dimo kayat a ti sinuratmo ket maurnos nga awanan-asi ken maiwaras nga awan sungsungbatan kenka, saanmo laengen nga ip-ipan wenno ipabpablaak ditoy.<br />
Kasta met nga ikarim kadakami a bukodmo a sinurat wenno gapuanan daytoy, wenno tinuladmo ngem iti maysa a nawaya a pagturayan ti publiko wenno pumadmad a libre a pagtaudan.
 '''Saan a mangipan iti addaan a karbengan ti pinagpablaak nga obra no awan ti  pammalubos!'''",
'copyrightwarning2' => "Pangngaasiyo, apo, a laglagipen nga amin a parawad iti {{SITENAME}} ket mabalin a maurnos, masuktan, wenno ikkaten dagiti sabali pay nga agar-aramat.
No dimo kayat a ti sinuratmo ket maurnos nga awanan-asi ken maiwaras nga awan sungsungbatan kenka, saanmo laengen nga ip-ipan wenno ipabpablaak ditoy.<br />
Kasta met nga ikarim kadakami a bukodmo a sinurat wenno gapuanan daytoy, wenno tinuladam ngem iti maysa a nawaya a pagturayan ti publiko wenno pumadmad a libre a pagtaudan (kitaen ti $1 para iti salaysay).
'''Saan a mangipan iti addaan ti karbengan ti pinagpablaak nga obra no awan ti  pammalubos!'''",
'longpageerror' => "'''Biddut: Ti testo nga intedmo ket {{PLURAL:$1|maysa a kilobyte|$1 kil-kilobyte}} a katiddog, nga at-atiddog ngem ti kangatuan iti  {{PLURAL:$2|maysa a kilobyte|$2 kil-kilobyte}}.'''
Isu ti gapuna a saan a maidulin.",
'readonlywarning' => "'''Ballaag: Narikepan ti database tapno masimpaan, saan mo a mabalin nga idulin dagita inurnosmo tattan.'''
No kayatmo i \"cut-n-paste\" mo dagiti testo iti testo a papeles ken idulinmo no madamdama.

Ti administrador a nangrikep ket saan a nangted ti palawag: \$1",
'protectedpagewarning' => "'''Ballaag:  Daytoy a panid ket nasalakniban tapno dagiti laeng agar-aramat nga addaan ti gundaway nga administrador ti makaurnos ditoy.'''
Ti nakaudi a naikabil a listaan ket adda dita baba tapno usaren a  reperensia:",
'semiprotectedpagewarning' => "'''Pakaammo:'''Nasalakniban daytoy a panid tapno dagiti laeng nakarehistro nga agar-aramat ti makaurnos ditoy.
Ti naudi a naikabil a listaan ket adda dita baba tapno usaren a reperensia:",
'cascadeprotectedwarning' => "'''Ballaag:''' Daytoy a panid ket nasalakniban tapno dagiti laeng administrador nga addaan ti  gundaway ti makaurnos, ngamin ket nairaman kadagiti sumaganad a sariap a nasalakniban
{{PLURAL:$1|a panid|a pampanid}}:",
'titleprotectedwarning' => "'''Ballaag:  Nasalakniban daytoy a panid tapno [[Special:ListGroupRights|dagiti naisangayan a karbengan ]] ket nasken ti agpartuat iti daytoy.'''
Ti kinaudi a naikabil iti listaan ket naikabil dita baba tapno usaren a reperensia:",
'templatesused' => '{{PLURAL:$1|Ti plantilia|Dagiti plantilia}} a naaramat iti daytoy a panid:',
'templatesusedpreview' => '{{PLURAL:$1|Ti plantilia|Dagiti plantilia}} a nausar iti daytoy a panagpadas:',
'templatesusedsection' => '{{PLURAL:$1|Ti plantilia|Dagiti plantilia}} a naaramat iti daytoy a paset:',
'template-protected' => '(nasalakniban)',
'template-semiprotected' => '(nasalakniban-bassit)',
'hiddencategories' => 'Daytoy a panid ket kameng  {{PLURAL:$1|ti 1 a nailemmeng a kategoria|dagiti $1 a nailemmeng a kategoria}}:',
'nocreatetitle' => 'Napatinggaan ti panagaramid iti panid',
'nocreatetext' => 'Pinaritan ti {{SITENAME}} ti kabaelan a panagaramid iti kabarbaro a pampanid.
Mabalinmo ti agsubli ken urnosen ti adda a panid, wenno [[Special:UserLogin|sumrek wenno agaramid ti pakabilangan]].',
'nocreate-loggedin' => 'Awan ti pammalubosmo nga agpartuat kadagiti baro a panid.',
'sectioneditnotsupported-title' => 'Saan a mabalin ti agurnos ti paset',
'sectioneditnotsupported-text' => 'Saan a mabalin ti panag-urnos ti paset iti daytoy a panid.',
'permissionserrors' => 'Dagiti biddut ti pammalubos',
'permissionserrorstext' => 'Awan ti pammalubosmo nga agaramid iti dayta, gapu ti sumaganad {{PLURAL:$1|a rason|a rasrason}}:',
'permissionserrorstext-withaction' => 'Awan ti pammalubosmo nga $2, gapu ti sumaganad {{PLURAL:$1|a rason|rasrason}}:',
'recreate-moveddeleted-warn' => "'''Ballaag: Agparpartuatka manen ti naikkat idi a panid'''

Nasken a siguraduem no maikanatad nga ituloymo nga urnosen daytoy a panid.
Ti panaka-ikkat ken panka-iyalis a listaan para iti daytoy  a panid ket adda ditoy a pakakitaan:",
'moveddeleted-notice' => 'Naikkaten daytoy a panid.
Ti listaan a panaka-ikkat ken panaka-iyalis ti panid ket naikabil dita baba tapno usaren a reperensia.',
'log-fulllog' => 'Kitaem amin dagita listaan',
'edit-hook-aborted' => 'Ti panag-urnos ket napasardeng ti kawit.
Awan ti intedna a palawag.',
'edit-gone-missing' => 'Saan a mapabaro daytoy a panid.
Kasla met naikkaten.',
'edit-conflict' => 'Adda kasinnungat ti panag-urnos.',
'edit-no-change' => 'Ti inurnos mo ket saan a naikaskaso, ngamin ket awan ti nasukatan a testo.',
'edit-already-exists' => 'Saan a makaaramid ti baro a panid.
Adda met daytoyen.',
'defaultmessagetext' => 'Naisigud a testo ti mensahe',

# Parser/template warnings
'expensive-parserfunction-warning' => "'''Ballaag:''' Daytoy a panid ket adu unay kadagiti nangina a parser nga opisio a pinagtawtawag.

Adda kuman basbasit ngem $2 {{PLURAL:$2|a panagtawtawag|kadagiti panagtawtawag}}, adda {{PLURAL:$1|tattan $1 a panagtawtawag|tattan kadagiti $1 a panagtawtawag}}.",
'expensive-parserfunction-category' => 'Dagiti panid nga adda ti adu unay a nangina a parser nga opisio a panagtawtawag',
'post-expand-template-inclusion-warning' => "'''Ballaag:''' Dakkel unay ti naikabil a plantilia.
Addan to dagiti plantilia a saan a maikabil.",
'post-expand-template-inclusion-category' => 'Dagiti pampanid nga ayan dagiti nagsobra ti rukod dagiti naikabil a plantilia',
'post-expand-template-argument-warning' => "'''Ballaag:''' Daytoy a panid ket adda nagyanna a maysa a panagpalawag a plantilia a dakkel unay ti panagpadakkel na.
Dagitoy a panagpalawag  ket naikkaten.",
'post-expand-template-argument-category' => 'Dagiti panid a naglaon ti naikkat a plantilia kadagiti kasinnungat',
'parser-template-loop-warning' => 'Adda nasarakan a silo ti plantilia: [[$1]]',
'parser-template-recursion-depth-warning' => 'Ti kinauneg ti panagdullit ti plantilia ket nagpatingga ti napalabes ($1)',
'language-converter-depth-warning' => 'Ti kauneg ti panagaramid ti pagsasao ket napalabes ti agpatingga a ($1)',
'node-count-exceeded-category' => 'Dagiti panid a simmurok ti bilang ti node',
'node-count-exceeded-warning' => 'Ti panid ket nasurokanna ti bilang ti node',
'expansion-depth-exceeded-category' => 'Dagiti panid a nasurokan ti kauneg ti panagpadakkel',
'expansion-depth-exceeded-warning' => 'Ti panid ket nasurokanna ti kauneg ti panagpadakkel',
'parser-unstrip-loop-warning' => 'Adda  nakita a di-naukisan a silo',
'parser-unstrip-recursion-limit' => 'Ti di-naukisan a panagsumro manen a patingga ket nasurokan ($1)',
'converter-manual-rule-error' => 'Adda biddut a naduktalan idiay manual nga alagaden ti panagbalbaliw ti pagsasao',

# "Undo" feature
'undo-success' => 'Ti panag-urnos ket saan a maisubli.
Pangngaasi a kitaen ti pagipadaan dita baba tapno maamuan no agpaypayso ti kayatmo nga aramiden, ken idulin dagiti sinukatan dita baba tapno malpas ti panagsubli ti inurnos.',
'undo-failure' => 'Ti inurnos ket saan a maipasubli ta adda dagiti nakisinnungat a patingnga a naurnos.',
'undo-norev' => 'Saan a maibabawi ti naurnos ngamin ket awan met daytoy wenno mabalin a naikkat.',
'undo-summary' => 'Ibabawi ti binaliwan $1 ni [[Special:Contributions/$2|$2]] ([[User talk:$2|Makipatang]])',

# Account creation failure
'cantcreateaccounttitle' => 'Madi a maaramid ti pakabilangan',
'cantcreateaccount-text' => "Ti agaramid iti pakabilangan manipud itoy nga IP a pagtaengan ('''$1''') ket sinerraan ni [[User:$3|$3]].

Ti inted a rason ni $3 ket ''$2''",

# History pages
'viewpagelogs' => 'Kitaen dagiti listaan para iti daytoy a panid',
'nohistory' => 'Awan ti pakasaritaan ti panag-urnos iti daytoy a panid.',
'currentrev' => 'Kinaudi a binaliwan',
'currentrev-asof' => 'Kinaudi a panagbalbaliw manipud idi $1',
'revisionasof' => 'Panangbalbaliw manipud idi $1',
'revision-info' => 'Panangbaliw manipud idi $1 babaen ni $2',
'previousrevision' => '←Daan a panangbalbaliw',
'nextrevision' => 'Nabarbaro a panangbalbaliw→',
'currentrevisionlink' => 'kitaen ti agdama a panangbaliw',
'cur' => 'agdama',
'next' => 'sumaruno',
'last' => 'naudi',
'page_first' => 'umuna',
'page_last' => 'naudi',
'histlegend' => "Panagpili ti sabali: Markaan dagiti kahon ti radio dagiti panagbaliwan tapno maipada ken pesselen ti serrek wenno ti buton dita baba.<br />
Sarita: '''({{int:cur}})''' = naggidiatan ti kinaudi a panagbaliw, '''({{int:last}})''' = naggidiatan ti sarsarunuen a panagbaliw , '''{{int:minoreditletter}}''' = bassit a panagbaliw.",
'history-fieldset-title' => 'Agbasabasa ti pakasaritaan',
'history-show-deleted' => 'Naikkat laeng',
'histfirst' => 'Kaunaan',
'histlast' => 'Kaudian',
'historysize' => '({{PLURAL:$1|1 a byte|$1 a bytes}})',
'historyempty' => '(blanko)',

# Revision feed
'history-feed-title' => 'Pakasaritaan ti panagbalbaliw',
'history-feed-description' => 'Pakasaritaan ti panagbalbaliw para iti daytoy a panid ditoy a wiki',
'history-feed-item-nocomment' => '$1 iti $2',
'history-feed-empty' => 'Awan ti kiniddaw a panid..
Baka naikkaten ditoy a wiki, wenno nanaganan.
Padasem ti [[Special:Search|agbiruk ditoy a wiki]] kadagiti mapaay a baro a panid.',

# Revision deletion
'rev-deleted-comment' => '(naikkat ti pakabuklan ti inurnos)',
'rev-deleted-user' => '(naikkat ti nagan ti agar-aramat)',
'rev-deleted-event' => '(naikkat ti aramid a listaan)',
'rev-deleted-user-contribs' => '[ti nagan ti agar-aramat wenno IP a pagtaengan ket naikkat - ti inurnos ket nailemmeng kadagiti nagparawad]',
'rev-deleted-text-permission' => "Ti panakabaliw daytoy a panid ket '''naikkaten'''.
Dagiti salaysay ket mabirukan idiay [{{fullurl:{{#Special:Log}}/delete|page={{FULLPAGENAMEE}}}} listaan ti naikkat].",
'rev-deleted-text-unhide' => "Ti panakabaliw daytoy a panid ket '''naikkaten'''.
Dagiti salaysay ket mabirukan idiay [{{fullurl:{{#Special:Log}}/delete|page={{FULLPAGENAMEE}}}} listaan ti naikkat].
Mabalinmo pay a [$1 makita daytoy a panakabaliw] no kayatmo ti agtuloy.",
'rev-suppressed-text-unhide' => "Ti panakabaliw daytoy a panid ket '''napasardeng'''.
Dagiti salaysay ket mabirukan idiay [{{fullurl:{{#Special:Log}}/suppress|page={{FULLPAGENAMEE}}}} listaan ti napasardeng].
Mabalin mo pay a [$1 makita daytoy a panakabaliw] no kayatmo ti agtuloy.",
'rev-deleted-text-view' => "Ti panakabaliw daytoy a panid ket '''naikkaten'''.
Mabalinmo a kitaen; dagiti salaysay ket mabirukan idiay [{{fullurl:{{#Special:Log}}/delete|page={{FULLPAGENAMEE}}}} listaan ti naikkat].",
'rev-suppressed-text-view' => "Ti panakabaliw daytoy a panid ket '''napasardeng'''.
Mabalinmo a kitaen; dagiti salaysay ket mabirukan idiay [{{fullurl:{{#Special:Log}}/suppress|page={{FULLPAGENAMEE}}}} listaan ti napasardeng].",
'rev-deleted-no-diff' => "Saanmo a makita daytoy a paggiddiatan ngamin ket ti maysa a panagbaliw ket '''naikkat''.
Dagiti salaysay ket mabirukan idiay [{{fullurl:{{#Special:Log}}/delete|page={{FULLPAGENAMEE}}}} listaan ti naikkat].",
'rev-suppressed-no-diff' => "Saanmo a makita daytoy a paggiddiatan ngamin ket maysa a panagbaliwan ket '''naikkat''.",
'rev-deleted-unhide-diff' => "Maysa a panagbaliw iti daytoy a paggiddiatan ket '''naikkaten'''.
Dagiti salaysay ket mabirukan idiay [{{fullurl:{{#Special:Log}}/delete|page={{FULLPAGENAMEE}}}} listaan ti naikkat].
Mabalinmo pay a [$1 makita daytoy a paggiddiatan] no kayatmo ti agtuloy.",
'rev-suppressed-unhide-diff' => "Maysa a panagbaliw iti daytoy a paggiddiatan ket '''napasardeng'''.
Dagiti salaysay ket mabirukan idiay [{{fullurl:{{#Special:Log}}/suppress|page={{FULLPAGENAMEE}}}} listaan ti napasardeng].
Mabalinmo pay a [$1 makita daytoy a paggiddiatan] no kayatmo ti agtuloy.",
'rev-deleted-diff-view' => "Maysa a panagbaliw iti daytoy a paggiddiatan ket '''naikkaten'''.
Mabalinmo pay a kitaen daytoy a paggiddiatan; dagiti salaysay ket mabirukan idiay [{{fullurl:{{#Special:Log}}/delete|page={{FULLPAGENAMEE}}}} listaan ti naikkat].",
'rev-suppressed-diff-view' => "Maysa a panagbaliw iti daytoy a paggiddiatan ket '''napasardeng'''.
Mabalinmo pay a kitaen daytoy a paggiddiatan; dagiti salaysay ket mabirukan idiay [{{fullurl:{{#Special:Log}}/suppress|page={{FULLPAGENAMEE}}}} listaan ti napasardeng].",
'rev-delundel' => 'ipakita/ilemmeng',
'rev-showdeleted' => 'ipakita',
'revisiondelete' => 'Naikkat/isubli dagiti naikkat a panagbaliw',
'revdelete-nooldid-title' => 'Imbalido ti napuntaan a panagbaliw',
'revdelete-nooldid-text' => 'Baka saanmo nga imbaga ti pagpuntaan ti panagbaliw  (dagiti panagbaliwan) ti panagaramid daytoy,
awan ti naibaga a panagbaliw, wenno padpadasem nga ilemlemmeng ti agdama a panagbaliw.',
'revdelete-nologtype-title' => 'Awan ti naited a kita ti listaan',
'revdelete-nologtype-text' => 'Saanmo nga nainaganan ti kita a listaan ti agtungpal daytoy nga aramid.',
'revdelete-nologid-title' => 'Imbalido a panangikabil dita listaan',
'revdelete-nologid-text' => 'Saanmo a nainaganan ti puntaan ti listaan a paspasamak ti agaramid daytoy a pagusar wenno ti nainaganan nga inkabil ket saan nga adda idiay.',
'revdelete-no-file' => 'Awan dayta ti nainaganan a papeles.',
'revdelete-show-file-confirm' => 'Segurado a kayatmo ti mangkita ti naikkat a baliwan ti papeles "<nowiki>$1</nowiki>" a naggapu idi $2 ti oras nga $3?',
'revdelete-show-file-submit' => 'Wen',
'revdelete-selected' => "'''{{PLURAL:$2|Napili a nabaliwan|Dagiti napili a nabaliwan}} iti [[:$1]]:'''",
'logdelete-selected' => "'''{{PLURAL:$1|Ti napili a listaan ti napasamak|Dagiti napili a listaan ti napasamak}}:'''",
'revdelete-text' => "'''Dagiti naikkat a binaliwan ken dagiti napasamak ket agparang idiay panid ti pakasaritaan ken dagiti listaan, ngem addaan dagiti paset ti nagyanda a saan a maserrekan ti publiko.'''
Dagiti sabsabali nga administrador idiay {{SITENAME}} ket mabalin da a serrekan ti nailemmeng a nagyan ken isubli ti panakaikkat da manen idiay dati nga interface, ngem saan no adda dagiti nainayon a naikabil a panagparit.",
'revdelete-confirm' => 'Pangngaasi a pasingkedam a kayatmo nga aramiden daytoy, a maawatam dagiti pagbanagan, ket araramidem daytoy a segun iti [[{{MediaWiki:Policy-url}}|ti annuroten]].',
'revdelete-suppress-text' => "Ti pinagdepdep ket usaren '''laeng''' kadagiti sumaganad;
* Makapataud a dakes a pakaammo
* Di maiparbeng a  kabukbukodan a pakaammo
* : ''dagiti pagtaengan ken numero ti telepono, numero ti sosial a seguridad, ken dadduma pay.''",
'revdelete-legend' => 'Iplastar dagiti panagiparit ti panagkita',
'revdelete-hide-text' => 'Ilemmeng ti testo ti binaliwan',
'revdelete-hide-image' => 'Ilemmeng ti linaon ti papeles',
'revdelete-hide-name' => 'Ilemmeng ti aramid ken puntaan',
'revdelete-hide-comment' => 'Ilemmeng ti pakabulan ti inurnos',
'revdelete-hide-user' => 'Ilemmeng ti nagan ti agar-amat/ti IP a pagtaengan',
'revdelete-hide-restricted' => 'Depdepen ti datos a naggapu kadagiti administrador ken dagiti sabsabali',
'revdelete-radio-same' => 'saan a sukatan',
'revdelete-radio-set' => 'Wen',
'revdelete-radio-unset' => 'Saan',
'revdelete-suppress' => 'Depdepen ti data a naggapu kadagiti administrador ken dagiti sabsabali',
'revdelete-unsuppress' => 'Ikkaten dagiti pannakaiparit kadagiti naisubli a binaliwan',
'revdelete-log' => 'Rason:',
'revdelete-submit' => 'Ipakat ti napili {{PLURAL:$1|a panagbalbaliw|a dagiti panagbalbaliw}}',
'revdelete-success' => "'''Balligi ti panagpabaro ti pinakakita ti pinagbaliwan.'''",
'revdelete-failure' => "'''Saan a napabaro ti pinakakita ti pinagbaliwan.'''
$1",
'logdelete-success' => "'''Balligi ti panagikabil ti listaan ti panagkita.'''",
'logdelete-failure' => "'''Napaay ti panagikabil ti listaan ti panagkita:'''
$1",
'revdel-restore' => 'Sukatan ti panagkita',
'revdel-restore-deleted' => 'naikkat a binaliwan',
'revdel-restore-visible' => 'makita a binaliwan',
'pagehist' => 'Pakasaritaan ti panid',
'deletedhist' => 'Naikkat a pakasaritaan',
'revdelete-hide-current' => 'Biddut ti panakailemmeng ti banag a napetsado a $2, $1: Daytoy ti kinaudi a panagbaliw
Saan a mailemmeng.',
'revdelete-show-no-access' => 'Biddut ti panagpakita ti banag a petsado a $2, $1: Daytoy ket namarkaan a "nakedngan".
Saan mo a mabalin a serrekan.',
'revdelete-modify-no-access' => 'Biddut ti panagpabaro ti banag a petsado a $2, $1: Daytoy ket namarkaan a "nakedngan".
Saan mo a mabalin a serrekan.',
'revdelete-modify-missing' => 'Biddut ti panagpabaro daytoy ID $1: Saan a nasarakan idiay database!',
'revdelete-no-change' => "'''Biddut:''' Daytoy a banag a petsado a  $2, $1 ket addaan ti kiniddaw kadagiti pakakita a kasasaad.",
'revdelete-concurrent-change' => 'Biddut ti panagpabaro daytoy a banag a petsado a $2, $1: Ti panakaikabil na ket mabalin a nasuktanen ti sabsabli idi pinadas mo a pinabaro.',
'revdelete-only-restricted' => 'Biddut ti panagilemmeng daytoy banag a petsado a $2, $1: Saan mo a maidepdep dagita iti panagkita dagiti adminitrador no saan mo a pilian ti maysa kadagiti pinagpili ti panagkita.',
'revdelete-reason-dropdown' => '*Dagiti kadawyan a panagikkat
** Panaglabsing ti karbengan ti panagipablaak
** Saan a maibagay ti kabukbukodan a pakaammo
** Makapataud ti dakes a pakaammo',
'revdelete-otherreason' => 'Sabali/dadduma a rason:',
'revdelete-reasonotherlist' => 'Sabali a rason',
'revdelete-edit-reasonlist' => 'Urnosen ti rason ti panagikkat',
'revdelete-offender' => 'Nangsukat a mannurat:',

# Suppression log
'suppressionlog' => 'Listaan ti nadepdepan',
'suppressionlogtext' => 'Dita baba ket addaan dagiti listaan ti pinagikkat ken npanagserra a nairaman dagiti linaon a nailemmeng manipud kadagiti administrador.
Kitaen ti [[Special:BlockList|Listaan ti lapden nga IP]] para iti listaan kadagiti agdama nga operasional a panagparit ken panagserra.',

# History merging
'mergehistory' => 'Pagtiponen dagiti pakasaritaan ti pampanid',
'mergehistory-header' => 'Daytoy a panid ket mabalinmo ti agitipon kadagiti pinagbaliwan ti pakasaritaan iti maysa a taudan idiay barbaro a panid.
Masapul a sigaraduem a daytoy a panagsukat ket agsustento ti panakaituloy ti pakasaritaan ti panid.',
'mergehistory-box' => 'Pagtiponen dagiti nasukatan iti dua a pampanid:',
'mergehistory-from' => 'Taudan ti panid:',
'mergehistory-into' => 'Pangipanan a panid:',
'mergehistory-list' => 'Mabalin nga itipon ti pakasaritaan ti inurnos',
'mergehistory-merge' => 'Dagiti sumaganad a panagbaliw iti [[:$1]] ket mabalin nga itipon iti [[:$2]].
Usaren ti radio a buton a tukol ti pinagtipon iti laeng panagbaliw a naaramid idiay ken sakbay ti nainagan nga oras.',
'mergehistory-go' => 'Ipakita dagiti mabalin a maitipon a panag-urnos',
'mergehistory-submit' => 'Pagtitiponen dagiti binalbaliwan',
'mergehistory-empty' => 'Awan dagiti mabalin nga itipon.',
'mergehistory-success' => '$3 {{PLURAL:$3|a binaliwan|dagiti binaliwan}} ti [[:$1]] balligi ti pinagtipon idiay [[:$2]].',
'mergehistory-fail' => 'Saan a nakaaramid ti panagtipon ti pakasaritaan, pangngaasi ta kitaen ti panid ken parametro ti oras.',
'mergehistory-no-source' => 'Awan ti taudan ti panid a $1.',
'mergehistory-no-destination' => 'Awan ti papanan ti panid a $1.',
'mergehistory-invalid-source' => 'Masapul nga adda ti umisu a titulo ti taudan ti panid.',
'mergehistory-invalid-destination' => 'Ti pangipanan ti panid ket masapul nga umisu a titulo.',
'mergehistory-autocomment' => 'Naitipon ti [[:$1]] iti [[:$2]]',
'mergehistory-comment' => 'Naitipon ti [[:$1]] iti [[:$2]]: $3',
'mergehistory-same-destination' => 'Ti nagtaudan ken ti pangipanan ti panid ket saan a mabalin nga agpada',
'mergehistory-reason' => 'Rason:',

# Merge log
'mergelog' => 'Listaan ti panagtipon',
'pagemerge-logentry' => 'itipon ti [[$1]] iti [[$2]] (dagiti binaliwan aginggana iti $3)',
'revertmerge' => 'Pagsinaen',
'mergelogpagetext' => 'Adda dita baba ti listaan dagiti kinaudian a panagtipon ti maysa a panid ti pakasaritaan iti maysa a sabali.',

# Diffs
'history-title' => 'Panagbalbaliw a pakasaritaan iti "$1"',
'difference-title' => 'Paggiddiatan a nagbaetan dagiti panagbalbaliw iti "$1"',
'difference-title-multipage' => 'Paggiddiatan a nagbaetan dagiti panid  "$1" ken "$2"',
'difference-multipage' => '(Paggiddiatan dagiti panid)',
'lineno' => 'Linia $1:',
'compareselectedversions' => 'Ipada dagiti pinili a binaliwan',
'showhideselectedversions' => 'Ipakita/ilemmeng dagiti napili a nabaliwan',
'editundo' => 'ibabawi',
'diff-multi' => '({{PLURAL:$1|Maysa nga agtengnga a panangbalbaliw|Dagiti $1 nga agtennga a panangbalbaliw}} babaen {{PLURAL:$2|ti agararamat|dagiti $2 nga agararamat}} ti saan a naipakita)',
'diff-multi-manyusers' => '({{PLURAL:$1|Maysa nga agtengnga a panangbalbaliw|Dagiti $1 nga agtengnga a panangbalbaliw}} babaen ti ad-adu ngem $2 {{PLURAL:$2|nga agar-aramat|kadagiti agar-aramat}} a saan a naipakita)',
'difference-missing-revision' => '{{PLURAL:$2|Maysa a panagbalbaliw|$2 kadagiti panagbalbaliw}} iti daytoy a paggiddiatan ($1) {{PLURAL:$2|ket ti|ket dagiti}} saan a naburikan.

Daytoy ket kadawyan a gapuanan babaen ti sumaganad a nabaak a panilpo tipaggiddiatan ti maysa a panid a naikkaten.
Dagiti salaysay ket mabalin a mabirukan idiay [{{fullurl:{{#Special:Log}}/delete|page={{FULLPAGENAMEE}}}} listaan ti panagikkat].',

# Search results
'searchresults' => 'Dagiti nagbanagan ti panagbiruk',
'searchresults-title' => 'Dagiti nabirukan a nagbanagan ti "$1"',
'searchresulttext' => 'Ti adu pay a pakaammo ti panagbiruk {{SITENAME}}, kitaem ti [[{{MediaWiki:Helppage}}|{{int:help}}]].',
'searchsubtitle' => 'Nagbiruk ka  para iti \'\'\'[[:$1]]\'\'\' ([[Special:Prefixindex/$1|amin a panid a mangrugi iti "$1"]]{{int:pipe-separator}}[[Special:WhatLinksHere/$1|amin a panid nga agsilpo iti "$1"]])',
'searchsubtitleinvalid' => "Nagbiruk ka para  iti '''$1'''",
'toomanymatches' => 'Adu unay ti napasubli  nga agpapada, pangngaasi a padasem ti sabali a panagsapul',
'titlematches' => 'Dagiti kapadpada a titulo ti panid',
'notitlematches' => 'Awan dagiti kapadpada a titulo ti panid',
'textmatches' => 'Dagiti agpapada a testo ti panid',
'notextmatches' => 'Awan dagiti kapadpada a teksto ti panid',
'prevn' => 'napalabas {{PLURAL:$1|$1}}',
'nextn' => 'sumaruno {{PLURAL:$1|$1}}',
'prevn-title' => 'Napalabas a $1 {{PLURAL:$1|a nagbanagan|kadagiti nagbanagan}}',
'nextn-title' => 'Sumaruno a $1 {{PLURAL:$1|a nagbanagan|kadagiti nagbanagan}}',
'shown-title' => 'Ipakita ti $1 {{PLURAL:$1|a nagbanagan|kadagiti nagbanagan}}  ti tunggal maysa a panid',
'viewprevnext' => 'Kitaen ($1 {{int:pipe-separator}} $2) ($3)',
'searchmenu-legend' => 'Pagpilian ti panagbiruk',
'searchmenu-exists' => "'''Adda panid a nanaganan ti \"[[:\$1]]\" iti daytoy a wiki.'''",
'searchmenu-new' => "'''Partuaten ti panid ti \"[[:\$1]]\" iti daytoy a wiki!'''",
'searchhelp-url' => 'Help:Dagiti linaon',
'searchmenu-prefix' => '[[Special:PrefixIndex/$1|Kitaem dagiti panid nga adda kastoy a naipasaruno]]',
'searchprofile-articles' => 'Dagiti naglaon a panid',
'searchprofile-project' => 'Tulong ken Gandat a pam-panid',
'searchprofile-images' => 'Sabsabali a midia',
'searchprofile-everything' => 'Amin amin',
'searchprofile-advanced' => 'Napasayaat',
'searchprofile-articles-tooltip' => 'Agbirukka idiay $1',
'searchprofile-project-tooltip' => 'Agbirukka idiay $1',
'searchprofile-images-tooltip' => 'Agbirukka para iti papeles',
'searchprofile-everything-tooltip' => 'Birukem amin a linaon (uray dagiti makipatangan a panid)',
'searchprofile-advanced-tooltip' => 'Agbiruk ka kadagiti naiduma a "nagan ti lugar"',
'search-result-size' => '$1 ({{PLURAL:$2|iti 1 a balikas|kadagiti $2 a balikas}})',
'search-result-category-size' => '{{PLURAL:$1|1 a kameng| dagiti $1 a kameng}} ({{PLURAL:$2|1 nga apo ti kategoria|dagiti $2  nga apo ti kategoria}}, {{PLURAL:$3|1 a papeles|dagiti $3 a papeles}})',
'search-result-score' => 'Kapategan: $1%',
'search-redirect' => '(ibaw-ing ti $1)',
'search-section' => '(paset $1)',
'search-suggest' => 'Daytoy kadi: $1',
'search-interwiki-caption' => 'Dagiti kakabsat a gandat',
'search-interwiki-default' => '$1 dagiti nagbanagan:',
'search-interwiki-more' => '(adu pay)',
'search-mwsuggest-enabled' => 'addaan ti singasing',
'search-mwsuggest-disabled' => 'awanan ti singasing',
'search-relatedarticle' => 'Mainaig',
'mwsuggest-disable' => 'Pagsardengen dagiti AJAX a naibagbaga',
'searcheverything-enable' => 'Agbirukka kadagiti amin a nagan ti lugar',
'searchrelated' => 'mainaig',
'searchall' => 'amin',
'showingresults' => "Maiparang iti baba ti agingga {{PLURAL:$1|iti '''1''' a nagbanagan|dagiti '''$1''' a nagbanagan}} a mangrugi iti #'''$2'''.",
'showingresultsnum' => "Makita dita baba  {{PLURAL:$3|iti '''1''' a nagbanagan|dagiti '''$3''' a nagbanagan}} a mangrugi iti #'''$2'''.",
'showingresultsheader' => "{{PLURAL:$5|Nagbanagan a '''$1''' iti '''$3'''|Dagiti Nagbanagan a '''$1 - $2''' iti '''$3'''}} para iti '''$4'''",
'nonefound' => "'''Palagip'': Adda laeng bassit dagita nagan ti lugar a masigud a biruken.
Padasem a  pasarunuan ti panagbiruk mo ti ''all:'' tapno birukem amin a nagyan (mairaman ti kapatangan a pampanid, dagiti plantilia, ken dadduma pay), wenno usarem nga ipasaruno ti kayatmo a nagan ti lugar.",
'search-nonefound' => 'Awan ti nagbanagan a kapadpada ti sinapul.',
'powersearch' => 'Napasayat a panagbiruk',
'powersearch-legend' => 'Napasayat a panagbiruk',
'powersearch-ns' => 'Agbirukka kadagiti nagan ti lugar:',
'powersearch-redir' => 'Ilista dagiti baw-ing',
'powersearch-field' => 'Biruken iti',
'powersearch-togglelabel' => 'Markaan:',
'powersearch-toggleall' => 'Amin',
'powersearch-togglenone' => 'Awan',
'search-external' => 'Akinruar a panagbiruk',
'searchdisabled' => 'Ti panagbiruk iti {{SITENAME}} ket nabaldado.
Mabalin mo ti agbiruk idiay Google tattan.
Laglagipem laeng a dagiti pagsurotan nagyan ti {{SITENAME}} ket baka baak.',

# Quickbar
'qbsettings' => 'Quickbar',
'qbsettings-none' => 'Awan',
'qbsettings-fixedleft' => 'Agyan latta iti kanigid',
'qbsettings-fixedright' => 'Agyan latta iti kanawan',
'qbsettings-floatingleft' => 'Tumpaw ti kanigid',
'qbsettings-floatingright' => 'Tumpaw ti kanawan',
'qbsettings-directionality' => 'Nasimpa, gapu laeng ti papanan ti panagsurat ti pagsasaom',

# Preferences page
'preferences' => 'Kaykayatan',
'mypreferences' => 'Kaykayatko',
'prefs-edits' => 'Bilang dagiti inurnos:',
'prefsnologin' => 'Saan a nakastrek',
'prefsnologintext' => 'Masapul a <span class="plainlinks">[{{fullurl:{{#Special:UserLogin}}|returnto=$1}} nakastrekka]</span> tapno makapili kadagiti kaykayatmo.',
'changepassword' => 'Baliwan ti kontrasenias',
'prefs-skin' => 'Kudil',
'skin-preview' => 'Padasem',
'datedefault' => 'Awan ti kaykayatan',
'prefs-beta' => 'Dagiti beta a langa',
'prefs-datetime' => 'Petsa ken oras',
'prefs-labs' => 'Dagiti subokan a langa',
'prefs-user-pages' => 'Dagiti panid ti agar-aramat',
'prefs-personal' => 'Bariweswes ti agar-aramat',
'prefs-rc' => 'Kinaudi a binalbaliwan',
'prefs-watchlist' => 'Listaan ti bambantayan',
'prefs-watchlist-days' => 'Manu nga aldaw nga agparang ti listaan iti bambantayan:',
'prefs-watchlist-days-max' => 'Kabayag nga $1 {{PLURAL:$1|nga aldaw|nga al-aldaw}}',
'prefs-watchlist-edits' => 'Kaadu a bilang ti ipakita kadagiti sinukatan iti napadakkel a bambantayan:',
'prefs-watchlist-edits-max' => 'Kaadu a bilang: 1000',
'prefs-watchlist-token' => 'Tandaan ti bambantayan:',
'prefs-misc' => 'Sabsabali',
'prefs-resetpass' => 'Sukatan ti kontrasenias',
'prefs-changeemail' => 'Sukatan ti e-surat a pagtaengan',
'prefs-setemail' => 'Ikabil ti e-surat a pagtaengan',
'prefs-email' => 'Pagpilian ti e-surat',
'prefs-rendering' => 'Tabas',
'saveprefs' => 'Idulin',
'resetprefs' => 'Dalusan dagiti saan a naidulin a sinuksukatan',
'restoreprefs' => 'Isublim amin dagiti kinasigud a kasasaad',
'prefs-editing' => 'Ururnosen',
'prefs-edit-boxsize' => 'Kadakkel ti tawa ti panag-urnos.',
'rows' => 'Ar-aray:',
'columns' => 'Tuk-tukol:',
'searchresultshead' => 'Biruken',
'resultsperpage' => 'Nabirukan ti tunggal maysa a panid:',
'stub-threshold' => 'Pangruggian ti <a href="#" class="stub">pungol a panilpo</a>pinagbukel (bytes):',
'stub-threshold-disabled' => 'Nabaldado',
'recentchangesdays' => 'Mano nga aldaw nga ipakita dagiti kinaudi a binalbaliwan:',
'recentchangesdays-max' => 'Kabayag nga $1 {{PLURAL:$1|nga aldaw|nga al-aldaw}}',
'recentchangescount' => 'Dagiti bilang dagiti naurnos a kinasigud a maiparang:',
'prefs-help-recentchangescount' => 'Nairaman dagiti kinaudian a baliwan, dagiti pakasaritaan ti panid, ken dagiti listaan.',
'prefs-help-watchlist-token' => 'No ikkam daytoy pagikabilan ti sekreto a tulbek, agaramid ti pakan a RSS para ti binambantayam.
No adda makaammo daytoy a tulbek ditoy a pagikabilan ket mabalin da a basaen ti binambantayam, masapul nga agpili ka ti kuwenta a seguridad.

Adda ditoy ti pugto a kuwenta a mausarmo: $1',
'savedprefs' => 'Naidulin dagitoy kaykayatmon.',
'timezonelegend' => 'Sona ti oras:',
'localtime' => 'Lokal nga oras:',
'timezoneuseserverdefault' => 'Usaren ti wiki a kinasigud ($1)',
'timezoneuseoffset' => 'Sabsabali (inaganan ti tangdan)',
'timezoneoffset' => 'Tangda¹:',
'servertime' => 'Oras ti server:',
'guesstimezone' => 'Ikabil idiay pabasabasam',
'timezoneregion-africa' => 'Aprika',
'timezoneregion-america' => 'Amerika',
'timezoneregion-antarctica' => 'Antartika',
'timezoneregion-arctic' => 'Artiko',
'timezoneregion-asia' => 'Asia',
'timezoneregion-atlantic' => 'Taaw Atlantiko',
'timezoneregion-australia' => 'Australia',
'timezoneregion-europe' => 'Europa',
'timezoneregion-indian' => 'Taaw Indiano',
'timezoneregion-pacific' => 'Taaw Pasipiko',
'allowemail' => 'Pakabaelam ti e-surat a naggapu kadagiti sabali nga agar-aramat',
'prefs-searchoptions' => 'Pagpilian ti agbiruk',
'prefs-namespaces' => 'Nagan ti luglugar',
'defaultns' => 'Wenno no saan agbiruk ka kadagitoy a nagan ti luglugar:',
'default' => 'kinasigud',
'prefs-files' => 'Dagiti papeles',
'prefs-custom-css' => 'Naiduma a CSS',
'prefs-custom-js' => 'Naiduma a JavaScript',
'prefs-common-css-js' => 'Bingay a CSS/JavaScript dagiti amin a kudil:',
'prefs-reset-intro' => 'Mabalinmo nga usaren daytoy a panid tapno maisublim dagita kaykayatmo iti kinasigud daytoy a wiki.
Ngem saanto a mabalinen nga ipasubli.',
'prefs-emailconfirm-label' => 'Pagsingkedan ti e-surat:',
'prefs-textboxsize' => 'Ti kadakkel ti pagurnosan a tawa',
'youremail' => 'E-surat:',
'username' => 'Nagan ti agar-aramat:',
'uid' => 'ID ti agar-aramat:',
'prefs-memberingroups' => 'Kameng iti {{PLURAL:$1|a bunggoy| a bungbunggoy}}:',
'prefs-registration' => 'Oras a nagrehistro:',
'yourrealname' => 'Pudno a nagan:',
'yourlanguage' => 'Pagsasao:',
'yourvariant' => 'Linaon ti sabali a pagsasao:',
'prefs-help-variant' => 'Ti kaykayatmo a sabsabali a panagsurat a maipakita kadagiti linaon ti panid daytoy a wiki.',
'yournick' => 'Baro a pirma:',
'prefs-help-signature' => 'Komentario kadagiti  pakipatangan a panid ket  mapirmaan koma iti "<nowiki>~~~~</nowiki>" nga agpabalin ti pirmam ken ti petsa.',
'badsig' => 'Saan a pudno a kilaw a pirma.
Ikur-it dagiti HTML nga etiketa.',
'badsiglength' => 'Atiddog unay ti pirmam.
Masapul a nababbaba ngem $1 {{PLURAL:$1| a karakter|kadagiti karakter}} ti kaatiddog na.',
'yourgender' => 'Lalaki wenno Babai:',
'gender-unknown' => 'Saan a naibagbaga',
'gender-male' => 'Lalaki',
'gender-female' => 'Babai',
'prefs-help-gender' => 'Makapili: Usaren no lalaki wenno babai a panagtawag ti "software" .
Daytoy a pakaammo ket makita ti publiko.',
'email' => 'E-surat',
'prefs-help-realname' => 'Saan a nasken ti pudno a nagan.
Ngem no kayatmo nga ited, maaramat daytoy a kas pammadayaw ken pangpatalged iti obram.',
'prefs-help-email' => 'Ti e-surat a pagtaengan ket saan a masapul, ngem masapul no agsukat ka ti kontrasenias, no baka malipatam ti kontrasenias mo.',
'prefs-help-email-others' => 'Mabalinmo nga agpili tapno dagiti sabsabali nga agar-aramat ket ma e-suratandaka idiay panagsilpo ti panidmo wenno ti panid ti kapatangam.
Ti e-surat a pagtaengam ket saan nga maipakita kadagiti agar-aramat nga agkontak kenka.',
'prefs-help-email-required' => 'Masapul ti e-surat a pagtaengan.',
'prefs-info' => 'Kangrunaan a pakaammuan',
'prefs-i18n' => 'Internasionalisasion',
'prefs-signature' => 'Pirma',
'prefs-dateformat' => 'Kita ti petsa',
'prefs-timeoffset' => 'Tangda ti oras',
'prefs-advancedediting' => 'Dagiti nangato a pagpilian',
'prefs-advancedrc' => 'Dagiti nangato a pagpilian',
'prefs-advancedrendering' => 'Dagiti nangato a pagpilian',
'prefs-advancedsearchoptions' => 'Dagiti nangato a pagpilian',
'prefs-advancedwatchlist' => 'Dagiti nangato a pagpilian',
'prefs-displayrc' => 'Ipakita dagiti pagpilian',
'prefs-displaysearchoptions' => 'Ipakita dagiti pagpilian',
'prefs-displaywatchlist' => 'Ipakita dagiti pagpilian',
'prefs-diffs' => 'Sabali',

# User preference: e-mail validation using jQuery
'email-address-validity-valid' => 'Ti e-surat a pagtaengan ket kasla umiso',
'email-address-validity-invalid' => 'Ikabil ti umiso nga e-surat a pagtaengan',

# User rights
'userrights' => 'Agtartaripatu dagiti kaberngan ti agar-aramat',
'userrights-lookup-user' => 'Agtaripatu kadagiti bunggoy ti agar-aramat',
'userrights-user-editname' => 'Mangiserrek iti nagan-agar-aramat:',
'editusergroup' => 'Urnosen dagita bunggoy ti agar-aramat',
'editinguser' => "Suksukatan ti karbengan ti agar-aramat ni '''[[User:$1|$1]]''' $2",
'userrights-editusergroup' => 'Urnosen dagita bunggoy ti agar-aramat',
'saveusergroups' => 'Idulin dagita bunggoy ti agar-aramat',
'userrights-groupsmember' => 'Kameng iti:',
'userrights-groupsmember-auto' => 'Napudno a kameng iti:',
'userrights-groups-help' => 'Mabaliwam dagiti ayan a bunggoy ti agar-aramat:
* Ti nakur-it a kahon ket kayatna a saoen nga adda ti agar-aramat dita a bunggoy.
* Ti saan a nakur-it a kahon ket kayatna a saoen nga awan ti agar-aramat dita a bunggoy.
* A * ti kunana ket saan mo a maikkat ti bunggoy no nainayonmon, wenno pagbalittaden.',
'userrights-reason' => 'Rason:',
'userrights-no-interwiki' => 'Awan ti pammalubosmo nga agbaliw ti karbengan ti agar-aramat kadagiti sabali a wiki.',
'userrights-nodatabase' => 'Awan ti database a $1 wenno baka saan a lokal.',
'userrights-nologin' => 'Masapul a [[Special:UserLogin|sumrekka]] nga adda pakabilangan nga administrador ti magted kadagiti karbengan ti agar-aramat.',
'userrights-notallowed' => 'Awan ti pammalubos ti pakabilangam a mangted iti kakaberngan ti agar-aramat.',
'userrights-changeable-col' => 'Dagiti bunggoy a mabalinmo a baliwan',
'userrights-unchangeable-col' => 'Dagiti bunggoy a dimo mabalin a baliwan',

# Groups
'group' => 'Bunggoy:',
'group-user' => 'Dagiti agar-aramat',
'group-autoconfirmed' => 'Dagiti automatiko a napasingkedan nga agar-aramat',
'group-bot' => 'Dagiti bots',
'group-sysop' => 'Dagiti administrador',
'group-bureaucrat' => 'Dagiti burokrata',
'group-suppress' => 'Pakapansin',
'group-all' => '(amin)',

'group-user-member' => '{{GENDER:$1|agar-aramat}}',
'group-autoconfirmed-member' => 'automatiko a napasingkedan nga agar-aramat',
'group-bot-member' => 'bot',
'group-sysop-member' => 'administrador',
'group-bureaucrat-member' => 'burokrata',
'group-suppress-member' => 'pagpansin',

'grouppage-user' => '{{ns:project}}:Dagiti agar-aramat',
'grouppage-autoconfirmed' => '{{ns:project}}:Dagiti automatiko a napasingkedan nga agar-aramat',
'grouppage-bot' => '{{ns:project}}:Dagiti bots',
'grouppage-sysop' => '{{ns:project}}:Dagiti administrador',
'grouppage-bureaucrat' => '{{ns:project}}:Dagiti burokrata',
'grouppage-suppress' => '{{ns:project}}:Pagpansin',

# Rights
'right-read' => 'Basaen dagiti panid',
'right-edit' => 'Agurnos kadagiti pampanid',
'right-createpage' => 'Agaramid kadagiti panid (saan a pagtutungtongan a pampanid)',
'right-createtalk' => 'Agaramid ti pagtungtungan a pampanid',
'right-createaccount' => 'Agaramid kadagiti baro a pakabilangan ti agar-aramat',
'right-minoredit' => 'Markaan a bassit dagiti inurnos',
'right-move' => 'Iyalis dagiti panid',
'right-move-subpages' => 'Iyalis dagiti panid ken dagiti apo ti panid.',
'right-move-rootuserpages' => 'Iyalis dagiti ramut a panid ti agar-aramat',
'right-movefile' => 'Iyalis dagiti papeles',
'right-suppressredirect' => 'Saan nga agaramid ti baw-ing a naggapo iti taudan no iyalis dagiti panid',
'right-upload' => 'Agipan ti papeles',
'right-reupload' => 'Suratam manen dagiti adda a papeles',
'right-reupload-own' => 'Pasuratam manen dagiti addaan ti pinag-ipan mo a papeles',
'right-reupload-shared' => 'Paawanen dagiti papeles idiay pagbingayan ti nakaikabilan ti media a lokal',
'right-upload_by_url' => 'Pag-ipan ti papeles a naggapu ti URL',
'right-purge' => 'Pasariwaam ti cache ti pagsaadan a ti panid ket awan ti pasingkedan na.',
'right-autoconfirmed' => 'Urnosen dagiti nasalakniban-bassit a panid',
'right-bot' => 'Matrato a kas automatiko a panagaramid',
'right-nominornewtalk' => 'Nga awanan ti bassit a panagurnos dagiti tungtungan a panid ti mangkalbit dagiti agpakabil ti baro a mensahe',
'right-apihighlimits' => 'Agusar ti nangatngato a patingga kadagiti pinagsapul ti API.',
'right-writeapi' => 'Panagusar ti panagsurat nga API',
'right-delete' => 'Ikkaten dagiti panid',
'right-bigdelete' => 'Ikkaten dagiti panid nga adda dagiti dakkel a pakasaritaanna',
'right-deletelogentry' => 'Ikkaten ken isubli ti panagikkat dagiti naisangsangayan a naikabil ti listaan',
'right-deleterevision' => 'Ikkaten ken ipasubli dagiti nainagan a pinagbaliwan ti panid',
'right-deletedhistory' => 'Kitaen dagiti naikabil a pakasaritaan, nga awan kaniada kadagiti nairaman a testo',
'right-deletedtext' => 'Kitaen dagiti naikkat a testo ken dagiti nasukatan a nagbaetan dagiti binaliwan',
'right-browsearchive' => 'Biruken dagiti naikkat a panid',
'right-undelete' => 'Isubli ti naikkat a panid',
'right-suppressrevision' => 'Kitaen ken ipasubli dagiti binaliwan a nailemmeng kadagiti administrador',
'right-suppressionlog' => 'Kitaen dagita pribado a listaan',
'right-block' => 'Serraan dagiti sabali nga agar-aramat manipud iti panag-urnos',
'right-blockemail' => 'Serraan dagiti agar-aramat nga agpatulod manipud ti e-surat',
'right-hideuser' => 'Serraan ti maysa a nagan ti agar-aramat, ilemmeng manipud ti publiko',
'right-ipblock-exempt' => 'Labsan dagiti IP a serra, dagiti automatiko a serra ken dagiti nasakup a serra.',
'right-proxyunbannable' => 'Labsan dagiti automatiko a serra dagiti proxie',
'right-unblockself' => 'Ikkaten ti panaka-serra kaniada',
'right-protect' => 'Sukatan dagiti lessaad ti salaknib ken dagiti panid a nasalakniban ti panag-urnos',
'right-editprotected' => 'Urnosen dagiti nasalakniban a panid (nga awan ti sariap a salaknib")',
'right-editinterface' => 'Urnosen ti "interface" ti agar-aramat',
'right-editusercssjs' => 'Urnosen  dagiti CSS ken JavaScript a papeles dagiti sabsabali nga agar-aramat',
'right-editusercss' => 'Urnosen  dagiti CSS a papeles dagiti sabsabali nga agar-aramat',
'right-edituserjs' => 'Urnosen  dagiti JavaScript a papeles dagiti sabsabali nga agar-aramat',
'right-rollback' => 'Pardasan nga ipasubli dagiti inurnos ti naudi nga agar-aramat a nagurnos ti kaskasta a panid',
'right-markbotedits' => 'Markaan dagiti napasubli nga urnos a kas inurnos dagiti bot',
'right-noratelimit' => 'Saan a maaringan kadagiti patingga a pagpataray',
'right-import' => 'Agala ti pampanid manipud kadagiti sabsabali a wiki',
'right-importupload' => 'Agala kadagiti panid a naggapu iti papeles ti pinag-ipan',
'right-patrol' => 'Markaan a kas napatruliaan dagiti inurnos ti dadduma',
'right-autopatrol' => 'Dagiti inurnosmo ket mamarkaan nga automatiko a kas napatruliaan',
'right-patrolmarks' => 'Kitaen dagiti kinaudian a binaliwan a  napatruliaan a marka',
'right-unwatchedpages' => 'Kitaen ti listaan dagiti saan a nabambantayan a panid',
'right-mergehistory' => 'Pagtitiponen ti pakasaritaan dagiti panid',
'right-userrights' => 'Urnosen amin dagiti karbengan ti agar-aramat',
'right-userrights-interwiki' => 'Urnosen dagiti karbengan ti agar-aramat kadagiti agar-aramat iti sabsabali a wiki',
'right-siteadmin' => 'Ikandado ken lukatan ti database',
'right-override-export-depth' => 'Ipan dagiti panid ken iraman dagiti nasilpo a panid iti kauneg nga 5',
'right-sendemail' => 'Agpatulod ti e-surat kadagiti sabali nga agar-aramat',
'right-passwordreset' => 'Kitaen dagiti e-surat ti naipasubli a kontrasenias',

# User rights log
'rightslog' => 'Listaan dagiti karbengan ti agar-aramat',
'rightslogtext' => 'Listaan daytoy kadagiti sinukatan a karbengan ti agararamat.',
'rightslogentry' => 'sinukatan ti panagkameng iti bunggoy ti $1 manipud $2 iti $3',
'rightslogentry-autopromote' => 'na automatiko a naipangato a naggapo iti $2 idiay $3',
'rightsnone' => '(awan)',

# Associated actions - in the sentence "You do not have permission to X"
'action-read' => 'basaem datoy a panid',
'action-edit' => 'agurnos iti datoy a panid',
'action-createpage' => 'agpartuat kadagiti panid',
'action-createtalk' => 'agaramid kadagiti pagtungtungan a panid',
'action-createaccount' => 'agpartuat ti pakabilangan daytoy nga agar-aramat',
'action-minoredit' => 'markaam a bassit nga urnos daytoy',
'action-move' => 'iyalis daytoy a panid',
'action-move-subpages' => 'iyalis daytoy a panid, ken dagiti apo na a panid',
'action-move-rootuserpages' => 'iyalis dagiti ramut a panid ti agar-aramat',
'action-movefile' => 'iyalis daytoy a papeles',
'action-upload' => 'ipapan daytoy a papeles',
'action-reupload' => 'suratam manen dagiti adda a papeles',
'action-reupload-shared' => 'paawanen daytoy a papeles idiay pagbingayan a nagikabilan',
'action-upload_by_url' => 'ipag-ipan daytoy a papeles a naggapu ti URL',
'action-writeapi' => 'usaren ti panagsurat ti API',
'action-delete' => 'ikkaten daytoy a panid',
'action-deleterevision' => 'ikkaten daytoy a binaliwan',
'action-deletedhistory' => 'kitaen dagiti naikkat a pakasaritaan daytoy a panid',
'action-browsearchive' => 'birukem dagiti naikkat a panid',
'action-undelete' => 'isublim ti panakaikkat daytoy a panid',
'action-suppressrevision' => 'kitaen ken ipasubli daytoy nailemmeng a panagbaliw',
'action-suppressionlog' => 'kitaen ti listaan a pribado',
'action-block' => 'serraan daytoy nga agar-aramat manipud ti panag-urnos',
'action-protect' => 'sukatan dagiti lessaad ti salaknib iti daytoy a panid',
'action-rollback' => 'pardasan nga ipasubli dagiti inurnos ti kinaudi nga agar-aramat a nagurnos ti naisangsangayan a panid',
'action-import' => 'agala ka ti panid iti sabali a wiki',
'action-importupload' => 'alaem daytoy a panid idiay naipan a papeles',
'action-patrol' => 'markaan a kas napatruliaan dagiti inurnos ti dadduma',
'action-autopatrol' => 'markaam dagiti napatruliam nga inurnos',
'action-unwatchedpages' => 'kitaen ti listaan dagiti saan a nabambantayan a panid',
'action-mergehistory' => 'pagtitiponen ti pakasaritaan daytoy a panid',
'action-userrights' => 'urnosen amin dagiti karbengan ti agar-aramat',
'action-userrights-interwiki' => 'urnosen dagiti karbengan ti agar-aramat iti agar-aramat kadagiti sabsabali a wiki',
'action-siteadmin' => 'kandaduan wenno lukatan daytoy "database"',
'action-sendemail' => 'ipatulod dagiti e-surat',

# Recent changes
'nchanges' => '$1 {{PLURAL:$1|sinukatan|dagiti sinukatan}}',
'recentchanges' => 'Kaudian a balbaliw',
'recentchanges-legend' => 'Pagpilian kadagiti kaudian a balbaliw',
'recentchanges-summary' => 'Siputen dagiti kinaudi a panagbalbaliw ti wiki iti daytoy a panid.',
'recentchanges-feed-description' => 'Siputen dagiti kinaudi a panagbalbaliw ti wiki iti daytoy a pakan.',
'recentchanges-label-newpage' => 'Daytoy a panag-urnos ket nakapartuat ti baro a panid',
'recentchanges-label-minor' => 'Daytoy ket bassit a panag-urnos',
'recentchanges-label-bot' => 'Daytoy a panag-urnos ket inaramid babaen ti maysa a bot',
'recentchanges-label-unpatrolled' => 'Daytoy a panag-urnos ket saan pay a naptruliaan',
'rcnote' => "Adda dita baba {{PLURAL:$1|ti '''1''' sinukatan|dagiti naudi '''$1''' a sinukatan}} iti naudi nga {{PLURAL:$2|aldaw|'''$2''' al-aldaw}}, sipud iti $5, $4.",
'rcnotefrom' => "Makita dita baba dagiti sinukatan manipud idi '''$2''' (agingga iti '''$1''' ti naipakita).",
'rclistfrom' => 'Ipakita dagiti kabarbaro a sinukatan a mangrugi manipud idi $1',
'rcshowhideminor' => '$1 dagiti bassit a panag-urnos',
'rcshowhidebots' => '$1 dagiti bots',
'rcshowhideliu' => '$1 dagiti nakastrek nga agar-aramat',
'rcshowhideanons' => '$1 dagiti di am-ammo nga agar-aramat',
'rcshowhidepatr' => '$1 dagiti napatrulian a panag-urnos',
'rcshowhidemine' => '$1 dagiti inurnosko',
'rclinks' => 'Ipakita dagiti naudi a $1 a sinukatan iti kallabes a $2 nga al-aldaw<br />$3',
'diff' => 'sabali',
'hist' => 'saritaan',
'hide' => 'Ilemmeng',
'show' => 'Ipakita',
'minoreditletter' => 'm',
'newpageletter' => 'B',
'boteditletter' => 'b',
'number_of_watching_users_pageview' => '[$1 bambantayan {{PLURAL:$1|ti agar-aramat|dagiti agar-aramat}}]',
'rc_categories' => 'Patingga dagiti kategoria (pagsisinaen ti "|")',
'rc_categories_any' => 'Uray ania',
'rc-change-size-new' => '$1 {{PLURAL:$1|byte|bytes}} kalpasan ti panag-sukat',
'newsectionsummary' => '/* $1 */ baro a paset',
'rc-enhanced-expand' => 'Ipakita dagiti salaysay (masapul ti JavaScript)',
'rc-enhanced-hide' => 'Ilemmeng dagiti salaysay',
'rc-old-title' => 'kasisigud nga inaramid a kas ti "$1"',

# Recent changes linked
'recentchangeslinked' => 'Mainaig a sinuksukatan',
'recentchangeslinked-feed' => 'Mainaig a sinukatan',
'recentchangeslinked-toolbox' => 'Mainaig a sinuksukatan',
'recentchangeslinked-title' => 'Sinukatan a mainaig iti "$1"',
'recentchangeslinked-noresult' => 'Awan ti sinukatan kadagiti naisilpo a pampanid kabayatan ti naited a panawen.',
'recentchangeslinked-summary' => "Listaan daytoy dagiti kaudian a sinukatan kadagiti pampanid a nakasilpo manipud iti maysa a napili a panid (wenno kadagiti kameng ti maysa a nainagan a kategoria).
Dagiti panid iti [[Special:Watchlist|listaan ti bambantayam]] ket '''napuskol'''.",
'recentchangeslinked-page' => 'Nagan ti panid:',
'recentchangeslinked-to' => 'Ipakita dagiti sinukatan a panid a panilpo iti naited a panid',

# Upload
'upload' => 'Mangipan iti papeles',
'uploadbtn' => 'Mangipan iti papeles',
'reuploaddesc' => 'Ukasen ti pag-ipan ken absubli idiay kabuklan ti pag-ipan',
'upload-tryagain' => 'Ited ti napabaro a panagipalawag ti papeles',
'uploadnologin' => 'Saan a nakastrek',
'uploadnologintext' => 'Masapul a [[Special:UserLogin|nakaserrekka]] tapno makaipanka iti papeles.',
'upload_directory_missing' => 'Ti direktorio ti pag-ipan ($1) ket napukaw ken saan a mabalin nga aramiden iti webserver.',
'upload_directory_read_only' => 'Ti pagipanan a direktoria ($1) ket saan a masuratan ti webserver.',
'uploaderror' => 'Biddut ti panang-ipan',
'upload-recreate-warning' => "'''Ballag: ti papeles nga adda itoy ti nagan na ket naikkat wenno naiyalis.'''

Ti listaan ti panagikkat ken panagiyalis daytoy a panid ket adda ditoy tapno makitam:",
'uploadtext' => "Usaren ti kabuklan dita baba ti pinag-ipan ti papeles.
Ti panagkita wenno panagbiruk ti napalubos a pinag-ipan ti papeles mapan ka idiay [[Special:FileList|listaan dagiti napag-ipan a papeles]], dagiti pinag-ipan wenno pinag-ipan manen ket nakalista pay idiay [[Special:Log/upload|listaan ti pinag-ipan]], dagiti panagikkat ket idiay [[Special:Log/delete|listaan ti panagikkat]].

Ti panagikabil ti papeles iti panid, usaren ti panilpo a kas dagiti sumaganad a kabuklan:
* '''<code><nowiki>[[</nowiki>{{ns:file}}<nowiki>:File.jpg]]</nowiki></code>''' ti panag-usar ti dakkel a bersion ti papeles
* '''<code><nowiki>[[</nowiki>{{ns:file}}<nowiki>:File.png|200px|thumb|left|alt text]]</nowiki></code>''' ti agusar ti 200 pixel a kaakaba  a panagparang iti kahon idiay kannigid nga adda 'sabali a testo' ti panagipalpalawag
* '''<code><nowiki>[[</nowiki>{{ns:media}}<nowiki>:File.ogg]]</nowiki></code>''' ti dagus a panagsilpo idiay papeles nga awan ti panagparang ti papeles",
'upload-permitted' => 'Dagiti mapalubosan a kita ti papeles: $1.',
'upload-preferred' => 'Dagiti mabalbalin a kita ti papeles: $1.',
'upload-prohibited' => 'Dagiti maiparit a kita ti papeles: $1.',
'uploadlog' => 'listaan ti pagipanan',
'uploadlogpage' => 'Listaan ti pagipanan',
'uploadlogpagetext' => 'Adda dita baba ti listaan dagiti kakaudian a papeles naipapan.
Kitaen dagiti [[Special:NewFiles|galleria ti baro a papeles]] ti adu pay a pinangkitkita.',
'filename' => 'Nagan ti papeles',
'filedesc' => 'Pakabuklan',
'fileuploadsummary' => 'Pakabuklan:',
'filereuploadsummary' => 'Dagiti panagsukat ti papeles:',
'filestatus' => 'Kasasaad ti karbengan-panagipablaak:',
'filesource' => 'Taudan:',
'uploadedfiles' => 'Naipan a papeles',
'ignorewarning' => 'Di ikaskaso ti ballaag ket idulin latta ti papeles',
'ignorewarnings' => 'Di ikaskaso dagiti ania man a ballaag',
'minlength1' => 'Dagiti nagan ti papeles ket nasken uray a maysa laeng a letra wenno nasursurok.',
'illegalfilename' => 'Ti nagan ti papeles "$1" ket adda nagyan na a kababalin a saan a mabalin kadagiti titulo ti panid.
Pangngaasi ta naganan manen ti papeles ken padasen manen nga ipapan.',
'filename-toolong' => 'Dagiti nagan ti papeles ket saan a mabalin nga at-atiddog ngem 240 bytes.',
'badfilename' => 'Nasukatan ti nagan ti papeles iti "$1".',
'filetype-mime-mismatch' => 'Ti pagpa-atiddog ti papeles ".$1" ket saan a kapada ti nakitaan a kita ti MIME iti papeles ($2).',
'filetype-badmime' => 'Dagiti papeles a kas MIME a kita "$1" ket saan a mapalubosan a maipan.',
'filetype-bad-ie-mime' => 'Saan a makapag-ipan ti papeles ngamin ket masarakan ti Internet Explorer a kas "$1", a saan a mabalin ken makapataud a dakes a kita ti papeles.',
'filetype-unwanted-type' => "'''\".\$1\"''' ti saan a mapalubusan a kita ti papeles.
Ti mapalubusan  {{PLURAL:\$3|a kita ti papeles ket|kadagiti kita ti papeles ket}} \$2.",
'filetype-banned-type' => 'Ti \'\'\'".$1"\'\'\' {{PLURAL:$4|ket saan a mapalubusan a kita ti papeles|ket dagiti saan a mapalubusan a kita ti papeles}}.
Ti mapalubusan{{PLURAL:$3|a kita ti papeles ket|kadagiti kita ti papeles ket}} $2.',
'filetype-missing' => 'Daytoy a papeles ket awan ti kita na a (kasla ".jpg").',
'empty-file' => 'Ti papeles nga intedmo ket awan ti nagyan na.',
'file-too-large' => 'Ti papeles nga intedmo ket dakkel unay.',
'filename-tooshort' => 'Ti nagan daytoy a papeles ket bassit unay.',
'filetype-banned' => 'Ti kita daytoy a papeles ket maiparit.',
'verification-error' => 'Daytoy a papeles ket saan a nakapasa ti pagsingkedan.',
'hookaborted' => 'Ti panagbabaro a pinadasmo ket napasardeng babaen ti pangpa-atiddog a kawit.',
'illegal-filename' => 'Ti nagan daytoy a papeles ket saan a maipalubos.',
'overwrite' => 'Saan a mabalin a suratan manen iti papeles nga adda ditan.',
'unknown-error' => 'Adda di amammo a biddut.',
'tmp-create-error' => 'Saan a makaaramid ti saan nga agnayon a papeles.',
'tmp-write-error' => 'Biddut ti panakaisurat  dagiti saan nga agnayon a papeles.',
'large-file' => 'Ti maipatalked a papeles ket saan koma a dakdakkel ngem $1;
daytoy a papeles ket $2.',
'largefileserver' => 'Daytoy a papeles ket dakdakel ngem ti naaramid a mabalin para iti server.',
'emptyfile' => 'Ti papeles nga ipanmo ket kasla awan ti nagyan na.
Baka daytoy ket gapu ti kamali ti inkabil a nagan ti papeles.
Pangngaasi ta kitaem no kayatmo latta nga ipapan daytoy a papeles.',
'windows-nonascii-filename' => 'Daytoy a wiki ket saanna a tapayaen dagiti nagan ti papeles nga adda ti kangrunaan a kababalin',
'fileexists' => 'Adda ti papeles nga agnagan ti kastoy, pangngaasi a kitaemti  <strong>[[:$1]]</strong> no saanka a sigurado a mangsukat.
[[$1|thumb]]',
'filepageexists' => 'Ti panangipalpalawag a panid ti daytoy a papeles ket naaramiden idiay <strong>[[:$1]]</strong>, mgem awan ti agnagan ti katoy a papeles.
Ti pakabuklan nga inkabilmo ket saan nga agparang idiay panid ti panangipalpalawag.
Tapno ti pakabuklan ket agparang idiay, masapul  a baliwam idiay.
[[$1|thumb]]',
'fileexists-extension' => 'Adda papeles nga agnagan ti kastoy: [[$2|thumb]]
* Nagan ti naipapan a papeles: <strong>[[:$1]]</strong>
* Nagan ti adda a papeles: <strong>[[:$2]]</strong>
Pangngaasi nga agpili ti sabali a nagan.',
'fileexists-thumbnail-yes' => "Daytoy a papeles ket kasla imahen a napabassit ''(thumbnail)''.
[[$1|thumb]]
Pangngaasi a kitaem ti papeles a <strong>[[:$1]]</strong>.
No ti nakitam a papeles ket isu met laeng dayta dati a kadakkel, saanka a mang-ipan iti sabali pay a napabassit nga imahen.",
'file-thumbnail-no' => "Ti nagan ti papeles ket mangrugi ti <strong>$1</strong>.
Kasla imahen a napabassit ''(thumbnail)''.
No addaan ka ti dakkel a resolusion daytoy nga imahen ipag-ipan daytoy, no saan ket pangngaasi ta sukatam ti nagan ti papeles.",
'fileexists-forbidden' => 'Daytoy a nagan ti papeles ket adda dita, ken saan a mabalin a masuratan manen.
No ket kayatmo latta nga agipan ti papeles, pangngaasi ta agsubli ka ken usarem ti baro a nagan.
[[File:$1|thumb|center|$1]]',
'fileexists-shared-forbidden' => 'Daytoy a nagan ti papeles ket adda dita pagbingayan a nagikabilan ti papeles.
No ket kayatmo latta nga agipan ti papeles, pangngaasi ta agsubli ka ken usarem ti baro a nagan.
[[File:$1|thumb|center|$1]]',
'file-exists-duplicate' => 'Daytoy a papeles ket duplikado kadagiti sumaganad a {{PLURAL:$1|papeles|pappapeles}}:',
'file-deleted-duplicate' => 'Ti papeles a kapadpada ti papeles a ([[:$1]]) ket naikkat idin.
Kitaem kuma ti pakasaritaan a panakaikkat ti papeles sakbay a mangirugi ka ti pinag-ipan.',
'uploadwarning' => 'Ballaag iti pinag-ipan',
'uploadwarning-text' => 'Pangngaasi a baliwam ti deskripsion ti papeles ken padasem manen.',
'savefile' => 'Idulin ti papeles',
'uploadedimage' => 'naipanen ti "[[$1]]"',
'overwroteimage' => 'naipan ti baro a bersion ti "[[$1]]"',
'uploaddisabled' => 'Naiddep ti pinag-ipan.',
'copyuploaddisabled' => 'Naiddep ti pinag-ipan iti URL.',
'uploadfromurl-queued' => 'Dagiti pinag-ipan mo ket naikabil ti pinagurayan.',
'uploaddisabledtext' => 'Napawilan ti pinag-ipan iti papeles.',
'php-uploaddisabledtext' => 'Ti pinag-ipan ti papeles ket naiddep idiay PHP.
Panngaasi a kitaem ti pannakaikabil ti pinag-ipan ti papeles.',
'uploadscripted' => 'Daytoy a papeles ket adda nagyan na a HTML wenno panagsurat a kodigo a mabalin nga agpakamali ti panagbasa ti sapot a  pagbasabasa.',
'uploadvirus' => 'Addaan ti birus daytoy a papeles! Salaysay: $1',
'uploadjava' => 'Daytoy a papeles ket ZIP a papeles nga adda nagyan na a Java .a kita ti papeles.
Saan a mabalin ti pinag-ipan ti Java a papeles, ngamin ket palabsan da dagiti seguridad a pangrestrikto.',
'upload-source' => 'Taudan ti papeles',
'sourcefilename' => 'Taudan a nagan ti papeles:',
'sourceurl' => 'Taudan ti URL:',
'destfilename' => 'Pangipanan ti nagan ti papeles:',
'upload-maxfilesize' => 'Kadakkel a rukod ti papeles: $1',
'upload-description' => 'Panagipalpalawag ti papeles',
'upload-options' => 'Pagpilian ti pinag-ipan',
'watchthisupload' => 'Bantayan daytoy a papeles',
'filewasdeleted' => 'Ti papeles a nanaganan ti kastoy ket naipapan idin ken napaikkaten.
Kitaem ti $1 sakbay ka nga agi pag-ipan manen.',
'filename-bad-prefix' => "Ti nagan ti papeles nga ika ipapan ket mangrugi ti '''\"\$1\"''', ket saan nga maipalpalawag a nagan a kayarigan a naipusgan nga automatiko kadagiti digital a pangretrato.
Pangngaasi ti agpili ti maikapalpalawag a nagan iti papeles mo.",
'upload-success-subj' => 'Balligi ti pinag-ipan',
'upload-success-msg' => 'Ti panag-ipan a naggapu idiay [$2] ket naballigi. Ket adda ditoy: [[:{{ns:file}}:$1]]',
'upload-failure-subj' => 'Parikut ti pinag-ipan',
'upload-failure-msg' => 'Addaan ti parikut ti pinag-ipan mo a naggapu idiay [$2]:

$1',
'upload-warning-subj' => 'Ballaag iti pinag-ipan',
'upload-warning-msg' => 'Addaan a parikut ti panag-ipan a naggapu idiay [$2]. Mabalin mo ti agsubli ti [[Special:Upload/stash/$1|nakabuklan ti pag-ipan]] tapno masimpaan ti parikut.',

'upload-proto-error' => 'Saan a husto a protokol',
'upload-proto-error-text' => 'Dagiti adayo a pinag-ipan ket kasapulan a dagiti URLs ket mangrugi iti <code>http://</code> wenno <code>ftp://</code>.',
'upload-file-error' => 'Akin-uneg a biddut',
'upload-file-error-text' => 'Adda biddut a naggapu iti uneg idi padasen ti agaramid ti saan nga agnayon a papeles dita server.
Pangngaasi a kontaken ti [[Special:ListUsers/sysop|administrador]]',
'upload-misc-error' => 'Di ammo a biddut ti panag-ipan',
'upload-misc-error-text' => 'Adda saan nga ammo a biddut ti napasamak idi agdama a nag-ipan.
Pangngaasi a  kitaen ti URL ket umisu  ken maserrekan ken padasem manen.
No ti parikut ket agsubli latta, kontaken ti [[Special:ListUsers/sysop|administrador]].',
'upload-too-many-redirects' => 'Adu unay ti baw-ing daytoy nga URL',
'upload-unknown-size' => 'Di amammo ti kadakkelna',
'upload-http-error' => 'Naka-adda ti biddut ti HTTP: $1',
'upload-copy-upload-invalid-domain' => 'Ti kopia a panagipan ket saan a magun-od manipud iti daytoy a pagturayan.',

# File backend
'backend-fail-stream' => 'Saan a maiwaig ti papeles $1.',
'backend-fail-backup' => 'Saan a maidulin ti papeles $1.',
'backend-fail-notexists' => 'Ti papeles a $1 ket awanen.',
'backend-fail-hashes' => 'Saan a maala dagiti papeles a hash tapno maipada.',
'backend-fail-notsame' => 'Addaan ti saan a kapada tipapeles idiay $1.',
'backend-fail-invalidpath' => '$1 ket imbalido a pagnaan ti pagidulinan.',
'backend-fail-delete' => 'Saan a maikkat ti papeles $1.',
'backend-fail-alreadyexists' => 'Ti papeles $1 ket addan.',
'backend-fail-store' => 'Saan a maidulin ti papeles $1 idiay $2.',
'backend-fail-copy' => 'Saan a makopia ti papeles $1 idiay $2.',
'backend-fail-move' => 'Saan a maiyalis ti papeles $1 idiay $2.',
'backend-fail-opentemp' => 'Saan a malukatan ti temporario a papeles.',
'backend-fail-writetemp' => 'Saan a masuratan ti temporario a papeles.',
'backend-fail-closetemp' => 'Saan a marikpan ti temporario a papeles.',
'backend-fail-read' => 'Saan a mabasa ti papeles $1.',
'backend-fail-create' => 'Saan a masuratan ti papeles $1.',
'backend-fail-maxsize' => 'Saan a masuratan ti papeles $1 gapu ta dakdakkel ngem {{PLURAL:$2|maysa a byte|dagiti $2 a bytes}}.',
'backend-fail-readonly' => 'Ti pagidulinan a kalikudan ti "$1" ket agdama a mabasa laeng. Ti rason a naited idi ket: "$2"',
'backend-fail-synced' => 'Ti papeles "$1" ket bangking ti kasasaad na  iti kinauneg a pagidulinan ti kalikudan',
'backend-fail-connect' => 'Saan a makaikapet idiay pagidulinan a kalikudan  "$1".',
'backend-fail-internal' => 'Adda di amammo a biddut ti napasamak idiay pagidulinan a kalikudan "$1".',
'backend-fail-contenttype' => 'Saan a maammoan ti kita ti linaon ti papeles nga idulin idiay "$1".',
'backend-fail-batchsize' => 'Nagited ti nagipenpenan ti bunggoy iti $1 a papeles {{PLURAL:$1|nga aramid|nga ar-aramid}}; ti patingga ket $2 {{PLURAL:$2|nga aramid|nga ar-aramid}}.',
'backend-fail-usable' => 'Saan a masuratan ti papeles $1 gapu ta awan ti makaanay a pammalubos wenno awan dagiti direktorio/pangikabilan.',

# Lock manager
'lockmanager-notlocked' => 'Saan a malukatan ti "$1"; saan a nakandaduan.',
'lockmanager-fail-closelock' => 'Saan a marikepan ti nakandaduan a papeles para iti "$1".',
'lockmanager-fail-deletelock' => 'Saan a maikkat ti nakandaduan a papeles para iti "$1".',
'lockmanager-fail-acquirelock' => 'Saan a makaala ti kandado para iti "$1".',
'lockmanager-fail-openlock' => 'Saan a malukatan ti kandado ti papeles para iti "$1".',
'lockmanager-fail-releaselock' => 'Saan a maibbatan ti kandado para iti "$1".',
'lockmanager-fail-db-bucket' => 'Saan a makasilpo ti umanay a kandado kadagiti database idiay timba $1.',
'lockmanager-fail-db-release' => 'Saan a maibbatan dagiti kandado idiay database $1.',
'lockmanager-fail-svr-acquire' => 'Saan a makaala kadagiti kandado ti server $1.',
'lockmanager-fail-svr-release' => 'Saan a maibbatan dagiti kandado idiay server $1.',

# ZipDirectoryReader
'zip-file-open-error' => 'Adda biddut a nasarakan idi panaglukat ti papeles ti panagkita a ZIP.',
'zip-wrong-format' => 'Ti nainagan a papeles ket saan a ZIP a papeles.',
'zip-bad' => 'Daytoy a papeles ket nadadael wenno saan a mabasa a kas ZIP a papeles.
Saan a mabalin ti pinagkita ti pinakaseguridad na.',
'zip-unsupported' => 'Ti papeles ket ZIP a papeles nga agusar ti ZIP a langa a saan a natapayaen ti MediaWiki .
Saan a matutup ti pinagkita ti seguridad na.',

# Special:UploadStash
'uploadstash' => 'Pinag-ipan ti stash',
'uploadstash-summary' => 'Daytoy a panid ket mangted ti panagserrek ti papeles a napag-ipan (wenno nairugi nga ipan) ngem saan pay na naipablaak dita wiki. Dagitoy a papeles ket saan a makita ti sabsabali ngem laeng ti agar-aramat a nag-ipan kaniada.',
'uploadstash-clear' => 'Dalusan dagiti na stash a papeles',
'uploadstash-nofiles' => 'Awan ti na stash a papeles mo.',
'uploadstash-badtoken' => 'Ti panag-tungpal dayta nga aramid ket napaay, ngamin ta dagiti talek mo ti panag-urnos ket nagpaso. Padasem manen.',
'uploadstash-errclear' => 'Ti panagdalus kadagiti papeles ket napaay.',
'uploadstash-refresh' => 'Pasadiwaam dagiti listaan ti papeles',
'invalid-chunk-offset' => 'Imbalido ti maysa a supli',

# img_auth script messages
'img-auth-accessdenied' => 'naiparit ti iseserrek',
'img-auth-nopathinfo' => 'Ti server mo ket mabalin nga agipasa iti daytoy a pakaammo.
Baka met laeng naibasta ti CGI ken saan na a tapayaen ti img_auth.
Kitaen ti https://www.mediawiki.org/wiki/Manual:Image_Authorization .',
'img-auth-notindir' => 'Ti kiniddaw a dalan ket saan a ti naaramid a direktoria ti pag-ipan',
'img-auth-badtitle' => 'Saan a makaaramid ti umisu a titulo a naggapu idiay "$1".',
'img-auth-nologinnWL' => 'Saan ka a nakastrek ken ti "$1" ket awan idiay mabalin a listaan.',
'img-auth-nofile' => 'Ti papeles "$1" ket awan dita.',
'img-auth-isdir' => 'Agserserrekka ti direktorio ti papeles "$1".
Ti iseserrek ti papeles ti mabalin laeng.',
'img-auth-streaming' => 'Agwaig "$1".',
'img-auth-public' => 'Ti pamay-an ti img_auth.php ket mangiruar kadagiti papeles manipud ti pribado a wiki.
Daytoy a wiki naipabalin a kas publiko a wiki.
Para iti kangatuan a talinaay, nabaldado ti img_auth.php.',
'img-auth-noread' => 'Ti agar-aramat ket awan ti pammalubos na nga agbasa "$1".',
'img-auth-bad-query-string' => 'Ti URL ket addan ti imbalido a panagbiruk.',

# HTTP errors
'http-invalid-url' => 'Imbalido a URL: $1',
'http-invalid-scheme' => 'Ti URL nga adda "$1"  a pamuspusan na ket saan a matapayaen.',
'http-request-error' => 'Ti panagkiddaw ti HTTP ket napaay gapu ti saan nga ammo a biddut.',
'http-read-error' => 'Biddut ti panagbasa ti HTTP.',
'http-timed-out' => 'Nagsardeng ti panagtulod ti HTTP.',
'http-curl-error' => 'Biddut ti panagala ti URL: $1',
'http-host-unreachable' => 'Di madanon ti URL',
'http-bad-status' => 'Adda pakirut iti agdama a pinagtulod ti HTTP: $1 $2',

# Some likely curl errors. More could be added from <http://curl.haxx.se/libcurl/c/libcurl-errors.html>
'upload-curl-error6' => 'Di madanon ti URL',
'upload-curl-error6-text' => 'Ti URL a naited ket saan a madanon.
Pangngaasi ta kitaem manen no husto ti URL ken adda dayta a pagsaadan.',
'upload-curl-error28' => 'Nagsardeng ti panag-ipan',
'upload-curl-error28-text' => 'Ti pagsaadan ket nabayag unay nga simmungbat.
Pangngaasi ti kitaen no naipatakder ti pagsaadan, aguray no madamdama ket padasem manen.
Baka kayatmo a padasen no saan da a makumikom.',

'license' => 'Lisensia:',
'license-header' => 'Lisensia',
'nolicense' => 'Awan ti napili',
'license-nopreview' => '(Saan a mabalin nga ipadas)',
'upload_source_url' => ' (maysa nga umisu, ken maserrekan ti publiko nga URL)',
'upload_source_file' => ' (papeles iti komputermo)',

# Special:ListFiles
'listfiles-summary' => 'Daytoy nga espesial a panid ket agiparang kadagiti pinag-ipan kadagiti papeles.
No sagaten ti agar-aramat, dagiti laeng papeles a pinag-ipan ti agar-aramat ti kinaudi a bersion ti papeles ti maipakita.',
'listfiles_search_for' => 'Agsapul iti nagan ti media:',
'imgfile' => 'papeles',
'listfiles' => 'Listaan ti papeles',
'listfiles_thumb' => 'Imahen',
'listfiles_date' => 'Petsa',
'listfiles_name' => 'Nagan',
'listfiles_user' => 'Agar-aramat',
'listfiles_size' => 'Kadakkel',
'listfiles_description' => 'Panagipalpalawag',
'listfiles_count' => 'Dagiti Bersion',

# File description page
'file-anchor-link' => 'Papeles',
'filehist' => 'Pakasaritaan ti papeles',
'filehist-help' => 'Agtakla iti maysa a petsa/oras tapno makitam ti papeles iti kasisigudna a langa iti dayta nga oras.',
'filehist-deleteall' => 'ikkaten amin',
'filehist-deleteone' => 'ikkaten',
'filehist-revert' => 'isubli',
'filehist-current' => 'agdama',
'filehist-datetime' => 'Petsa/Oras',
'filehist-thumb' => 'Imahen',
'filehist-thumbtext' => 'Bersion ti imahen agsipud ti $1',
'filehist-nothumb' => 'Awan ti napabassit nga imahen',
'filehist-user' => 'Agar-aramat',
'filehist-dimensions' => 'Dagiti rukod',
'filehist-filesize' => 'Kadakkel ti papeles',
'filehist-comment' => 'Komentario',
'filehist-missing' => 'Mapukpukaw ti papeles',
'imagelinks' => 'Panagusar iti daytoy a papeles',
'linkstoimage' => 'Ti sumaganad {{PLURAL:$1|a silpo ti panid|kadagiti $1 a silpo ti panid}} ditoy a papeles:',
'linkstoimage-more' => 'Adadu ngem $1 {{PLURAL:$1|a paninillpo ti panid|kadagiti panilpo ti pampanid}} ditoy a papeles.
Ti sumaganad a listaan ket ipakita na {{PLURAL:$1|ti umona a panilpo ti panid|dagiti umuna a $1 panilpo ti panid}} ditoy a papeles laeng.
Ti [[Special:WhatLinksHere/$2|kompleto a listaan]] ket addaan.',
'nolinkstoimage' => 'Awan ti pampanid a nakasilpo iti daytoy a papeles.',
'morelinkstoimage' => 'Kitaen ti [[Special:WhatLinksHere/$1|ad-adu pay a panilpo]] iti daytoy a papeles.',
'linkstoimage-redirect' => '$1 (baw-ing ti papeles) $2',
'duplicatesoffile' => 'Ti sumaganad a {{PLURAL:$1|papeles ket duplikado|kadagiti $1 papeles ket duplikado}} daytoy a papeles ([[Special:FileDuplicateSearch/$2|adu pay a salaysay]]):',
'sharedupload' => 'Daytoy a papeles ket naggapu idiay $1 ken mabalin a mausar kadagiti sabsabali a gandat.',
'sharedupload-desc-there' => 'Daytoy a papeles ket naggapu idiay $1 ken mabalin a mausar kadagiti sabsabali a gandat.
Pangngaasim a kitaem ti [$2 pagipalpalawag ti panid] ti adu pay a pakaammo.',
'sharedupload-desc-here' => 'Daytoy a papeles ket naggapu idiay $1 ken mabalin a mausar kadagiti sabsabali a gandat.
Ti pagipalpalawag na  idiay [$2 pagipalpalawag a panid ti papeles ] ket naipakita dita baba.',
'sharedupload-desc-edit' => 'Daytoy a papeles ket naggapu manipud idiay  $1  ken mabalin a mausar babaen dagiti sabali a gandat.
Baka kayatmo nga urnosen ti bukodna a deskripsion idiay [$2 deskripsion ti papeles a panid].',
'sharedupload-desc-create' => 'Daytoy a papeles ket naggapu manipud idiay  $1  ken mabalin a mausar babaen dagiti sabali a gandat.
Baka kayatmo nga urnosen ti bukodna a deskripsionna idiay [$2 deskripsion ti papeles a panid].',
'filepage-nofile' => 'Awan ti agnagan ti kasta a papeles.',
'filepage-nofile-link' => 'Awan ti agnagan ti kastoy a papeles, ngem mabalin mo ti [$1 mangipan].',
'uploadnewversion-linktext' => 'Mangipan ti kabarbaro a bersion iti daytoy a papeles',
'shared-repo-from' => 'Naggapo iti $1',
'shared-repo' => 'iti pagbingbingayan a nagikabilan',
'upload-disallowed-here' => 'Daksanggasat a saanmo a mabalin a suratan manen daytoy nga imahen.',

# File reversion
'filerevert' => 'Isubli ti $1',
'filerevert-legend' => 'Isubli ti papeles',
'filerevert-intro' => "Mangrugrugika nga agipasubli ti papeles '''[[Media:$1|$1]]''' iti [$4 bersion ti oras ket petsa nga $3, $2].",
'filerevert-comment' => 'Rason:',
'filerevert-defaultcomment' => 'Naisubli ti bersion manipud idi $2, $1',
'filerevert-submit' => 'Isubli',
'filerevert-success' => "Ti '''[[Media:$1|$1]]''' ket naipasubli idiay [$4 bersion ti oras ken petsa $3, $2].",
'filerevert-badversion' => 'Awan ti napalubos a lokal a bersion daytoy a papeles nga adda naikkan dayta nga oras ken petsa.',

# File deletion
'filedelete' => 'Ikkaten ti $1',
'filedelete-legend' => 'ikkaten ti papeles',
'filedelete-intro' => "Mangrugrugika nga agikkat ti '''[[Media:$1|$1]]''' ken mairaman amin a pakasaritaanna.",
'filedelete-intro-old' => "Ikikatem ti bersion iti '''[[Media:$1|$1]]''' manipud idi [$4 $3, $2].",
'filedelete-comment' => 'Rason:',
'filedelete-submit' => 'Ikkaten',
'filedelete-success' => "Naikkaten ti '''$1'''.",
'filedelete-success-old' => "Ti bersion iti '''[[Media:$1|$1]]''' manipud idi $3, $2 ket naikkaten.",
'filedelete-nofile' => "awan ti '''$1''' .",
'filedelete-nofile-old' => "Awan ti nailebbeng a bersion ti '''$1''' nga addaan ti naited a kakitkita na.",
'filedelete-otherreason' => 'Sabali/nayon a rason:',
'filedelete-reason-otherlist' => 'Sabali a rason',
'filedelete-reason-dropdown' => '*Kadawyan a rasrason ti pannakaikkat
** Panagsalungasing iti karbengan ti panagkopia
** Nadoble a papeles',
'filedelete-edit-reasonlist' => 'Unosen ti rason ti panagikkat',
'filedelete-maintenance' => 'Saan nga agnayon a naibaldado ti pinagikkat ken pinagisubli dagiti papeles iti dagdama a pinagsimpa.',
'filedelete-maintenance-title' => 'Saan a maikkat daytoy a papeles',

# MIME search
'mimesearch' => 'Pagbiruk ti MIME',
'mimesearch-summary' => 'Daytoy a panid ket pakabaelan na ti panagsagat ti papeles iti kita da a MIME.
Ikabil: kita ti nagyan/apo a kita, e.g. <code>image/jpeg</code>.',
'mimetype' => 'Kita ti MIME:',
'download' => 'Ikarga nga agpababa',

# Unwatched pages
'unwatchedpages' => 'Di mabambantayan a pampanid',

# List redirects
'listredirects' => 'Listaan dagiti baw-ing',

# Unused templates
'unusedtemplates' => 'Dagiti saan a nausar a plantilia',
'unusedtemplatestext' => 'Daytoy a panid ket ilistana dagiti panid idiay {{ns:template}} a nagan ti lugar a saan a nairaman iti sabali a panid.
Laglagipem ti agkita kadagiti sabsabali a panilpo ti plantilia sakbay nga ikkatem ida.',
'unusedtemplateswlh' => 'dagiti sabali pay a panilpo',

# Random page
'randompage' => 'Pugto a panid',
'randompage-nopages' => 'Awan ti pampanid dita a {{PLURAL:$2|nagan ti lugar|dagiti nagan ti lugar}}: $1.',

# Random redirect
'randomredirect' => 'Pugto a baw-ing',
'randomredirect-nopages' => 'Awan dagiti baw-ing iti daytoy a nagan ti lugar "$1".',

# Statistics
'statistics' => 'Estadistika',
'statistics-header-pages' => 'Estadistika ti panid',
'statistics-header-edits' => 'Estadistika ti inurnos',
'statistics-header-views' => 'Estadistika ti panagkita',
'statistics-header-users' => 'Estadistika ti agar-aramat',
'statistics-header-hooks' => 'Estadistika a sabsabali',
'statistics-articles' => 'Dagiti naglaon a panid',
'statistics-pages' => 'Pampanid',
'statistics-pages-desc' => 'Dagiti amin a panid ti wiki, a mairaman dagiti tungtungan a panid, dagiti baw-ing, ken dadduma pay',
'statistics-files' => 'Ti naipapan a papeles',
'statistics-edits' => 'Dagit naurnos a panid manipud idi nairugi ti {{SITENAME}}',
'statistics-edits-average' => 'Pagtengngaan nga urnos tungal maysa a panid',
'statistics-views-total' => 'Dagiti dagup ti panagkita',
'statistics-views-total-desc' => 'Saan a naikabil ti panagkita dagiti awan a panid ken dagiti espesial a panid',
'statistics-views-peredit' => 'Mano a panagkita tunggal maysa nga urnos',
'statistics-users' => 'Dagiti nakarehistro nga [[Special:ListUsers|agar-aramat]]',
'statistics-users-active' => 'Dagiti nasiglat nga agar-aramat',
'statistics-users-active-desc' => 'Dagiti agar-aramat a nagtungpal iti aramid idi napalubos nga {{PLURAL:$1|aldaw|$1 al-aldaw}}',
'statistics-mostpopular' => 'Kaaduan a nabuya a pampanid',

'disambiguations' => 'Dagiti panid a nakasilpo kadagiti panangilawlawag',
'disambiguationspage' => 'Template:Panangilawlawag',
'disambiguations-text' => "Dagiti sumaganad a panid ket aglaon ti saan a basbasit ngem maysa a panilpo iti '''panangilawlawag a panid'''.
Dagitoy ket mabalinno a nasken nga isilpo kadagiti embes a nasaysayaat a panid.<br />
Ti panid ket matrato a kas panangilawlawag a panid no agusar ti plantilia a nakasilpo idiay
 [[MediaWiki:Disambiguationspage]]",

'doubleredirects' => 'Dagiti namindua a naibaw-ing',
'doubleredirectstext' => 'Daytoy a panid ket ilistana dagiti panid nga agbaw-ing kadagiti sabsabali a baw-ing a pampanid.
Iti tunggal maysa nga aray ket adda nagyanna kadagiti panilpo iti umuna ken maikadua a baw-ing, ken iti puntaan iti maikadua a baw-ing, nga isu ti "pudno" a puntaan ti panid, nga ti umuna a baw-ing ket isu ti ipatudona.
<del>Nakurosan</del> dagita naikabil ket napadtuan.',
'double-redirect-fixed-move' => 'Ti [[$1]] ket naiyalisen.
Tattan ket naibaw-ing idiay [[$2]].',
'double-redirect-fixed-maintenance' => 'Simsimpaen dagiti namindua a naibaw-ing a naggapo idiay [[$1]] nga ipan idiay [[$2]].',
'double-redirect-fixer' => 'Panagsimpa ti baw-ing',

'brokenredirects' => 'Dagiti naputed a baw-ing',
'brokenredirectstext' => 'Dagitoy sumaganad a baw-ing ket napasilpo kadagiti awan a panid:',
'brokenredirects-edit' => 'urnosen',
'brokenredirects-delete' => 'ikkaten',

'withoutinterwiki' => 'Dagiti panid nga awan ti silpona ti pagsasao',
'withoutinterwiki-summary' => 'Dagitoy a pampanid ket saan a nakasilpo ti sabali a bersion ti pagsasao.',
'withoutinterwiki-legend' => 'Pagpasaruno',
'withoutinterwiki-submit' => 'Ipakita',

'fewestrevisions' => 'Dagiti panid nga adda kadagiti kabassitan a panangbalbaliw',

# Miscellaneous special pages
'nbytes' => '$1 {{PLURAL:$1|a byte|kadagiti byte}}',
'ncategories' => '$1 {{PLURAL:$1|a kategoria|kadagiti kategoria}}',
'ninterwikis' => '$1 {{PLURAL:$1|interwiki|dagiti interwiki}}',
'nlinks' => '$1 {{PLURAL:$1|a panilpo|kadagiti panilpo}}',
'nmembers' => '$1 {{PLURAL:$1|a kameng|kadagiti kameng}}',
'nrevisions' => '$1 {{PLURAL:$1|a panagbalbaliw|kadagiti panagbalbaliw}}',
'nviews' => '$1 {{PLURAL:$1|a panangkita|kadagiti panangkita}}',
'nimagelinks' => 'Inusar idiay $1 {{PLURAL:$1|a panid|a pampanid}}',
'ntransclusions' => 'inusar idiay $1 {{PLURAL:$1|a panid|a pampanid}}',
'specialpage-empty' => 'Awan dagiti nagbanaganna daytoy a padamag.',
'lonelypages' => 'Dagiti naulila a panid',
'lonelypagestext' => 'Dagiti sumaganad a panid ket saan a nakasilpo idiay wenno naipakita kadagiti sabali a panid idiay {{SITENAME}}.',
'uncategorizedpages' => 'Dagiti saan a nakategoria a panid',
'uncategorizedcategories' => 'Dagiti saan a nakategoria a kategoria',
'uncategorizedimages' => 'Dagiti saan a nakategoria a papeles',
'uncategorizedtemplates' => 'Dagiti saan a nakategoria a plantilia',
'unusedcategories' => 'Dagiti saan a nausar a kategoria',
'unusedimages' => 'Dagiti saan a nausar a papeles',
'popularpages' => 'Dagiti nadayeg a panid',
'wantedcategories' => 'Dagiti makidkiddaw a kategoria',
'wantedpages' => 'Dagiti makidkiddaw a panid',
'wantedpages-badtitle' => 'Saan nga umisu a titulo idiay naikabil a pagbanagan: $1',
'wantedfiles' => 'Dagiti makidkiddaw a papeles',
'wantedfiletext-cat' => 'Dagiti sumaganad a papeles ket maus-usar ngem awanda met. Dagiti papeles a naggapu kadagiti ganganaet a repositorio ket mailista uray pay no addaan da. No adda dagiti kasla adda dagitoy ket <del>maikkat</del> to. A maipanayon pay, dagiti pampanid nga agisengngat kadagiti papeles nga awan ket nailista idiay [[:$1]].',
'wantedfiletext-nocat' => '	Dagiti sumaganad a papeles ket maus-usar ngem awanda met. Dagiti papeles a naggapu kadagiti ganganaet a repositorio ket mailista uray pay no addaan da. No adda dagiti kasla adda dagitoy ket <del>maikkat</del> to.',
'wantedtemplates' => 'Dagiti makidkiddaw a plantilia',
'mostlinked' => 'Dagiti panid a kaaduan iti nakasilpo',
'mostlinkedcategories' => 'Dagiti kategoria a kaaduan iti nakasilpo',
'mostlinkedtemplates' => 'Dagiti plantilia a kaaduan iti nakasilpo',
'mostcategories' => 'Dagiti panid a kaaduan kadagiti kategoria',
'mostimages' => 'Dagiti papeles a kaaduan iti nakasilpo',
'mostinterwikis' => 'Dagiti panid a kaaduan kadagiti interwiki',
'mostrevisions' => 'Dagiti artikulo a kaaduan ti pannakabalbaliwna',
'prefixindex' => 'Dagiti amin a panid nga adda ti pasaruno na',
'prefixindex-namespace' => 'Amin a panid nga addaan ti pasaruno ($1 nagan ti luglugar)',
'shortpages' => 'Dagiti ababa a panid',
'longpages' => 'Dagiti atitiddog a panid',
'deadendpages' => 'Dagiti ngudo a panid',
'deadendpagestext' => 'Dagitoy a pampanid ket saan a nakasilpo ti sabali a pampanid ditoy {{SITENAME}} .',
'protectedpages' => 'Dagiti nasalakniban a panid',
'protectedpages-indef' => 'Inggat ingana a salakniban laeng',
'protectedpages-cascade' => 'Dagiti sariap a salaknib  laeng',
'protectedpagestext' => 'Dagiti pampanid a nasalakniban para iti panaka-iyalis wenno panag-urnos',
'protectedpagesempty' => 'Awan ti pampanid a madama a nasalakniban babaen kadagitoy a parametro.',
'protectedtitles' => 'Dagiti nasalakniban a titulo',
'protectedtitlestext' => 'Dagitoy a titulo ket nasalakniban ti panakaaramid',
'protectedtitlesempty' => 'Awan dagiti titulo a madama a nasalakniban iti dagitoy a parametro.',
'listusers' => 'Listaan dagiti agar-aramat',
'listusers-editsonly' => 'Ipakita laeng dagiti agar-aramat nga adda inurnosda',
'listusers-creationsort' => 'Ilasin no ania a petsa ti panakaaramid',
'usereditcount' => '$1 {{PLURAL:$1|nga inurnos|kadagiti inurnos}}',
'usercreated' => '{{GENDER:$3|Inaramid}} idi $1 ti oras nga $2',
'newpages' => 'Baro a pampanid',
'newpages-username' => 'Nagan ti agar-aramat:',
'ancientpages' => 'Dagiti kadaanan a panid',
'move' => 'Iyalis',
'movethispage' => 'Iyalis daytoy a panid',
'unusedimagestext' => 'Adda dagiti sumaganad a papeles ngem saanda a naikabil iti ania man a panid.
Pangngaasi a laglagipen a dagiti sabali a sapot ti pagsaadan  ket makasilpoda ti papeles iti dagus a URL, ken isu pay a nailista da ditoy uray no saan da a naus-usar iti agdama.',
'unusedcategoriestext' => 'Adda dagiti sumaganad a kategoria a panid, ngem awan ti sabali a panid wenno kategoria ti agus-usar kaniada.',
'notargettitle' => 'Awan ti napuntaan',
'notargettext' => 'Saanmo a nainagan ti puntaan a panid wenno agar-aramat ti mangtungpal daytoy nga opisio.',
'nopagetitle' => 'Awan ti kasta a puntaan a panid',
'nopagetext' => 'Awan ti puntaan a panid a nainaganam.',
'pager-newer-n' => '{{PLURAL:$1|nabarbaro 1|dagiti nabarbaro $1}}',
'pager-older-n' => '{{PLURAL:$1|nadadaan 1|nadadaan $1}}',
'suppress' => 'Pakapansin',
'querypage-disabled' => 'Daytoy a nangruna a panid ket nabaldado gapu kadagiti rason a panagtungpal.',

# Book sources
'booksources' => 'Nagtaudan ti liblibro',
'booksources-search-legend' => 'Agsapul kadagiti nagtaudan ti liblibro',
'booksources-go' => 'Inkan',
'booksources-text' => 'Dita baba ket listaan dagiti panilpo ti sabsali a lugar nga aglaklako ti liblibro, ken baka adda pay adu a pakaammo da kadagiti liblibro a kitkitaem:',
'booksources-invalid-isbn' => 'Ti naited nga ISBN ket kasla saan nga umisu; kitaen dagiti biddut ti pinagtulad kadagiti naggappuanna a taudan.',

# Special:Log
'specialloguserlabel' => 'Ti nagtungpal:',
'speciallogtitlelabel' => 'Puntaan (titulo wenno agus-usar) :',
'log' => 'Dagiti listaan',
'all-logs-page' => 'Dagiti listaan a publiko',
'alllogstext' => 'Naipagtipon a pinagpakita kadagiti amin nga adda a listaan ti {{SITENAME}}.
Mapabassit mo ti pinagpakita no piliam ti kita ti listaan, ti nagan ti gar-aramat (sensitibo ti kadakkel ti letra), wenno ti naapektaran a panid (ket sensitibo met ti kadakkel ti letra).',
'logempty' => 'Awan ti agpada a bagay dita listaan.',
'log-title-wildcard' => 'Agsapul kadagiti titulo nga agrugi iti daytoy a testo',
'showhideselectedlogentries' => 'Ipakita/ilemmeng dagiti napili a naikabil ti listaan',

# Special:AllPages
'allpages' => 'Amin a panid',
'alphaindexline' => '$1 iti $2',
'nextpage' => 'sumaruno a panid ($1)',
'prevpage' => 'Napalabas a panid ($1)',
'allpagesfrom' => 'Ipakita dagiti panid a mangrugi iti:',
'allpagesto' => 'Ipakita dagiti panid a nalpasan iti:',
'allarticles' => 'Amin nga artikulo',
'allinnamespace' => 'Amin a pampanid ($1 nagan ti lugar)',
'allnotinnamespace' => 'Amin a pampanid (awan iti $1 nagan ti lugar)',
'allpagesprev' => 'Napalabas',
'allpagesnext' => 'Sumaruno',
'allpagessubmit' => 'Inkan',
'allpagesprefix' => 'Iparang dagiti pampanid nga adda pasaruno na:',
'allpagesbadtitle' => 'Ti naited a titulo ti panid ket imbalido wenno  adda maki-pagsasao wenno maki-wiki a pasaruno na.',
'allpages-bad-ns' => 'Awan ti {{SITENAME}} iti nagan ti lugar a "$1".',
'allpages-hide-redirects' => 'Ilemmeng dagiti baw-ing',

# SpecialCachedPage
'cachedspecial-viewing-cached-ttl' => 'Kitkitaem ti naidulin a bersion iti daytoy a panid, nga addan ti kadaanan a $1.',
'cachedspecial-viewing-cached-ts' => 'Kitkitaem ti maysa a naidulin a bersion iti daytoy a panid, a baka daytoy ket saan a kompleto nga agpayso.',
'cachedspecial-refresh-now' => 'Kitaen ti kinaudian.',

# Special:Categories
'categories' => 'Dagiti kategoria',
'categoriespagetext' => 'Ti sumaganad a {{PLURAL:$1|kategoria ket aglaon|katkategoria ket aglaon}} kadagiti panid wenno midia.
[[Special:UnusedCategories|Dagiti saan a nausar a kategoria]] ket saan a maiparang ditoy.
Kitaen met [[Special:WantedCategories|dagiti makidkiddaw a kategoria]].',
'categoriesfrom' => 'Ipakita dagiti kategoria a mangrugi iti:',
'special-categories-sort-count' => 'paglalasinen babaen ti bilang',
'special-categories-sort-abc' => 'paglalasinen a pang-abesedario',

# Special:DeletedContributions
'deletedcontributions' => 'Dagiti naikkat nga inararamid ti agar-aramat',
'deletedcontributions-title' => 'Dagiti naikkat nga inararamid ti agar-aramat',
'sp-deletedcontributions-contribs' => 'dagiti parawad',

# Special:LinkSearch
'linksearch' => 'Dagiti panagbiruk ti ruar a panilpo',
'linksearch-pat' => 'Alagad ti panagbiruk:',
'linksearch-ns' => 'Nagan ti lugar:',
'linksearch-ok' => 'Biruken',
'linksearch-text' => 'Ti naataap a tarheta a kas "*.wikipedia.org" ket mabalin nga usaren.
Masapul ti kangatuan a pagturayan, a kaspagarigan "*.org".<br />
Natapayaen a protokol: <code>$1</code> (saanmo nga inayon dagitoy iti panagbirukmo) .',
'linksearch-line' => 'Ti $1 ket nakasilpo idiay $2',
'linksearch-error' => 'Ti naatap a tarheta ket agparang laeng iti pinagrugi ti nagan ti agsangaili.',

# Special:ListUsers
'listusersfrom' => 'Iparang dagiti agar-aramat mangrugi iti:',
'listusers-submit' => 'Ipakita',
'listusers-noresult' => 'Awan ti nasarakan nga agar-aramat.',
'listusers-blocked' => '(naserraan)',

# Special:ActiveUsers
'activeusers' => 'Listaan dagiti nasiglat nga agar-aramat',
'activeusers-intro' => 'Daytoy ti listaan dagiti agar-aramat nga adda inararamidda kadagiti napalabas a $1 {{PLURAL:$1|nga aldaw|nga alaldaw}}.',
'activeusers-count' => '$1 {{PLURAL:$1|nga inurnos|kadagiti inurnos}} idi kalpasan ti  {{PLURAL:$3|nga aldaw|$3 nga alaldaw}}',
'activeusers-from' => 'Iparang dagiti agar-aramat a mangrugi iti:',
'activeusers-hidebots' => 'Ilemmeng dagiti bots',
'activeusers-hidesysops' => 'Ilemmeng dagiti administrador',
'activeusers-noresult' => 'Awan ti nasarakan nga agar-aramat.',

# Special:Log/newusers
'newuserlogpage' => 'Listaan dagiti naaramid nga agar-aramat',
'newuserlogpagetext' => 'Listaan dagiti panakaramid ti agar-aramat.',

# Special:ListGroupRights
'listgrouprights' => 'Dagiti karbengan ti bunggoy ti agar-aramat',
'listgrouprights-summary' => 'Dagiti sumaganad a listaan ti bunggoy ti agar-aramat a naipalawag iti daytoy a wiki, a nairaman dagiti karbengan ti panagserrekda.
Adda pay ngata [[{{MediaWiki:Listgrouprights-helppage}}|adu pay a pakaammo]] a maipapan kadagiti kabukbukodda a karbengan.',
'listgrouprights-key' => '* <span class="listgrouprights-granted">Naikkan ti karbengan</span>
* <span class="listgrouprights-revoked">Naikkat ti karbengan</span>',
'listgrouprights-group' => 'Bunggoy',
'listgrouprights-rights' => 'Dagiti karbengan',
'listgrouprights-helppage' => 'Help:Karbengan ti bunggoy',
'listgrouprights-members' => '(listaan dagiti kameng)',
'listgrouprights-addgroup' => 'Inayon {{PLURAL:$2|ti bunggoy|dagiti bunggoy}} : $1',
'listgrouprights-removegroup' => 'Ikkaten {{PLURAL:$2|ti bunggoy|dagiti bunggoy}}: $1',
'listgrouprights-addgroup-all' => 'Inayon amin dagiti bunggoy',
'listgrouprights-removegroup-all' => 'Ikkatem amin dagiti bunggoy',
'listgrouprights-addgroup-self' => 'Inayon {{PLURAL:$2|ti bunggoy|dagiti bunggoy}} ti bukodda a pakabilangan: $1',
'listgrouprights-removegroup-self' => 'Ikkaten {{PLURAL:$2|ti bunggoy|dagiti bungoy}} ti bukodda a pakabilangan: $1',
'listgrouprights-addgroup-self-all' => 'Inayon amin dagiti bunggoy ti bukodmo a pakabilangan',
'listgrouprights-removegroup-self-all' => 'Ikkatem amin dagiti bunggoy ti bukod a pakabilangan',

# E-mail user
'mailnologin' => 'Awan ti pagipatulodan a pagtaengan',
'mailnologintext' => 'Masapul a [[Special:UserLogin|nakastrekka]] ken adda umisu nga e-surat a pagtaengan idiay [[Special:Preferences|kaykayatmo]] ti agipatulod ti e-surat kadagiti sabsabali nga agar-aramat.',
'emailuser' => 'E-suratan daytoy nga agar-aramat',
'emailuser-title-target' => 'E-suratam daytoy nga {{GENDER:$1|agar-aramat}}',
'emailuser-title-notarget' => 'E-suratan ti agar-aramat',
'emailpage' => 'E-suratan ti agar-aramat',
'emailpagetext' => 'Mabalinmo nga usaren ti kinabuklan dita baba nga agipatulod ti e-surat a mensahe daytoy nga agar-aramat.
Ti e-surat nga inkabilmo idiay  [[Special:Preferences|kakaykayatam]] ket agparang a kas "Naggapu" a pagtaengan ti e-surat, tapno ti nagipatulodam ket makasungbat kenka.',
'usermailererror' => 'Kita ti surat ket nangisubli ti biddut:',
'defemailsubject' => '{{SITENAME}} e-surat naggapo ken ni "$1"',
'usermaildisabled' => 'Saanmo a mabalin ti agipatulod ti e-surat',
'usermaildisabledtext' => 'Saanmo a mabalin ti agipatulod ti e-surat kadagiti sabali nga agar-aramat ditoy a wiki',
'noemailtitle' => 'Awan ti e-surat a pagtaengan',
'noemailtext' => 'Ti agar-aramat ket saan a nagikabil ti umisu nga e-surat a pagtaengan.',
'nowikiemailtitle' => 'Maiparit ti e-surat',
'nowikiemailtext' => 'Ti agar-aramat ket mabalin na ti agpili a saan nga umawat iti e-surat kadagiti sabali nga agar-aramat.',
'emailnotarget' => 'Awan wenno saan nga umisu a nagan ti agar-aramat ti nagipatulodan.',
'emailtarget' => 'Ikabil ti nagan ti agar-aramat a pangitulodam',
'emailusername' => 'Nagan ti agar-aramat:',
'emailusernamesubmit' => 'Ited',
'email-legend' => 'Ipatulod ti e-surat ti sabali a {{SITENAME}} ti agar-aramat',
'emailfrom' => 'Naggapo kenni:',
'emailto' => 'Para kenni:',
'emailsubject' => 'Suheto:',
'emailmessage' => 'Mensahe:',
'emailsend' => 'Ipatulod',
'emailccme' => 'E-surat iti kopia ti mensahek.',
'emailccsubject' => 'Kopia ti mensahem kenni $1: $2',
'emailsent' => 'Naipatuloden ti e-surat',
'emailsenttext' => 'Naipatuloden ti e-surat a mensahem.',
'emailuserfooter' => 'Daytoy nga e-surat ket impatulod ni $1 kenni $2 iti "E-surat" a panagararamid idiay {{SITENAME}}',

# User Messenger
'usermessage-summary' => 'Agibatbati ti mesahe iti sistema.',
'usermessage-editor' => 'Mensahero iti sistema',

# Watchlist
'watchlist' => 'Bambantayak',
'mywatchlist' => 'Bambantayak',
'watchlistfor2' => 'Para iti $1 $2',
'nowatchlist' => 'Awan ti banag iti listaan dagiti bambantayam.',
'watchlistanontext' => 'Pangngaasim ti $1 tapno makitam dagiti inurnosmo dita bambantayam.',
'watchnologin' => 'Saan a nakastrek',
'watchnologintext' => 'Masapul a [[Special:UserLogin|nakastrekka]] tapno mabaliwam dagiti bambantayam a panid.',
'addwatch' => 'Inayon iti bambantayan',
'addedwatchtext' => "Nainayonen ti panid iti \"[[:\$1]]\" iti [[Special:Watchlist|listaan ti bambantayam]].
Mailistanto ditoy dagiti pinagsukat daytoy a panid iti masakbayan agraman ti kanaigna a panid-tungtongan, ket agparang ti panid a kas '''napuskol''' iti [[Special:RecentChanges|listaan ti naudi a balbaliw]] tapno nalaklaka a malasin.",
'removewatch' => 'Ikkaten dita bambantayan',
'removedwatchtext' => 'Daytoy a panid  "[[:$1]]" ket naikkat idiay [[Special:Watchlist|bambantayam]].',
'watch' => 'bantayan',
'watchthispage' => 'Bantayan daytoy a panid',
'unwatch' => 'saanen a bantayan',
'unwatchthispage' => 'Isardeng a bantayan daytoy a panid',
'notanarticle' => 'Saan a naglaon a panid',
'notvisiblerev' => 'Ti panagbalbaliw ti sabali nga agar-aramat ket naikkaten',
'watchnochange' => 'Awan dagiti binambantayam ket naurnos dita panawen a naipakita.',
'watchlist-details' => '{{PLURAL:$1|$1 panid|$1 dagiti panid}} a bambantayam, saan a mairaman dagiti panid ti tungtongan.',
'wlheader-enotif' => '* Napakabaelan ti pakiammo ti e-surat.',
'wlheader-showupdated' => "* Dagiti panid a nasukatan manipud ti kinaudi a panagsarungkarmo ket naipakita iti '''napuskol'''",
'watchmethod-recent' => 'kitkitaen dagiti kinaudi nga inurnos kadagiti bambantayan a panid',
'watchmethod-list' => 'kitkitaen dagiti bambantayan a panid kadagiti kinaudi nga inurnos',
'watchlistcontains' => 'Ti listaan ti bambantayam ket aglaon ti $1 {{PLURAL:$1|a panid|a pampanid}}.',
'iteminvalidname' => "Parikut iti banag '$1', imbalido a nagan...",
'wlnote' => "Adda dita baba {{PLURAL:$1|ti kaudian a panagsukat|dagiti kaudian '''$1''' a panagsukat}} iti naudi  {{PLURAL:$2|nga oras| a '''$2''' nga oras}}, manipud idi $3, $4.",
'wlshowlast' => 'Ipakita dagiti naudi a $1 nga or-oras $2 nga al-aldaw $3',
'watchlist-options' => 'Dagiti pagpilian ti listaan a bambantayan',

# Displayed when you click the "watch" button and it is in the process of watching
'watching' => 'Bambantayan...',
'unwatching' => 'Saanen a bantayan...',
'watcherrortext' => 'Adda nagkabiddut idi suksukatam ti kita ti bambantayam "$1".',

'enotif_mailer' => 'Agipatulod ti pakiammo ti {{SITENAME}}',
'enotif_reset' => 'Markaan amin a pampanid a kas nasarungkaranen',
'enotif_newpagetext' => 'Baro daytoy a panid.',
'enotif_impersonal_salutation' => '{{SITENAME}} agar-aramat',
'changed' => 'nasukatan',
'created' => 'naaramid',
'enotif_subject' => 'Ti {{SITENAME}} a panid a $PAGETITLE ket $CHANGEDORCREATED ni $PAGEEDITOR',
'enotif_lastvisited' => 'Kitaen ti $1 para iti am-amin a panagsukat sipud ti naudi nga isasarungkarmo.',
'enotif_lastdiff' => 'kitaen ti $1 tapno mabuya daytoy a pinagsukat.',
'enotif_anon_editor' => 'di am-ammo nga agar-aramat $1',
'enotif_body' => 'Nadungngo a $WATCHINGUSERNAME,


Ti {{SITENAME}} a panid $PAGETITLE ket $CHANGEDORCREATED idi $PAGEEDITDATE ni $PAGEEDITOR, kitaen ti $PAGETITLE_URL ti agdama a panagbaliw.

$NEWPAGE

Pakabuklan ti mannurat: $PAGESUMMARY $PAGEMINOREDIT

Kontaken ti mannurat:
surat: $PAGEEDITOR_EMAIL
wiki: $PAGEEDITOR_WIKI

Awanen iti sabali pay a paka-ammo a maipatulod kenka no adda pay dagiti masukatan inggana laeng no sarungkaram daytoy a panid.
Mabalin met nga ipasadiwa dagiti bandera ti paka-ammom para amin kadagiti buybuyaem a panid idiay bambantayam.

			 Ti gayyem mo iti {{SITENAME}} a sistema ti pagpa-ammo

--
Ti panagsukat ti kasasaad ti e-surat a pagpa-ammom, sarungkaram ti
{{canonicalurl:{{#special:Preferences}}}}

Ti panagsukat kadagiti kasasaad ti bambantayam, sarungkaram ti
{{canonicalurl:{{#special:EditWatchlist}}}}

Ti panag-ikkat ti panid kadagiti bambantayam, sarungkaram ti
$UNWATCHURL

Ti makunkunam ken no masapulmo pay ti tulong:
{{canonicalurl:{{MediaWiki:Helppage}}}}',

# Delete
'deletepage' => 'Ikkaten ti panid',
'confirm' => 'Pasingkedan',
'excontent' => "ti linaon ket: '$1'",
'excontentauthor' => 'ti linaonna ket: "$1" (ken ti laeng nakaaramid ket ni "[[Special:Contributions/$2|$2]]")',
'exbeforeblank' => 'ti linaon sakbay a nablanko ket: "$1"',
'exblank' => 'blanko ti panid',
'delete-confirm' => 'Ikkaten ti "$1"',
'delete-legend' => 'Ikkaten',
'historywarning' => "'''Ballaag: ''' Ti panid a kayatmo nga ikkaten ket adda pakasaritaanna ti agarup a $1 {{PLURAL:$1|a binaliwan|kadagiti binaliwan}}:",
'confirmdeletetext' => 'Ikkatemon ti maysa a panid agraman am-amin a pakasaritaanna.
Pangngaasim ta pasingkedam a talaga a kayatmo nga aramiden daytoy, a maawatam ti bunga ti panangikkatmo, ken aramidem daytoy kas maiyannugot iti [[{{MediaWiki:Policy-url}}|annuroten]].',
'actioncomplete' => 'Nalpasen a naaramid',
'actionfailed' => 'Napaay ti aramid',
'deletedtext' => 'Naikkaten ti "$1".
Kitaen ti $2 para iti panakrehistro dagiti naudi a naikkat.',
'dellogpage' => 'Listaan ti panagikkat',
'dellogpagetext' => 'Adda dita baba ti listaan dagiti kaudian a panangikkat.',
'deletionlog' => 'listaan ti panagikkat',
'reverted' => 'Naisubli iti immuna a panagbalbaliw',
'deletecomment' => 'Rason:',
'deleteotherreason' => 'Sabali/dadduma pay a rason:',
'deletereasonotherlist' => 'Sabali a rason',
'deletereason-dropdown' => '*Kadawyan a gapgapu dagiti pannakaikkat
** Kiddaw ti mannurat
** Panaglabsing iti karbengan ti panagipablaak
** Bandalismo',
'delete-edit-reasonlist' => 'Urnosen dagiti rason ti panagikkat',
'delete-toobig' => 'Daytoy a panid ket dakkel ti pakasaritaanna, sumurok  $1 {{PLURAL:a panagbaliwan|dagiti panagbaliwan}}.
Ti panagikkat ti kastoy a pammpanid ket naparitan tapno mapawilan ti saan nga inkarkaro a panakadadael ti {{SITENAME}}.',
'delete-warning-toobig' => 'Daytoy a panid ket adda ti dakkel unay a pakasaritaan ti panag-urnos, ti kaadu nga $1 {{PLURAL:$1|panagbaliw|dagiti panagbaliw}}.
Ti panagikkat ket madisturbo ti panagpataray ti database ti {{SITNAME}};
agal-aluad ka a mangrugi.',

# Rollback
'rollback' => 'Isubli dagiti panag-urnos',
'rollback_short' => 'Isubli',
'rollbacklink' => 'isubli',
'rollbacklinkcount' => 'agisubli ti $1 {{PLURAL:$1|nga inurnos|nga inururnos}}',
'rollbacklinkcount-morethan' => 'agisubli ti ad-adu ngem $1 {{PLURAL:$1|nga inurnos|nga inururnos}}',
'rollbackfailed' => 'Napaay ti panangisubli',
'cantrollback' => 'Saan a maisubli ti panagurnos;
ti naudi a nakaaramid ket iti laeng nagsurat daytoy a panid..',
'alreadyrolled' => 'Saan a maipasubli ti kinaudi a panagurnos iti [[:$1]] ni [[User:$2|$2]] ([[User talk:$2|talk]]{{int:pipe-separator}}[[Special:Contributions/$2|{{int:contribslink}}]]);
adda sabali a naurnos wenno nagipasubli ti panid.

Ti kinaudi a panagurnos daytoy a panid ket babaen ni [[User:$3|$3]] ([[User talk:$3|talk]]{{int:pipe-separator}}[[Special:Contributions/$3|{{int:contribslink}}]]).',
'editcomment' => "Ti panagurnos a pakabuklan ket: \"''\$1''\".",
'revertpage' => 'Insubli ti panagurnos ni [[Special:Contributions/$2|$2]] ([[User talk:$2|pagtutungtongan]]), naisubli ti kinaudi a panagbaliw ni [[User:$1|$1]]',
'revertpage-nouser' => 'Naisubli ti panagurnos ni (naikkat ti nagan ti agar-aramat) ti kinaudi a panagbaliw ni [[User:$1|$1]]',
'rollback-success' => 'Naibabawi dagiti panag-urnos ni $1;
naisubli manen ti naudi a panagbaliw ni $2.',

# Edit tokens
'sessionfailure-title' => 'Napaay ti gimong',
'sessionfailure' => 'Adda parikut ti gimong ti panagserrekmo;
daytoy nga aramid ket naibabawi a kas pagpawilan ti panaghijack ti gimong.
Agsubli ka ti naggapuam a panid, ikargam ti panid ken padasem manen.',

# Protect
'protectlogpage' => 'Listaan ti panagsalaknib',
'protectlogtext' => 'Dita baba ket adda listaan dagiti sinukatan a salaknib ti panid.
Kitaen ti [[Special:ProtectedPages|listaan kadagiti nasalakniban a panid]] ti listaan kadagiti agdama a panagpataray a panagsalaknib ti panid.',
'protectedarticle' => 'nasalakniban ti "[[$1]]"',
'modifiedarticleprotection' => 'nasukatan ti lessaad ti salaknib para iti "[[$1]]"',
'unprotectedarticle' => 'naikkat ti salaknib ti "[[$1]]"',
'movedarticleprotection' => 'iyalis ti kasasaad ti salaknib manipud iti "[[$2]]" idiay "[[$1]]"',
'protect-title' => 'Sukatan ti lessaad ti salaknib para iti "$1"',
'protect-title-notallowed' => 'Kitaen ti lessaad ti salaknib ti "$1"',
'prot_1movedto2' => '[[$1]] naiyalis iti [[$2]]',
'protect-badnamespace-title' => 'Saan a mabalin a salakniban a nagan ti lugar',
'protect-badnamespace-text' => 'Dagiti panid ditoy  a nagan ti lugar ket saan a mabalin a masalakniban.',
'protect-legend' => 'Pasingkedan ti panagsalaknib',
'protectcomment' => 'Rason:',
'protectexpiry' => 'Agpaso:',
'protect_expiry_invalid' => 'Imbalido ti oras a panagpaso.',
'protect_expiry_old' => 'Napalabasen ti oras ti panagpaso.',
'protect-unchain-permissions' => 'Lukatan dagiti pagpilian ti salaknib',
'protect-text' => "Mabalinmo a kitaen ken sukatan ti agpang ti salaknib para iti panid ti '''$1'''.",
'protect-locked-blocked' => "Saanmo a mabalin a sukatan dagiti kita ti salaknib no naserraan ka.
Adda ditoy kadagiti agdama a kasasaad ti panid '''$1''':",
'protect-locked-dblock' => "Ti kita ti salaknib ket saan a masukatan gapu ti agdama a kandado ti database.
Adda ditoy kadagiti agdama a kasasaad ti panid '''$1''':",
'protect-locked-access' => "Awan ti pammalubos ti pakabilangam a mangsukat kadagiti lessaad ti salaknib ti panid.
Dagitoy dagiti agdama a kasasaad ti panid a '''$1''':",
'protect-cascadeon' => 'Daytoy a panid ket agdama a  nasalakniban gapu ta nairaman kadagiti sumaganad a {{PLURAL:$1|panid, nga addaan|pampanid, nga addaan}} ti sipapakat a salaknib ti amin-amin.
Mabalinmo a sukatan ti lessaad ti salaknib daytoy a panid, ngem saanna a tignayen ti salaknib nga amin-amin.',
'protect-default' => 'Mabalin amin nga agar-aramat',
'protect-fallback' => 'Masapul ti "$1" a pammalubos',
'protect-level-autoconfirmed' => 'Serraan dagiti baro ken saan a nakarehistro nga agar-aramat',
'protect-level-sysop' => 'Dagiti administrador laeng',
'protect-summary-cascade' => 'agsariap',
'protect-expiring' => 'agpaso inton $1 (UTC)',
'protect-expiring-local' => 'agpaso $1',
'protect-expiry-indefinite' => "inggana't inggana",
'protect-cascade' => 'Salakniban dagiti pampanid a nairaman iti daytoy a panid (babaen ti sariap a salaknib)',
'protect-cantedit' => 'Saanmo a masuktan ti lessaad ti salaknib iti daytoy a panid, gapu ta awan ti pammalubosmo nga agurnos iti daytoy.',
'protect-othertime' => 'Sabali nga oras:',
'protect-othertime-op' => 'sabali nga oras',
'protect-existing-expiry' => 'Ti adda a panagpaso ti oras: $3, $2',
'protect-otherreason' => 'Sabali/dadduma a rason:',
'protect-otherreason-op' => 'Sabali a rason',
'protect-dropdown' => '*Kadawyan a rason ti panagsalaknib
** Adu unay a bandalismo
** Adu unay a panagspam
** Saan a produktibo ti kasinnungat a panag-urnos
** Adu unay nga agbuybuya ti panid',
'protect-edit-reasonlist' => 'Urnosen dagiti rason ti salaknib',
'protect-expiry-options' => '1 nga oras:1 hour,1 nga aldaw:1 day,1 a lawas:1 week,2 a lawas:2 weeks,1 a bulan:1 month,3 a bulan:3 months,6 a bulan:6 months,1 a tawen:1 year,awan inggana:infinite',
'restriction-type' => 'Pammalubos:',
'restriction-level' => 'Lessaad ti pannakaiparit:',
'minimum-size' => 'Kinababa a kadakkel:',
'maximum-size' => 'Kinangato a kadakkel:',
'pagesize' => '(bytes)',

# Restrictions (nouns)
'restriction-edit' => 'Urnosen',
'restriction-move' => 'Iyalis',
'restriction-create' => 'Aramiden',
'restriction-upload' => 'Pang-ipan',

# Restriction levels
'restriction-level-sysop' => 'napno a nasalakniban',
'restriction-level-autoconfirmed' => 'nasalakniban bassit',
'restriction-level-all' => 'ania man a lessaad',

# Undelete
'undelete' => 'Kitaen dagiti naikkat a pampanid',
'undeletepage' => 'Kitaen ken isubli dagiti naikkat a panid',
'undeletepagetitle' => "'''TI sumaganad ket buklen dagiti naikkat a panagbaliw ti [[:$1|$1]]'''.",
'viewdeletedpage' => 'Kitaen dagiti naikkat a pampanid',
'undeletepagetext' => 'Ti sumaganad a {{PLURAL:$1|panid ket naikkaten ngem|$1 pampanid ket naikkaten ngem}} adda pay naarkibo ken mabalin pay a maipasubli .
Ti arkibo ket mabalin a sagpaminsan a madalusan.',
'undelete-fieldset-title' => 'Ipasubli dagiti pinagbaliwan',
'undeleteextrahelp' => "Ti panagisubli dagiti amin a pakasaritaan ti panid, ibatim a saan nga nakur-itan dagita kahon ken agtakla ti '''''{{int:undeletebtn}}'''''.
Ti agaramid ti napilian a pagisubli, ikur-it dagita napilim kadagiti kahon ti kayatmo nga ipasubli, ken agtakla ti '''''{{int:undeletebtn}}'''''.",
'undeleterevisions' => '$1 {{PLURAL:$1|a pinagbaliwan|kadagiti pinagbaliwan}} ti nailebben',
'undeletehistory' => 'No ipasublim daytoy a panid, amin dagiti pinagbaliwan ket maipasubli idiay pakasaritaan.
Ket no adda baro a panid a kanagnagan na a naaramid ti napalabas a pinagikkat, dagiti naipasubli a pinagbaliwan ket agparang idiay napalabas a pakasaritaan.',
'undeleterevdel' => 'Ti panagikkat ket saan a maaramid no agbanag iti rabaw ti panid, wenno ti pinagbaliwan ti papeles ket maikkatan ti bassit.
Iti kastoy a kaso, masapul nga ikkatem ti kur-it wenno ikkatem ti lemmeng dagiti kabarbaro a naikkat a pinagbaliwan.',
'undeletehistorynoadmin' => 'Daytoy a panid ket naikkaten.
Ti rason ti panagikkat ket naipakita ti pinakabuklan dita baba, ken dagita dsalaysay ti agar-aramat a nagpabaliw ditoy a panid sakbay a naikkat.
Ti husto a testo ti nabaliwan a panagbaliw ket adda kadagiti administrador laeng.',
'undelete-revision' => 'Naikkat ti binaliwan a $1 (manipud idi $4, idi $5) babaen ni $3:',
'undeleterevision-missing' => 'Imbalido wenno napukaw a panagbaliw.
Addaan ka ngata ti madi a panilpo, wenno ti panagbaliw ket naipasubli wenno naikkat manipud idiay nailebbeng.',
'undelete-nodiff' => 'Awan ti nasarakan a kallabes a binaliwan.',
'undeletebtn' => 'Isubli',
'undeletelink' => 'kitaen/isubli',
'undeleteviewlink' => 'kitaen',
'undeletereset' => 'Isubli',
'undeleteinvert' => 'Baliktaden ti napili',
'undeletecomment' => 'Rason:',
'undeletedrevisions' => '{{PLURAL:$1|1 a  binaliwan|dagiti $1 a binaliwan}} ti naisubli',
'undeletedrevisions-files' => '{{PLURAL:$1|1 a binaliwan|dagiti $1 a binaliwan}} ken {{PLURAL:$2|1 a papeles|dagiti $2 a papeles}} ti naisubli',
'undeletedfiles' => '{{PLURAL:$1|1 a papeles|dagiti $1 a papeles}} ti naisubli',
'cannotundelete' => 'Napaay ti panagikkat;
adda ngata immuna a nagikkat ti panid.',
'undeletedpage' => "'''Naisublin ti $1'''

Binsiren ti [[Special:Log/delete|listaan ti naik-ikkat]] para iti listaan dagiti naudi a naik-ikkat ken naisubsubli.",
'undelete-header' => 'Kitaen [[Special:Log/delete|ti listaan ti pinagikkat]] kadagiti kinaudian a naikkat a panid.',
'undelete-search-title' => 'Biruken dagiti naikkat a pampanid',
'undelete-search-box' => 'Biruken dagiti naikkat a pampanid',
'undelete-search-prefix' => 'Ipakita dagiti pampanid nga agrugi iti:',
'undelete-search-submit' => 'Biruken',
'undelete-no-results' => 'Awan dagiti kapada ti panid a nasarakan idiay lebben ti panagikkat.',
'undelete-filename-mismatch' => 'Saan maisubli ti pinagikkat ti pinagbaliwan ti papeles nga adda oras ket petsa na a $1: Saan nga agpada ti nagan ti papeles.',
'undelete-bad-store-key' => 'Saan a maisubli ti pinagikkat ti pinagbaliwan ti papeles nga adda oras ket petsa na a $1: Ti papeles ket napukaw sakbay a naikkat.',
'undelete-cleanup-error' => 'Biddut ti pinagikkat ti saan a naususar a naidulin a papeles "$1".',
'undelete-missing-filearchive' => 'Saan a naipabalin ti pinagsubli ti ID ti papeles a nailebben $1 ngamin ket awan idiay database.
Baka laeng ket naikkaten.',
'undelete-error' => 'Ballaag ti panagisubli ti pinagikkat ti panid',
'undelete-error-short' => 'Biddut ti panakaikkat ti papeles: $1',
'undelete-error-long' => 'Adda nasarakan a biddut idi pinasubli ti panagikkat ti papeles:

$1',
'undelete-show-file-confirm' => 'Sigurado  a kayatmo ti mangkita ti naikkat a nabaliwan ti papeles "<nowiki>$1</nowiki>" a naggapu idi $2 ti oras nga $3?',
'undelete-show-file-submit' => 'Wen',

# Namespace form on various pages
'namespace' => 'Nagan ti lugar:',
'invert' => 'Baliktaden ti napili',
'tooltip-invert' => 'Ikur-it daytoy a kahon ti panagilemmeng kadagiti sinukatan a panid iti uneg ti napili a nagan ti lugar (ken ti nairaman a nagan ti lugar no naikur-it)',
'namespace_association' => 'Nairaman a nagan ti lugar',
'tooltip-namespace_association' => 'Ikur-it daytoy a kahon ti panagiraman ti kapatangan wenno suheto ti nagan ti lugar a nairaman kadagiti napili a nagan ti lugar.',
'blanknamespace' => '(Umuna)',

# Contributions
'contributions' => 'Naaramidan dagiti agar-aramat',
'contributions-title' => 'Naaramidan ni $1',
'mycontris' => 'Naaramidak',
'contribsub2' => 'Para iti $1 ($2)',
'nocontribs' => 'Awan ti nasarakan a nasukatan a kapada daytoy a kita.',
'uctop' => '(rabaw)',
'month' => 'Manipud iti bulan ti (ken nasapsapa pay):',
'year' => 'Manipud iti tawen (ken nasapsapa pay):',

'sp-contributions-newbies' => 'Iparang dagiti inararamid dagiti kabarbaro a pakabilangan laeng',
'sp-contributions-newbies-sub' => 'Para kadagiti kabarbaro a pakabilangan',
'sp-contributions-newbies-title' => 'Dagiti inaramid ti agar-aramat iti baro a pakabilangan',
'sp-contributions-blocklog' => 'listaan ti naserraan',
'sp-contributions-deleted' => 'dagiti naikkat nga inararamid ti agar-aramat',
'sp-contributions-uploads' => 'dagiti pang-ipan',
'sp-contributions-logs' => 'listaan',
'sp-contributions-talk' => 'tungtungan',
'sp-contributions-userrights' => 'panagtaripatu kadagiti kaberngan ti agar-aramat',
'sp-contributions-blocked-notice' => 'Naserraan tatta daytoy nga agar-aramat.
Ti naudi a listaan ti panakaserra ket adda dita baba ta usaren a reperensia:',
'sp-contributions-blocked-notice-anon' => 'Daytoy nga IP a pagtaengan ket naserraan.
Ti naudi a listaan ti panakaserra ket adda dita baba ta usaren a reperensia:',
'sp-contributions-search' => 'Agsapul kadagiti naararamidan',
'sp-contributions-username' => 'IP a pagtaengan wenno nagan ti agar-aramat:',
'sp-contributions-toponly' => 'Ipakita laeng dagiti inurnos a kinaudian a panagbaliw',
'sp-contributions-submit' => 'Biruken',

# What links here
'whatlinkshere' => 'Dagiti nakasilpo ditoy',
'whatlinkshere-title' => 'Dagiti panid a nakasilpo iti "$1"',
'whatlinkshere-page' => 'Panid:',
'linkshere' => "Nakasilpo ti sumaganad a pampanid iti '''[[:$1]]''':",
'nolinkshere' => "Awan ti pampanid a nakasilpo iti '''[[:$1]]'''.",
'nolinkshere-ns' => "Awan dagiti panid a nakasilpo idiay '''[[:$1]]''' iti napili a nagan ti lugar.",
'isredirect' => 'baw-ing a panid',
'istemplate' => 'mairaman',
'isimage' => 'panilpo ti papeles',
'whatlinkshere-prev' => '{{PLURAL:$1|kallabes|kallabes $1}}',
'whatlinkshere-next' => '{{PLURAL:$1|sumaruno|sumaruno $1}}',
'whatlinkshere-links' => '← silsilpo',
'whatlinkshere-hideredirs' => '$1 a panangibaw-ing',
'whatlinkshere-hidetrans' => '$1 a mairamraman',
'whatlinkshere-hidelinks' => '$1 a pampanilpo',
'whatlinkshere-hideimages' => '$1 a pampanilpo ti imahen',
'whatlinkshere-filters' => 'Dagiti sagat',

# Block/unblock
'autoblockid' => 'Auto a panagserra #$1',
'block' => 'Seraan ti agar-aramat',
'unblock' => 'Ikkaten ti serra ti agar-aramat',
'blockip' => 'Serraan ti agar-aramat',
'blockip-title' => 'Serraan ti agar-aramat',
'blockip-legend' => 'Serraan ti agar-aramat',
'blockiptext' => 'Usaren ti kinabuklan dita baba tapno maserraan ti pinagsurat manipud iti nainagan nga IP a pagtaengan wenno nagan ti agar-aramat.
Usaren laeng daytoy tapno pawilan ti bandalismo, ken panagtunos iti [[{{MediaWiki:Policy-url}}|annuroten]].
Ikkan ti nainaganan a rason dita baba (kas pagarigan, dakamaten ti maysa a panid a na-bandalismo) .',
'ipadressorusername' => 'IP a pagtaengan wenno nagan ti agar-aramat:',
'ipbexpiry' => 'Agpaso:',
'ipbreason' => 'Rason:',
'ipbreasonotherlist' => 'Sabali a rason',
'ipbreason-dropdown' => '*Dagiti kadawyan a rason ti panagserra
** Agikabil kadagiti  madi a pakaammo
** Agikkat kadagiti linaon ti pampanid
** Agikabil ti spam a silpo iti ruar
** Agikabil ti minamaag/saan a maawatan a pampanid
** Nabutbuteng a panagkukua /agriribok
** Ab-abuso kadagiti sabsabali a pakabilangan
** Saan a maawat a nagan ti agar-aramat',
'ipb-hardblock' => 'Iparit kadagiti nakastrek nga agar-aramat ti agpabaliw iti naggapo ditoy nga IP a pagtaengan',
'ipbcreateaccount' => 'Pawilan ti panagpartuat iti pakabilangan',
'ipbemailban' => 'Pawilan ti agar-aramat nga agipatulod ti e-surat',
'ipbenableautoblock' => 'Automatiko ti serra ti naudi nga IP a pagtaengan nga inusar daytoy nga agar-aramat, ken dagiti sumaruno nga IP a pagtaengan a padasen da nga agpabaliw',
'ipbsubmit' => 'Serraan daytoy nga agar-aramat',
'ipbother' => 'Sabali nga oras:',
'ipboptions' => '2 nga oras:2 hours,1 nga aldaw:1 day,3 nga aldaw:3 days,1 a lawas:1 week,2 a lawas:2 weeks,1 a bulan:1 month,3 a bulan:3 months,6 a bulan:6 months,1 a tawen:1 year,awan inggana:infinite',
'ipbotheroption' => 'sabali',
'ipbotherreason' => 'Sabali/nayon a rason:',
'ipbhidename' => 'Ilemmeng ti nagan ti agar-aramat kadagiti listaan ken inurnos',
'ipbwatchuser' => 'Bantayan ti panid ti agar-ramat ken panid ti tungtongan daytoy nga agar-aramat',
'ipb-disableusertalk' => 'Pawilan daytoy nga agar-aramat nga agurnos kadagiti bukodda a tungtungan a panid no naserraan',
'ipb-change-block' => 'Serraan manen ti agar-aramat kadagitoy a disso',
'ipb-confirm' => 'Pasingkedan ti serra',
'badipaddress' => 'Imbalido nga IP a pagtaengan',
'blockipsuccesssub' => 'Balligi ti panangserra',
'blockipsuccesstext' => '[[Special:Contributions/$1|$1]] ket naserraanen.<br />
Kitaen ti [[Special:BlockList|listaan ti lapden nga IP ]] tapno marepaso dagiti serra.',
'ipb-blockingself' => 'Mangrugrugika nga agserra kenka! Sigurado nga kayatmo nga aramiden daytoy?',
'ipb-confirmhideuser' => 'Mangrugrugika ti mangserra ti agar-aramat nga adda ti napabalinna nga "ilemmeng ti agar-aramat". Iddeppenna ti nagan daytoy nga agar-aramat kadagiti amin a listaan ken dagiti naikabkabil ti listaan. Sigurado ka a kasta ti kayatmo?',
'ipb-edit-dropdown' => 'Urnosen dagiti rason ti panagserra',
'ipb-unblock-addr' => 'Lukatan ti serra ni $1',
'ipb-unblock' => 'Lukatan ti serra ti nagan ti agar-aramat wenno IP a pagtaengan',
'ipb-blocklist' => 'Kitaen dagiti adda a serra',
'ipb-blocklist-contribs' => 'Dagiti naaramidan ni $1',
'unblockip' => 'Lukatan ti serra ti agar-aramat',
'unblockiptext' => 'Usaren ti kinabuklan dita baba ti pinagisubli ti pinagserrek nga agsurat ti napalubos a naserran nga IP a pagtaengan wenno nagan ti agar-aramat.',
'ipusubmit' => 'Ikkaten daytoy a serra',
'unblocked' => 'Naikkat ti panakaserra ni [[User:$1|$1]]',
'unblocked-range' => '$1 naikkaten ti serra na',
'unblocked-id' => 'Naikkaten ti serra ni $1',
'blocklist' => 'Dagiti naserraan nga agar-aramat',
'ipblocklist' => 'Dagiti naserraan nga agar-aramat',
'ipblocklist-legend' => 'Biruken ti naserraan nga agar-aramat',
'blocklist-userblocks' => 'Ilemmeng dagiti serra ti pakabilangan',
'blocklist-tempblocks' => 'Ilemmeng dagiti temporario a serra',
'blocklist-addressblocks' => 'Ilemmeng ti maysa a serra dagiti IP',
'blocklist-rangeblocks' => 'Ilemmeng dagiti nasakup a serra',
'blocklist-timestamp' => 'Petsa ken oras',
'blocklist-target' => 'Puntaan',
'blocklist-expiry' => 'Agpaso',
'blocklist-by' => 'Ti nagserra nga admin',
'blocklist-params' => 'Parametro ti serra',
'blocklist-reason' => 'Rason',
'ipblocklist-submit' => 'Biruken',
'ipblocklist-localblock' => 'Serra a lokal',
'ipblocklist-otherblocks' => 'Sabali {{PLURAL:$1|a serra|kadagiti serra}}',
'infiniteblock' => "inggana't inggana",
'expiringblock' => 'agpaso no $1 ti oras nga $2',
'anononlyblock' => 'di am-ammo laeng',
'noautoblockblock' => 'nabaldado ti auto a serra',
'createaccountblock' => 'naserraan ti pannakapartuat ti pakabilangan',
'emailblock' => 'naserraan ti e-surat',
'blocklist-nousertalk' => 'saanna a mabalin nga urnosen ti bukod a tungtungan a panid',
'ipblocklist-empty' => 'Awan nagyan ti listaan ti serra.',
'ipblocklist-no-results' => 'Ti kiniddaw nga IP a pagtaengan wenno nagan ti agar-aramat ket saan a naserraan',
'blocklink' => 'serraan',
'unblocklink' => 'saanen a naserraan',
'change-blocklink' => 'baliwan  ti serra',
'contribslink' => 'aramid',
'emaillink' => 'ipatulod ti e-surat',
'autoblocker' => 'Na-auto a serra ngamin ket ti IP a pagtaengan ket damdama nga inusar ni "[[User:$1|$1]]".
Ti rason nga inted ti $1\'s serra ket: "$2"',
'blocklogpage' => 'Listaan ti naserraan',
'blocklog-showlog' => 'Daytoy nga agar-aramat ket dati a naserraan.
Ti listaan ti serra ket naikabil dita baba tapno mausar a reperensia:',
'blocklog-showsuppresslog' => 'Daytoy nga agar-aramat ket dati a naserraan ken nailemmeng.
Ti listaan ti napasardeng ket naikabil dita baba tapno mausar a reperensia:',
'blocklogentry' => 'naserraan ni [[$1]] nga adda ti oras a panagpaso iti $2 $3',
'reblock-logentry' => 'sinukatan ti panakaserra para kenni [[$1]] nga adda ti oras a panagpaso iti  $2 $3',
'blocklogtext' => 'Daytoy ket listaan ti agar-aramat kadagiti panagserra ken panaglukat ti serra
Dagiti na-atomatiko a panakaserra ti IP a pagtaengan ket saan a nailista.
Kitaen ti [[Special:BlockList|Listaan ti lapden nga IP]] para iti listaan kadagiti agdama a naiparit a pagpataray ken dagiti serra.',
'unblocklogentry' => 'lukatan ti serra ni $1',
'block-log-flags-anononly' => 'dagiti di am-ammo nga agar-aramat laeng',
'block-log-flags-nocreate' => 'nabaldado ti panagpartuat ti pakabilangan',
'block-log-flags-noautoblock' => 'naiddep ti auto-serra',
'block-log-flags-noemail' => 'naserraan ti e-surat',
'block-log-flags-nousertalk' => 'saanna a mabalin nga urnosen ti bukod a tungtungan a panid',
'block-log-flags-angry-autoblock' => 'napabalin ti napasayaat nga auto-serra',
'block-log-flags-hiddenname' => 'nailemmeng ti nagan ti agar-aramat',
'range_block_disabled' => 'Ti abilidad ti administrador nga agaramid ti naabutan a serra ket naiddep.',
'ipb_expiry_invalid' => 'Imbalido ti oras a panagpaso.',
'ipb_expiry_temp' => 'Ti serra ti nagan ti agar-aramat ket masapul a permanente.',
'ipb_hide_invalid' => 'Saan a mapasardeng daytoy a pakabilangan; adda ngata adu unay nga inurnos na.',
'ipb_already_blocked' => ' "$1" ket naserraan',
'ipb-needreblock' => '$1 ket naseraan. Kayatmo a sukatan ti serra na?',
'ipb-otherblocks-header' => 'Sabali {{PLURAL:$1|a naserraan|kadagiti naserraan}}',
'unblock-hideuser' => 'Saanmo a maisubli ti serra daytoy nga agar-aramat, nailemmengen ti nagan daytoy nga agar-aramat.',
'ipb_cant_unblock' => 'Biddut: ID $1 ti serra a nabirukan. Baka nalukatan ti serranan.',
'ipb_blocked_as_range' => 'Ballag: Ti IP a pagtaengan $1 ket saan a dagus a naserraan ken saan a malukatan ti serra na.
Ngem, naserran a kas paset ti naabutan $2, a mabalin a malukatan ti serra na.',
'ip_range_invalid' => 'Imbalido a naabutan nga IP.',
'ip_range_toolarge' => 'Dagiti serra a nasakup a dakdakkel ngem /$1 ket saan a maipalubos.',
'blockme' => 'Serraannak',
'proxyblocker' => 'Proxy a panagserra',
'proxyblocker-disabled' => 'Daytoy a panagaramid ket nabaldado.',
'proxyblockreason' => 'Ti IP a pagtaengam ket naserraan ngamin ket daytoy ket nakalukat a proxy.
Pangngaasi ta kontakem ti agit-ited ti serbisio ti Internet mo wenno teknikal a tapayaen ti kaurnusam ken ibagam kaniada ti nakaro a talinaay a parikut.',
'proxyblocksuccess' => 'Nalpasen.',
'sorbsreason' => 'Ti IP a pagtaengam ket nakalista a kasla "nalukatan a proxy" idiay DNSBL nga inusar ti {{SITNAME}}.',
'sorbs_create_account_reason' => 'Ti IP a pagtaengam ket nakalista a kasla "nalukatan proxy" idiay DNSBL nga inusar ti {{SITNAME}}.
Saanka a makaaramid ti pakabilangan',
'cant-block-while-blocked' => 'Saanmo a maserraan dagiti sabali nga agar-aramat no naserraan ka met.',
'cant-see-hidden-user' => 'Ti agar-aramat a kayatmo a serraan ket naserraan ken nailemmeng.
Ket awan met ti karbengam nga agilemming ti agar-aramat, saan mo a makita wenno mabaliwan ti serra ti agar-aramat.',
'ipbblocked' => 'Saanmo a mabalin ti agserra wenno agikkat ti serra ti sabali nga agar-aramat, ngamin ket naserraan ka met.',
'ipbnounblockself' => 'Saanmo a mabalin a lukatan ti serram',

# Developer tools
'lockdb' => 'Balunetan ti database',
'unlockdb' => 'Lukatan ti database',
'lockdbtext' => 'Ti panagserra ti database ket makaikkat ti abilidad kadagiti amin nga agar-aramat ti agurnos kadagiti panid, ti panagsukat dagiti kaykayat da, ti panagurnos dagiti bambantayan da, ken dagiti sabsabali pay a masapul ti panagsukat idiay database.
Pangngaasi ta pasingkedam daytoy a kayatmo nga aramiden, ken luktam dayta database no malpas kan nga agsimpa.',
'unlockdbtext' => 'Ti panaglukat ti database ket mangipasubli ti abilidad dagiti amin nga agar-aramat ti panagurnos kadagiti panid, ti panagsukat dagiti kaykayat da, ti panagurnos dagiti bambantayanda, ken dagiti amin a makasapul ti panagsukat idiay database.
Pangngaasi ta pasingkedam a daytoy ti kayatmo nga aramiden.',
'lockconfirm' => 'Wen, talaga a kayatko a balunetan ti database.',
'unlockconfirm' => 'Wen, talaga a kayatko a balunetan ti database.',
'lockbtn' => 'Balunetan ti database',
'unlockbtn' => 'Lukatan ti database',
'locknoconfirm' => 'Saanmo nga inkur-it ti kahon ti pasingkedan.',
'lockdbsuccesssub' => 'Balligi ti pannakabalunet ti database',
'unlockdbsuccesssub' => 'Naikkaten ti balunet ti database',
'lockdbsuccesstext' => 'Nabalunetan ti database.<br />
Laglagipem nga [[Special:UnlockDB|ikkaten ti balunetna]] kalpasan a malpaska nga agsimpa.',
'unlockdbsuccesstext' => 'Nalukatanen ti database.',
'lockfilenotwritable' => 'Ti serra a papeles ti database ket saan a masuratan.
Ti agserra ken aglukat iti database, masapul a masuratan ti web server.',
'databasenotlocked' => 'Saan a nabalunetan ti database.',
'lockedbyandtime' => '(ni {{GENDER:$1|$1}} idi $2 ti oras $3)',

# Move page
'move-page' => 'Iyalis ti $1',
'move-page-legend' => 'Iyalis ti panid',
'movepagetext' => "Ti panagusar ti kinabuklan dita baba, ket panaganan ti panid, iyalis na amin ti pakasaritaan na idiay baro a nagan.
Ti daan a titulo ket agbalin baw-ing a panid idiay baro a titulo.
Mapabarom a kas automatiko dagiti baw-ing a nakatudo dita kasigud a titulo.
No agpili ka a saan mo a kayat, pasaraduam nga kitaen ti [[Special:DoubleRedirects|doble]] wenno [[Special:BrokenRedirects|nadadael a baw-ing]].
Rebbengem ti mangpatalged nga amin a panilpo ket agtultuloy a nakatudo iti nasken a papananda.

Laglagipen a ti panid ket '''saan''' a maiyalis no addan sigud a panid iti baro a titulo, malaksid no awan linaonna wenno no maysa a baw-ing a panid ken awan ti panagbaliw iti pakasaritaan ti napalabas. 
Kayat a sawen daytoy a mabalinmo a suktan ti nagan ti maysa a panid manipud iti punto ti pannakasukat ti nagan no nagbiddutka, ken saan mo a mabalin a suratan manen ti addaan a panid.

'''Ballaag!'''
Mabalin a maysa daytoy a nakaro ken saan a bigla a panagbaliw iti maysa a nasikat a panid;
pangngaasim ta pasingkedam a maawatam ti ibunga dayoty sakbay nga agtuloyka a mangbaliw.",
'movepagetext-noredirectfixer' => "Ti panagusar ti kinabuklan dita baba, ket panaganan ti panid, iyalis na amin ti pakasaritaan na idiay baro a nagan.
Ti daan a titulo ket agbalin baw-ing a panid idiay baro a titulo.
Pasaruduam a kitaen ti [[Special:DoubleRedirects|doble]] wenno [[Special:BrokenRedirects|nadadael a baw-ing]].
Rebbengem ti mangpatalged nga amin a panilpo ket agtultuloy a nakatudo iti nasken a papananda.

Laglagipen a ti panid ket '''saan''' a maiyalis no addan sigud a panid iti baro a titulo, malaksid no awan linaonna wenno no maysa a baw-ing a panid ken awan ti panagbaliw iti pakasaritaan ti napalabas. 
Kayat a sawen daytoy a mabalinmo a suktan ti nagan ti maysa a panid manipud iti punto ti pannakasukat ti nagan no nagbiddutka, ken saan mo a mabalin a suratan manen ti addaan a panid.

'''Ballaag!'''
Mabalin a maysa daytoy a nakaro ken saan a bigla a panagbaliw iti maysa a nasikat a panid;
pangngaasim ta pasingkedam a maawatam ti ibunga daytoy sakbay nga agtuloyka a mangbaliw.",
'movepagetalktext' => "Ti mainaig a tungtungan ti panid ket giddato a maiyalis a karamanna '''malaksid:'''
*No addan sigud nga awan linaonna a tungtungan ti panid babaen ti baro a nagan, wenno
*No ikkatem ti kur-itna ti kahon iti baba.

Kadagitoy a kaso, masapul nga iyalis wenno itiponmo a manual ti panid no kayatmo.",
'movearticle' => 'Iyalis ti panid:',
'moveuserpage-warning' => "'''Ballaag:''' Mangrugrugi ka nga agiyalis ti panid ti agar-aramat. Pangngaasi a laglapipen a ti panid ket isu laeng ti mabalin nga iyalis ken ti agar-aramat ket ''saan'' a managanan.",
'movenologin' => 'Saan a nakastrek',
'movenologintext' => 'Masapul a nakarehistroka nga agar-aramat ken [[Special:UserLogin|nakastrek]] tapno makaiyalis iti panid.',
'movenotallowed' => 'Awan ti pammalubosmo nga agiyalis kadagiti panid.',
'movenotallowedfile' => 'Awan ti pammalubosmo nga agiyalis kadagiti papeles.',
'cant-move-user-page' => 'Awan ti pammalubos mo nga agiyalis kadagiti panid ti agar-aramat (mabalin dagiti apo ti panid).',
'cant-move-to-user-page' => 'Awan ti pammalubos mo nga agiyalis ti panid idiay panid ti agar-aramat (mabalin dagiti apo ti panid ti agar-aramat).',
'newtitle' => 'Iti baro a titulo:',
'move-watch' => 'Bantayan daytoy a panid',
'movepagebtn' => 'Iyalis ti panid',
'pagemovedsub' => 'Balligi ti panangiyalis',
'movepage-moved' => 'Naiyalis ti \'\'\'"$1" iti "$2"\'\'\'',
'movepage-moved-redirect' => 'Napartuaten ti maysa a baw-ing.',
'movepage-moved-noredirect' => 'Ti panagaramid ti baw-ing ket napasardeng.',
'articleexists' => 'Adda panid nga adda ti kasta a nagan, wenno ti nagan a pinilim ket saan a mabalin.
Pangngaasim a mangpilika iti sabali a nagan.',
'cantmove-titleprotected' => 'Saanmo a maiyalis ti panid iti daytoy a lokasion, ngamin ket ti baro a titulo ket nasalakniban para iti panakapartuat.',
'talkexists' => "'''Sibaballigi a naiyalis ti panid, nupay kasta saan a maiyalis ti panid ti tungtongan gapu ta addan panid-tungtongan iti baro a titulo.
Pangngaasim ta i-manualmo lattan a pagtiponem ida.'''",
'movedto' => 'naiyalis iti',
'movetalk' => 'Iyalis ti mainaig a panid ti tungtongan',
'move-subpages' => 'Iyalis dagiti apo ti panid (aginggana ti $1)',
'move-talk-subpages' => 'Iyalis dagiti apo ti panid iti tungtungan ti panid (aginggana ti $1)',
'movepage-page-exists' => 'Ti panid ti $1 ket addan ken saan a mautomatiko a suratan manen.',
'movepage-page-moved' => 'Naiyalis ti panid a $1 iti $2.',
'movepage-page-unmoved' => 'Saan a maiyalis ti panid $1 iti $2.',
'movepage-max-pages' => 'Ti kaadu iti $1 a {{PLURAL:$1|panid|pampanid}} ket naiyalis ken awanen ti automatiko a maiyalis.',
'movelogpage' => 'Listaan ti naiyalis',
'movelogpagetext' => 'Adda dita baba ti listaan dagiti naiyalis a pampanid.',
'movesubpage' => '{{PLURAL:$1|Apo ti panid|Dagiti apo ti panid}}',
'movesubpagetext' => 'Daytoy a panid ket adda $1 {{PLURAL:$1|apo ti panid|dagiti apo ti panid}} a naipakita dita baba..',
'movenosubpage' => 'Daytoy a panid ket awan ti apo na a panid.',
'movereason' => 'Rason:',
'revertmove' => 'isubli',
'delete_and_move' => 'Ikkaten ken iyalis',
'delete_and_move_text' => '== Masapul nga ikkaten ==
Ti pangipanan ti panid ket "[[:$1]]" addan.
Kayatmo nga ikkaten  tapno makaiyalis ka?',
'delete_and_move_confirm' => 'Wen, ikkatenen ti panid',
'delete_and_move_reason' => 'Naikkat tapno mawayaan ti panaka-iyalis idiay "[[$1]]"',
'selfmove' => 'Ti titulo ti taudan ken ti pangipanan ket agpadpada;
saanmo a maiyalis ti panid ti isu met laeng a panid.',
'immobile-source-namespace' => 'Saan a maiyalis dagiti panid idiay nagan ti lugar  "$1"',
'immobile-target-namespace' => 'Saan a maiyalis dagiti panid idiay nagan ti lugar "$1"',
'immobile-target-namespace-iw' => 'Ti panilpo nga interwiki ket saan na mabalin nga iyalis.',
'immobile-source-page' => 'Saan a mabalin nga iyalis daytoy a panid.',
'immobile-target-page' => 'Saan a maiyalis dita a papananna a titulo.',
'imagenocrossnamespace' => 'Saan a maiyalis ti papeles idiay saan a papeles a nagan ti lugar',
'nonfile-cannot-move-to-file' => 'Saan a maiyalis ti saan a papeles idiay papeles a nagan a lugar',
'imagetypemismatch' => 'Ti baro a pagpaatiddog ti papeles ket saan nga agpada ti kita na',
'imageinvalidfilename' => 'Ti puntaan a nagan ti papeles ket imbalido',
'fix-double-redirects' => 'Agpabaro ti amin a baw-ing nga agtudtudo ti kasigud a titulo',
'move-leave-redirect' => 'Mangibati ka ti baw-ing',
'protectedpagemovewarning' => "'''Ballaag:''' Daytoy a panid ket nasalakniban tapno dagiti laeng agar-aramat nga addaan ti gundaway nga administrador ti  makaiyalis.
Ti kinaudi a naikabil ti listaan ket adda dita baba tapno mausar a reperensia:",
'semiprotectedpagemovewarning' => "'''Pakaammo:''' Nasalakniban daytoy a panid tapno dagiti laeng nakarehistro nga agar-aramat ti makaiyalis daytoy.
Ti kinaudi a naikabil ti listaan ket adda iti baba tapno mausar a reperensia:",
'move-over-sharedrepo' => '== Addaan ti papeles ==
[[:$1]] addaan idiay pagbingayan a nagikabilan. Ti panagiyalis ti papeles iti titulo nga itoy ket paawanen na ti pagbingayan a papeles.',
'file-exists-sharedrepo' => 'Ti napilim a nagan ti papeles ket naususaren idiay pagbingayan a pagikabilan.
Pangngaasi nga agpilika ti sabali a nagan.',

# Export
'export' => 'Agipan dagiti panid',
'exporttext' => 'Maipanmo ti testo ken pakasaritaan ti inurnos iti maysa a panid wenno pampanid a nabalkut ti XML.
Daytoy ket mabalin a maikabil iti sabali a wiki nga agususar ti MediaWiki nga usaren ti [[Special:Import|pinagala ti panid]].

Ti pinagipan ti panid, ikabil ti titulo dita kahon ti teksto dita baba, maysa a titulo iti maysa a linia, ken agpili ka no ti kayatmo ket ti agdama a pinagbaliw ken amin nga daan a pinagbalbaliw, nga addaan ti linia ti pakasaritaan ti pampanid, wenno ti agdama a pinagbaliw nga addaan ti pakaammo a maipapan ti kinaudi a pinagurnos.

No iti kinaudi a kaso mabalinmo nga usaren ti panilpo, a kas pagarigan [[{{#Special:Export}}/{{MediaWiki:Mainpage}}]] para iti panid "[[{{MediaWiki:Mainpage}}]]".',
'exportall' => 'Ipan amin a pampanid',
'exportcuronly' => 'Iraman laeng ti kinaudi a panagbaliw, saan a ti napno a pakasaritaan',
'exportnohistory' => "----
'''Palagip:''' Ti pagipapan dagiti punno a pakasaritaan dagiti panid iti daytoy a kinabuklan ket nabaldado gapu dagiti pinakalaing ti pinagandar a rason.",
'exportlistauthors' => 'Iraman ti amin a listaan kadagiti nagaramid iti tunggal a maysa a panid',
'export-submit' => 'Agipan',
'export-addcattext' => 'Agnayon kadagiti panid a naggapu idiay kategoria:',
'export-addcat' => 'Inayon',
'export-addnstext' => 'Nayunan dagiti panid a naggapu idiay nagan ti lugar:',
'export-addns' => 'Inayon',
'export-download' => 'Idulin a kas papeles',
'export-templates' => 'Ikabil dagiti plantilia',
'export-pagelinks' => 'Ikkam dagiti nakasilpo a panid iti  kauneg a:',

# Namespace 8 related
'allmessages' => 'Dagiti mensahe ti sistema',
'allmessagesname' => 'Nagan',
'allmessagesdefault' => 'Kasisigud a testo ti mensahe',
'allmessagescurrent' => 'Agdama a testo ti mensahe',
'allmessagestext' => 'Daytoy ti listaan dagiti mensahe ti sistema a magun-od idiay MediaWiki a nagan ti lugar.
Pangngaasi a bisitaeen ti [//www.mediawiki.org/wiki/Localisation MediaWiki Localisation] ken [//translatewiki.net translatewiki.net] no kayatmo ti agparawad kadagiti sapasap a panagipatarus ti MediaWiki.',
'allmessagesnotsupportedDB' => "Saan a mausar daytoy a panid ngamin ket ti '''\$wgUseDatabaseMessages''' ket nabaldado.",
'allmessages-filter-legend' => 'Sagat',
'allmessages-filter' => 'Sagaten ti naiduma a estado:',
'allmessages-filter-unmodified' => 'Saan a nabaliwan',
'allmessages-filter-all' => 'Amin',
'allmessages-filter-modified' => 'Napabaro',
'allmessages-prefix' => 'Sagaten iti pasaruno:',
'allmessages-language' => 'Pagsasao:',
'allmessages-filter-submit' => 'Inkan',

# Thumbnails
'thumbnail-more' => 'Padakkelen',
'filemissing' => 'Mapukpukaw ti papeles',
'thumbnail_error' => 'Biddut ti panagaramid ti bassit nga imahen: $1',
'djvu_page_error' => 'Ti DjVu a panid ket saan a nasakup',
'djvu_no_xml' => 'Saan a naala ti XML iti DjVu a papeles',
'thumbnail-temp-create' => 'Saan a makaaramid ti temporario a bassit a papeles',
'thumbnail-dest-create' => 'Saan a maidulin ti basit nga imahen idiay pagipanan',
'thumbnail_invalid_params' => 'Imbalido a parametro ti imahen',
'thumbnail_dest_directory' => 'Saan a nakaaramid ti pangipanan a direktoria.',
'thumbnail_image-type' => 'Daytoy a kita ti imahen ket saan a nasuportaran.',
'thumbnail_gd-library' => 'Saan a kompleto a GD bibliotika a pinakaaramid: Awan ti opisio $1',
'thumbnail_image-missing' => 'Daytoy a papeles ket  kasla napukaw: $1',

# Special:Import
'import' => 'Agala dagiti panid',
'importinterwiki' => 'Agala ti transwiki',
'import-interwiki-text' => 'Agpili ka ti wiki ken titulo ti panid nga alaem.
Dagit panagbaliw a petsa ken dagiti nagan ti mannurat ket maipreserba.
Amin a transwiki nga alaem ket mailista idiay [[Special:Log/import|listaan ti pinagala]].',
'import-interwiki-source' => 'Taudan ti wiki/panid:',
'import-interwiki-history' => 'Kopiaen amin dagiti bersion ti pakasaritaan daytoy a panid',
'import-interwiki-templates' => 'Ikabil amin dagiti plantilia',
'import-interwiki-submit' => 'Agala',
'import-interwiki-namespace' => 'Pangipanan ti nagan ti lugar:',
'import-interwiki-rootpage' => 'Papanan a ramut ti panid (mapili):',
'import-upload-filename' => 'Nagan ti papeles:',
'import-comment' => 'Komentario:',
'importtext' => 'Pangngaasi nga ipanmo ti papeles a naggapu iti nagtaudan a wiki nga agusar ti [[Special:Export|agipan]].',
'importstart' => 'Agal-ala dagiti panid...',
'import-revision-count' => '$1 {{PLURAL:$1|a pinagbaliwan|kadagiti pinagbaliwan}}',
'importnopages' => 'Awan dagiti panid ti maala.',
'imported-log-entries' => 'Naala ti $1 {{PLURAL:$1|a nailista|kadagiti nailista}}.',
'importfailed' => 'Napaay ti panagala: <nowiki>$1</nowiki>',
'importunknownsource' => 'Di amammo a kita ti taudan ti innala',
'importcantopen' => 'Saan a maluktan ti innala a papeles',
'importbadinterwiki' => 'Saan a nasayaat a panilpo nga interwiki',
'importnotext' => 'Awanan linaon wenno awanan testo',
'importsuccess' => 'Nalpasen ti pinagala!',
'importhistoryconflict' => 'Adda kasinnungat a pinagbaliw ti pakasaritaan (baka naala daytoy a panid idi)',
'importnosources' => 'Awan ti innala a taudan ti transwiki ti naipalawag ken ti dagus a pakasaritaan ti pinag-ipan ket nabaldado.',
'importnofile' => 'Awan ti inalam a papeles a naipapan.',
'importuploaderrorsize' => 'Ti pinag-ipan ti innala a papeles ket napaay.
Ti papeles ket dakdakel ngem ti mabalin a kadakkel ti pang-ipan.',
'importuploaderrorpartial' => 'Ti pinag-ipan ti innala a papeles ket napaay.
Paset laeng ti papeles ti napag-ipan.',
'importuploaderrortemp' => 'Ti pinag-ipan ti papeles ket napaay.
Awan ti saan nga agnayon a polder.',
'import-parse-failure' => 'Napaay ti pinagala ti XML parse',
'import-noarticle' => 'Awan ti panid a maaala!',
'import-nonewrevisions' => 'Amin a panagbalbaliw ket dati a naala.',
'xml-error-string' => '$1 iti linia $2, tukol $3 (byte $4): $5',
'import-upload' => 'Ipan ti XML data',
'import-token-mismatch' => 'Napukaw ti gimong ti data.
Pangngaasi ta padasem manen.',
'import-invalid-interwiki' => 'Saan a makaala dita naited a wiki.',
'import-error-edit' => 'Ti panid ti "$1" ket saan a naala ngamin ket saan mo a mabalin nga urnosen.',
'import-error-create' => 'Ti panid ti "$1" ket saan a naala ngamin ket saan mo a mabalin nga aramiden.',
'import-error-interwiki' => 'Ti panid ti "$1" ket saan a naala ngamin ket ti nagan ket nailasin para iti ruar a panagsilpo (interwiki).',
'import-error-special' => 'Ti panid ti "$1" ket saan a naala ngamin ket bukod ti  espesial a nagan a lugar a saan nga agpalubos ti pampanid.',
'import-error-invalid' => 'Ti panid ti "$1" ket saan a naala ngamin ket ti nagan ket imbalido.',
'import-options-wrong' => 'Saan nga husto {{PLURAL:$2|a pagpilian|a pagpilpilian}}: <nowiki>$1</nowiki>',
'import-rootpage-invalid' => 'Ti naited a ramut ti panid ket imbalido a titulo.',
'import-rootpage-nosubpage' => 'Ti nagan ti lugar ti "$1" iti ramut ti panid ket saan amangpalubos kadagiti apo ti panid.',

# Import log
'importlogpage' => 'Alaen ti listaan',
'importlogpagetext' => 'Ti administratibo a panagala dagiti panid nga adda ti pakasaritaanna nga urnos kadagiti sabsabali a wiki.',
'import-logentry-upload' => 'innala ti [[$1]] iti papeles a pinag-ipan',
'import-logentry-upload-detail' => '$1 {{PLURAL:$1|a pinagbaliwan|kadagiti pinagbaliwan}}',
'import-logentry-interwiki' => 'nai-transwiki ti $1',
'import-logentry-interwiki-detail' => '$1 {{PLURAL:$1|pinagbaliwan|dagiti pinagbaliwan}} manipud iti $2',

# JavaScriptTest
'javascripttest' => 'Subsubokan ti JavaScript',
'javascripttest-disabled' => 'Daytoy a pamay-an ket saan pay a napakabaelan iti daytoy a wiki.',
'javascripttest-title' => 'Agpatpataray ti $1 a subsubokan',
'javascripttest-pagetext-noframework' => 'Daytoy a panid ket nailasin para iti panagpataray ti subsubokan a JavaScript.',
'javascripttest-pagetext-unknownframework' => 'Di amamo a pagsubsubokan a tabas "$1".',
'javascripttest-pagetext-frameworks' => 'Pangngaasi nga agpili ti maysa kadagiti sumaganad a pagsubokan a tabas: $1',
'javascripttest-pagetext-skins' => 'Agpili ti kudil a pangipatarayan ti pagsubokan:',
'javascripttest-qunit-intro' => 'Kitaen ti [ $1 dukomentasion ti panagsubok] idiay mediawiki.org.',
'javascripttest-qunit-heading' => 'MediaWiki JavaScript QUnit test suite',

# Tooltip help for the actions
'tooltip-pt-userpage' => 'Daytoy ti panid mo',
'tooltip-pt-anonuserpage' => 'Ti panid ti agar-aramat daytoy nga IP a pagtaengan nga urnosem a  kasla',
'tooltip-pt-mytalk' => 'Pakitungtongam a panid',
'tooltip-pt-anontalk' => 'Pakitungtungan ti pinagurnos a naggapu ditoy nga IP a pagtaengan',
'tooltip-pt-preferences' => 'Dagiti kaykayatmo',
'tooltip-pt-watchlist' => 'Listaan dagiti panid a sipsiputem ti panagsuksutda',
'tooltip-pt-mycontris' => 'Listaan dagiti naaramidmo',
'tooltip-pt-login' => 'Maisingasing ti inka panag-serrek; nupay kasta, daytoy ket saan a maipapilit',
'tooltip-pt-anonlogin' => 'Maisingasing ti inka panag-serrek; nupay kasta, daytoy ket saan a maipapilit',
'tooltip-pt-logout' => 'Rummuar',
'tooltip-ca-talk' => 'Pagtutungtongan a maipapan ti linaon ti panid',
'tooltip-ca-edit' => 'Mabalinmo nga urnosen daytoy a panid. Pangngaasi nga aramatem ti buton ti panagipadas sakbay nga agidulin',
'tooltip-ca-addsection' => 'Mangirugi ti baro a paset',
'tooltip-ca-viewsource' => 'Nasalakniban daytoy a panid.
Mabalinmo a kitaen ti taudanna.',
'tooltip-ca-history' => 'Dagiti napalabas a panagbalbaliw iti daytoy a panid.',
'tooltip-ca-protect' => 'Salakniban daytoy a panid',
'tooltip-ca-unprotect' => 'Sukatan ti salaknib daytoy a panid',
'tooltip-ca-delete' => 'Ikkaten daytoy a panid',
'tooltip-ca-undelete' => 'Isubli dagiti inurnos a panid sakbay a naikkat.',
'tooltip-ca-move' => 'Iyalis daytoy a panid',
'tooltip-ca-watch' => 'Inayon daytoy a panid kadagiti bambantayam',
'tooltip-ca-unwatch' => 'Ikkatem daytoy a panid kadagiti bambantayam',
'tooltip-search' => 'Biruken idiay {{SITENAME}}',
'tooltip-search-go' => 'Inka idiay panid nga adda kastoy a naganna no adda',
'tooltip-search-fulltext' => 'Birukem dagiti panid daytoy a testo',
'tooltip-p-logo' => 'Sarungkaran ti umuna a panid',
'tooltip-n-mainpage' => 'Sarungkaran ti umuna a panid',
'tooltip-n-mainpage-description' => 'Sarungkaran ti umuna a panid',
'tooltip-n-portal' => 'Maipapan ti gandat, ti aniaman a maaramidam, no sadino ti pagbirukam kadagiti banbanag',
'tooltip-n-currentevents' => 'Agsapul iti lugar ti likud a pakaammo kadagiti agdama a paspasamak',
'tooltip-n-recentchanges' => 'Listaan dagiti naudi a sinukatan iti wiki.',
'tooltip-n-randompage' => 'Mangiparuar iti pugto a panid',
'tooltip-n-help' => 'Ti lugar a pakasapulan.',
'tooltip-t-whatlinkshere' => 'Listaan ti am-amin a pampanid ti wiki a nakasilpo ditoy',
'tooltip-t-recentchangeslinked' => 'Kinaudian a sinukatan  dagiti panid a nakasilpo ditoy a panid',
'tooltip-feed-rss' => 'RSS a pakan para iti daytoy a panid',
'tooltip-feed-atom' => 'Atom a pakan para itoy a panid',
'tooltip-t-contributions' => 'Kitaen ti listaan dagiti naaramidan daytoy nga agar-aramat',
'tooltip-t-emailuser' => 'Patulodan ti e-surat daytoy nga agar-aramat',
'tooltip-t-upload' => 'Agipan iti papeles',
'tooltip-t-specialpages' => 'Listaan ti amin nga espesial a pampanid',
'tooltip-t-print' => 'Maimaldit a bersion ti panid',
'tooltip-t-permalink' => 'Permanente a silpo idiay binaliwan daytoy a panid',
'tooltip-ca-nstab-main' => 'Kitaen ti naglaon a panid',
'tooltip-ca-nstab-user' => 'Kitaen ti panid ti agar-aramat',
'tooltip-ca-nstab-media' => 'Kitaen ti panid ti midia',
'tooltip-ca-nstab-special' => 'Maysa daytoy nga espesial a panid, saanmo a mismo a maurnos daytoy a panid',
'tooltip-ca-nstab-project' => 'Kitaen ti panid ti gandat',
'tooltip-ca-nstab-image' => 'Kitaen ti panid ti papeles',
'tooltip-ca-nstab-mediawiki' => 'Kitaen ti mensahe ti sistema',
'tooltip-ca-nstab-template' => 'Kitaen ti plantilia',
'tooltip-ca-nstab-help' => 'Kitaen ti panid ti tulong',
'tooltip-ca-nstab-category' => 'Kitaen ti panid ti kategoria',
'tooltip-minoredit' => 'Markaan daytoy a kas bassit a panag-urnos',
'tooltip-save' => 'Idulin dagiti sinukatam',
'tooltip-preview' => 'Ipadas dagiti sinukatam, pangngaasimnga usarem daytoy sakbay nga idulinmo ti panid!',
'tooltip-diff' => 'Ipakita no ania dagiti sinukatan nga inaramidmo iti testo',
'tooltip-compareselectedversions' => 'Kitaen ti naggidiatan dagiti dua a napili a bersion daytoy a panid.',
'tooltip-watch' => 'Inayon daytoy a panid idiay listaan dagiti bambantayam',
'tooltip-watchlistedit-normal-submit' => 'Ikkaten dagiti titulo',
'tooltip-watchlistedit-raw-submit' => 'Pabaruen ti listaan ti bambantayan',
'tooltip-recreate' => 'Aramidem manen ti panid urayno dati a naikkat.',
'tooltip-upload' => 'Rugian ti agip-ipan',
'tooltip-rollback' => '"Baliktaden"   isubli ti inurnos (dagiti inurnos) ti daytoy a panid ti kinaudi a nangaramid iti maysa a takla',
'tooltip-undo' => '"Ibabawi" ipasubli daytoy nga urnos ken lukatanna ti kinabuklan ti urnos iti panagpadas. Agpabalin daytoy a mangikabil ti rason idiay pinakabuklan.',
'tooltip-preferences-save' => 'Idulin dagiti kaykayatmo',
'tooltip-summary' => 'Ikabil ti bassit a pakabuklan',

# Metadata
'notacceptable' => 'Ti server ti wiki ket saan a makaited ti data iti kinabuklan a saan a mabasa ti kliente.',

# Attribution
'anonymous' => 'Di am-ammo {{PLURAL:$1|nga agar-aramat|kadagiti agar-aramat}} iti {{SITENAME}}',
'siteuser' => '{{SITENAME}} nga agar-aramat $1',
'anonuser' => '{{SITENAME}} di amammo nga agar-aramat $1',
'lastmodifiedatby' => 'Daytoy a panid ket naudi a binalbaliwan idi $2, $1 ni $3.',
'othercontribs' => 'Naibasar iti obra ni $1.',
'others' => 'dadduma pay',
'siteusers' => '{{SITENAME}}  {{PLURAL:$2|agar-aramat|dagiti agar-aramat}}  $1',
'anonusers' => '{{SITENAME}} di am-ammo {{PLURAL:$2|nga agar-aramat|a digiti agar-aramat}} $1',
'creditspage' => 'Dagiti pagdaydayaw ti panid',
'nocredits' => 'Awan dagiti pakaammo ti pammadayaw nga adda ditoy a panid.',

# Spam protection
'spamprotectiontitle' => 'Panagsalaknib a sagat  para ti spam',
'spamprotectiontext' => 'Ti testo a kayatmo nga idulin ket sinerraan ti sagat ti spam.
Daytoy ket mabalin a gapuanan babaen ti panilpo a naiparit ti akin ruar a pagsaadan.',
'spamprotectionmatch' => 'Ti sumaganad a testo ti nangirugi ti sagat ti spam: $1',
'spambot_username' => 'Panagdalus iti MediaWiki spam',
'spam_reverting' => 'Ipasubli ti kinaudi a panagbaliw nga awan dagiti linaon a panilpo idiay $1',
'spam_blanking' => 'Dagiti amin a panagbaliw ket aglaon kadagiti panilpo idiay $1, iblanko',
'spam_deleting' => 'Dagiti amin a panagbaliw ket naglaon kadagiti panilpo idiay $1, ik-ikkaten',

# Info page
'pageinfo-title' => 'Pakaammo para iti "$1"',
'pageinfo-header-basic' => 'Kangrunaan a pakaammuan',
'pageinfo-header-edits' => 'Pakasaritaan ti inurnos',
'pageinfo-header-restrictions' => 'Panagsalaknib ti panid',
'pageinfo-header-properties' => 'Tagtagikua ti panid',
'pageinfo-display-title' => 'Iparang ti titulo',
'pageinfo-default-sort' => 'Kasisigud a kangrunaan a panagilasin',
'pageinfo-length' => 'Kaatiddog ti panid (kadagiti bytes)',
'pageinfo-article-id' => 'ID ti panid',
'pageinfo-robot-policy' => 'Kasasaad ti panagbiruk a makina',
'pageinfo-robot-index' => 'Mabalin a maipasurotan',
'pageinfo-robot-noindex' => 'Saan a mabalin a maipasurotan',
'pageinfo-views' => 'Bilang dagiti panagkita',
'pageinfo-watchers' => 'Bilang dagiti agbuybuya ti panid',
'pageinfo-redirects-name' => 'Maibaw-ing ti daytoy a panid',
'pageinfo-subpages-name' => 'Apo dagiti panid ti daytoy a panid',
'pageinfo-subpages-value' => '$1 ($2 {{PLURAL:$2|baw-ing|bawbaw-ing}}; $3 {{PLURAL:$3|saan a baw-ing|saan a bawbaw-ing}})',
'pageinfo-firstuser' => 'Nagpartuat ti panid',
'pageinfo-firsttime' => 'Petsa a panakapartuat ti panid',
'pageinfo-lastuser' => 'Kinaudi a nagurnos',
'pageinfo-lasttime' => 'Petsa ti kinaudi a panag-urnos',
'pageinfo-edits' => 'Dagup a bilang dagiti inurnos',
'pageinfo-authors' => 'Dagup a bilang dagiti naisangsangayn a mannurat',
'pageinfo-recent-edits' => 'Itay nabiit a bilang dagiti inurnos (ti uneg ti napalabas ti $1)',
'pageinfo-recent-authors' => 'Itay nabiit a bilang dagiti naisangsangayan a mannurat',
<<<<<<< HEAD
'pageinfo-restriction' => 'Panagsalaknib ti panid (<code>{{lcfirst:$1}}</code>)',
=======
'pageinfo-restriction' => 'Panagsalaknib ti panid ({{lcfirst:$1}})',
>>>>>>> e40a90f0
'pageinfo-magic-words' => 'Salamangka  {{PLURAL:$1|a balikas|a balbalikas}} ($1)',
'pageinfo-hidden-categories' => 'Nailemmeng {{PLURAL:$1|a kategoria|a katkategoria}} ($1)',
'pageinfo-templates' => 'Nailak-am  {{PLURAL:$1|a plantilia|a planplantilia}} ($1)',

# Patrolling
'markaspatrolleddiff' => 'Markaan a kas napatruliaan',
'markaspatrolledtext' => 'Markaan daytoy a panid a kas napatruliaan',
'markedaspatrolled' => 'Markaan a kas napatruliaan',
'markedaspatrolledtext' => 'Ti napili a panagbaliw iti [[:$1]] ket namarkaan a kas napatrulian.',
'rcpatroldisabled' => 'Nabaldado ti panagpatrulia kadagiti kinaudian a pinagbaliw',
'rcpatroldisabledtext' => 'Dagiti langa a patrulia ti kinaudi a pinagbaliwan ket agdama a nabaldado',
'markedaspatrollederror' => 'Madi a mamarkaan a kas napatruliaan',
'markedaspatrollederrortext' => 'Nasken a naganam ti maysa a rebision tapno mamarkaan a kas napatruliaan.',
'markedaspatrollederror-noautopatrol' => 'Saanmo a mabalin a markaan dagita sinukatam a kas napatruliaan.',

# Patrol log
'patrol-log-page' => 'Listaan ti napatruliaan',
'patrol-log-header' => 'Daytoy ket listaan dagiti napatruliaan a panagbabaliw.',
'log-show-hide-patrol' => '$1 listaan ti napatruliaan',

# Image deletion
'deletedrevision' => 'Naikkat ti daan a binaliwan $1',
'filedeleteerror-short' => 'Biddut ti panakaikkat ti papeles: $1',
'filedeleteerror-long' => 'Adda nasarakan a biddut idi agikikkat ti papeles:

$1',
'filedelete-missing' => 'Ti papeles "$1" ket saan a maikkat, ngamin ket awanen dita.',
'filedelete-old-unregistered' => 'Ti nainagan a pinagbaliw ti papeles "$1" ket awan idiay database.',
'filedelete-current-unregistered' => 'Ti nainagan a papeles "$1" ket awan idiay database.',
'filedelete-archive-read-only' => 'Ti pagidulinan a direktoria "$1" ket saan a masuratan ti webserver.',

# Browsing diffs
'previousdiff' => '← Napalabas a naurnos',
'nextdiff' => 'Sumaruno a naurnos →',

# Media information
'mediawarning' => "'''Ballaag'': Daytoy a papeles ket naglaon ti dakes a kodigo.
No usarem daytoy, baka makompromiso ti sistema.",
'imagemaxsize' => "Ti patingga a kadakkel ti papeles:<br />''(para dagiti pagpalpalawag ti papeles a panid)''",
'thumbsize' => 'Rukod ti imahen:',
'widthheightpage' => '$1 × $2, $3 a {{PLURAL:$3|panid|pampanid}}',
'file-info' => 'kadakkel ti papeles: $1, MIME a kita: $2',
'file-info-size' => '$1 × $2 dagiti piksel, kadakkel ti papeles: $3, kita ti  MIME: $4',
'file-info-size-pages' => '$1 × $2 dagiti piksel, kadakkel ti papeles: $3, kita ti MIME: $4, $5 {{PLURAL:$5|panid|pampanid}}',
'file-nohires' => 'Awan ti mabalin a nangatngato a resolusion.',
'svg-long-desc' => 'SVG a papeles, babassit ngem $1 × $2 pixels, kadakkel ti papeles: $3',
'svg-long-desc-animated' => 'Naanimado nga SVG a papeles, babassit ngem  $1 × $2 pixels, kadakkel ti papeles: $3',
'show-big-image' => 'Sibubukel a resolusion',
'show-big-image-preview' => 'Kadakkel na daytoy a pagpadas: $1.',
'show-big-image-other' => 'Sabali  {{PLURAL:$2|a resolusion|kadagiti resolusion}}: $1.',
'show-big-image-size' => '$1 × $2 dagiti piksel',
'file-info-gif-looped' => 'nasiluan',
'file-info-gif-frames' => '$1 {{PLURAL:$1|a kuadro| kadagiti kuadro}}',
'file-info-png-looped' => 'nasiluan',
'file-info-png-repeat' => 'pinaayayam ti $1 {{PLURAL:$1|a beses|a beses}}',
'file-info-png-frames' => '$1 {{PLURAL:$1|a kuadro| kadagiti kuadro}}',
'file-no-thumb-animation' => "'''Paammo: Gapu kadagiti teknikal a panakaipatingga, dagiti bassit a ladawan ti daytoy a papeles ket saanto a maanimado.'''",
'file-no-thumb-animation-gif' => "'''Paammo: Gapu kadagiti teknikal a panakaipatingga, dagiti bassit a ladawan ti nangato a resolusion dagiti  GIF nga imahen a kas daytoy ket saanto a maanimado.'''",

# Special:NewFiles
'newimages' => 'Galeria dagiti kabarbaro a papeles',
'imagelisttext' => "Adda dita baba ti listaan ti ''$1''' {{PLURAL:$1|a papeles|dagiti papeles}} a nailasin a kas $2.",
'newimages-summary' => 'Daytoy nga espesial a panid ket ipakitana ti kinaudi a pinag-ipan kadagiti papeles.',
'newimages-legend' => 'Sagat',
'newimages-label' => 'Nagan ti papeles (wenno paset na) :',
'showhidebots' => '($1 bots)',
'noimages' => 'Awan ti makita.',
'ilsubmit' => 'Biruken',
'bydate' => 'babaen ti petsa',
'sp-newimages-showfrom' => 'Iparang dagiti baro a papeles mangrugi iti $2, $1',

# Video information, used by Language::formatTimePeriod() to format lengths in the above messages
'seconds' => '{{PLURAL:$1|$1 segundo|$1 segundo}}',
'minutes' => '{{PLURAL:$1|$1 minuto|$1 minutos}}',
'hours' => '{{PLURAL:$1|$1 oras$1 oras}}',
'days' => '{{PLURAL:$1|$1 aldaw|$1 al-aldaw}}',
'ago' => '$1 nagtapos',

# Bad image list
'bad_image_list' => 'Ti kinabuklan ket kas iti sumaganad:

Dagiti laeng banag iti listaan (linlinia a mangrugi iti *) ti mabalin.
Ti umuna a panilpo iti maysa a linia ket nasken a nakasilpo iti maysa a saan a nasayaat a papeles.
Ania man a sumarsaruno a panpanilpo iti isu met la a linia ket maikonsidera kas mailaksid, kas pagarigan, dagiti pampanid a pakasarakan ti papeles a kas nakalinia.',

# Metadata
'metadata' => 'Metadata',
'metadata-help' => 'Daytoy a papeles ket naglaon ti naipatinayon a pakaammo, a mabalin a nainayon manipud ti digital a kamera wenno skanner a naaramat a pangpartuat wenno pang-digitize itoy.
No ti papeles ket saan a nabalbaliwan manipud iti kasisigud a kasasaad, adda dagiti sumagmamano a salaysay a mabalin a saan a napno a maipakita ti nabaliwan a papeles.',
'metadata-expand' => 'Ipakita dagiti napaatiddogan a salaysay',
'metadata-collapse' => 'Ilemmeng dagiti napaatiddogan a salaysay',
'metadata-fields' => 'Dagiti metadata a pagikabilana nakalista iti daytoy a mensahe ket mairaman iti maipakita a panid ti imahen no ti metadata a lamisaan ket maipabassit.
Dagiti dadduma ket mailemmeng a kinasigud.
* nagaramid
* modelo
* petsaoraskinasigud
* oras ti pinakaibilag
* f a numero
* iso pateg ti kapaspas
* kaatiddog ti focal
* artista
* karbengan ti kopia
* deskripsion ti imahen
* gpslatitude
* gpslongitude
* gpsaltitude',

# EXIF tags
'exif-imagewidth' => 'Kaakaba',
'exif-imagelength' => 'Katayag',
'exif-bitspersample' => 'Bits tunggal maysa a  nagyan',
'exif-compression' => 'Pekkelen a pamuspusan',
'exif-photometricinterpretation' => 'Piksel a kabuklan',
'exif-orientation' => 'Pagturongan',
'exif-samplesperpixel' => 'Bilang ti nagnagyan',
'exif-planarconfiguration' => 'Pinakaurnong ti datos',
'exif-ycbcrsubsampling' => 'Subsampling ratio ti Y iti C',
'exif-ycbcrpositioning' => 'Y ken C a panakaipatakderan',
'exif-xresolution' => 'Horizontal resolution',
'exif-yresolution' => 'nakatakder a resolusion',
'exif-stripoffsets' => 'Lokasion ti datos ti imahen',
'exif-rowsperstrip' => 'Bilang ti ar-aray tunggal maysa a strip',
'exif-stripbytecounts' => 'Bytes per compressed strip',
'exif-jpeginterchangeformat' => 'Offset to JPEG SOI',
'exif-jpeginterchangeformatlength' => 'Bytes ti JPEG a datos',
'exif-whitepoint' => 'White point chromaticity',
'exif-primarychromaticities' => 'Chromaticities dagiti primarities',
'exif-referenceblackwhite' => 'Reperensia a kuwenta iti agparis a nangisit ken puraw',
'exif-datetime' => 'Panagsukat ti papeles ti petsa ken oras',
'exif-imagedescription' => 'Titulo ti imahen',
'exif-make' => 'Nangpartuat iti kamera',
'exif-model' => 'Modelo ti kamera',
'exif-software' => 'Naaramat a software',
'exif-artist' => 'Mannurat',
'exif-copyright' => 'Nakatengngel iti kaberngan ti kopia',
'exif-exifversion' => 'Exif a bersion',
'exif-flashpixversion' => 'Nasuportaran a Flashpix a bersion',
'exif-colorspace' => 'Kolor ti lugar',
'exif-componentsconfiguration' => 'Ti kayat a saoen ti tunggal maysa a nagyan',
'exif-compressedbitsperpixel' => 'Ti pinagpekkel ti imahen',
'exif-pixelydimension' => 'Kaaba ti imahen',
'exif-pixelxdimension' => 'Katayag ti imahen',
'exif-usercomment' => 'Dagiti komentario ti agar-aramat',
'exif-relatedsoundfile' => 'Mainaig nga nangnangeg a papeles',
'exif-datetimeoriginal' => 'Petsa ken oras ti panakaaramid ti datos',
'exif-datetimedigitized' => 'Petsa ken oras ti panang-digitizing',
'exif-subsectime' => 'DateTime subseconds',
'exif-subsectimeoriginal' => 'DateTimeOriginal subseconds',
'exif-subsectimedigitized' => 'DateTimeDigitized subseconds',
'exif-exposuretime' => 'Exposure time',
'exif-exposuretime-format' => '$1 sec ($2)',
'exif-fnumber' => 'F a Numero',
'exif-exposureprogram' => 'Exposure Program',
'exif-spectralsensitivity' => 'Spectral sensitivity',
'exif-isospeedratings' => 'ISO speed rating',
'exif-shutterspeedvalue' => 'APEX Shutter speed',
'exif-aperturevalue' => 'Apex aperture',
'exif-brightnessvalue' => 'Kalawag ti APEX',
'exif-exposurebiasvalue' => 'Exposure bias',
'exif-maxaperturevalue' => 'Maximum land aperture',
'exif-subjectdistance' => 'Kaadayu ti suheto',
'exif-meteringmode' => 'Metering mode',
'exif-lightsource' => 'Paggapuan ti lawag',
'exif-flash' => 'Silap',
'exif-focallength' => 'Lens focal length',
'exif-subjectarea' => 'Paset ti suheto',
'exif-flashenergy' => 'Enerhia ti silap',
'exif-focalplanexresolution' => 'Focal plane X resolution',
'exif-focalplaneyresolution' => 'Focal plane Y resolution',
'exif-focalplaneresolutionunit' => 'Focal plane resolution unit',
'exif-subjectlocation' => 'Lokasion ti suheto',
'exif-exposureindex' => 'Exposure index',
'exif-sensingmethod' => 'Sensing method',
'exif-filesource' => 'Nagtaudan ti papeles',
'exif-scenetype' => 'Scene type',
'exif-customrendered' => 'Custom image processing',
'exif-exposuremode' => 'Exposure mode',
'exif-whitebalance' => 'Pagtimbangan ti puraw',
'exif-digitalzoomratio' => 'Digital zoom ratio',
'exif-focallengthin35mmfilm' => 'Focal length iti 35 mm a film',
'exif-scenecapturetype' => 'Scene capture type',
'exif-gaincontrol' => 'Scene control',
'exif-contrast' => 'Contrast',
'exif-saturation' => 'Saturation',
'exif-sharpness' => 'Sharpness',
'exif-subjectdistancerange' => 'Nasakup a kaadayo ti suheto',
'exif-imageuniqueid' => 'Unique image ID',
'exif-gpsversionid' => 'Etiketa a bersion ti GPS',
'exif-gpslatituderef' => 'Amianan wenno Abagatan a Latitude',
'exif-gpslatitude' => 'Latitude',
'exif-gpslongituderef' => 'Daya wenno Laud a Longitude',
'exif-gpslongitude' => 'Longitude',
'exif-gpsaltituderef' => 'Reperensia ti kangato',
'exif-gpsaltitude' => 'Kangato',
'exif-gpstimestamp' => 'GPS time (atomic clock)',
'exif-gpssatellites' => 'Dagiti satellites a naaramat iti measurement',
'exif-gpsstatus' => 'Receiver status',
'exif-gpsmeasuremode' => 'Panagrukod a moda',
'exif-gpsdop' => 'Measurement precision',
'exif-gpsspeedref' => 'Speed unit',
'exif-gpsspeed' => 'Kapaspas ti GPS receiver',
'exif-gpstrackref' => 'Reperensia iti direksion ti panaggunay',
'exif-gpstrack' => 'Direksion ti kuti',
'exif-gpsimgdirectionref' => 'Reperensia iti direksion ti imahen',
'exif-gpsimgdirection' => 'Direksion ti imahen',
'exif-gpsmapdatum' => 'Naaramat a geodetic survey data',
'exif-gpsdestlatituderef' => 'Reperensia iti latitude a papanan',
'exif-gpsdestlatitude' => 'Latitude ti papanan',
'exif-gpsdestlongituderef' => 'Reperensia iti longitude a papanan',
'exif-gpsdestlongitude' => 'Longitude ti papanan',
'exif-gpsdestbearingref' => 'Reperensia iti dalan a papanan',
'exif-gpsdestbearing' => 'Dalan ti papanan',
'exif-gpsdestdistanceref' => 'Reperensia ti kaadayo  ti papanan',
'exif-gpsdestdistance' => 'Kaadayo iti papanan na',
'exif-gpsprocessingmethod' => 'Nagan ti kastoy a pinagaramid ti GPS',
'exif-gpsareainformation' => 'Nagan ti GPS area',
'exif-gpsdatestamp' => 'Petsa ti GPS',
'exif-gpsdifferential' => 'Nasimpa apaggiddiatan ti GPS',
'exif-jpegfilecomment' => 'Komento ti JPEG a papeles',
'exif-keywords' => 'Nangnangruna a bal-balikas',
'exif-worldregioncreated' => 'Ti parte ti lubong nga nakaalaan ti litrato',
'exif-countrycreated' => 'Ti pagilian nga nakaalaan ti litrato',
'exif-countrycodecreated' => 'Kodigo ti pagilian nga nakaalaan ti litrato',
'exif-provinceorstatecreated' => 'Probinsia wenno estado nga nakaalaan ti litrato',
'exif-citycreated' => 'Ti siudad nga nakaalaan ti litrato',
'exif-sublocationcreated' => 'Sabali pay a lokasion ti siudad a nakaalaan ti retrato',
'exif-worldregiondest' => 'Paset ti lubong a naipakita',
'exif-countrydest' => 'Naipakita a pagilian',
'exif-countrycodedest' => 'Kodigo ti pagilian a naipakita',
'exif-provinceorstatedest' => 'Probinsia wenno estado a naipakita',
'exif-citydest' => 'Naipakita a siudad',
'exif-sublocationdest' => 'Sabali pay a lokasion ti siudad a naipakita',
'exif-objectname' => 'Pandek a titulo',
'exif-specialinstructions' => 'Kangrunaan a pinagipalpalawag',
'exif-headline' => 'Paulo',
'exif-credit' => 'Pammadayaw/Nangted',
'exif-source' => 'Taudan',
'exif-editstatus' => 'Panagurnos a kasasaad ti imahen',
'exif-urgency' => 'Ganat',
'exif-fixtureidentifier' => 'Nagan ti naikabit a banag',
'exif-locationdest' => 'Lugar a naibaga',
'exif-locationdestcode' => 'Kodigo ti lugar a naibaga',
'exif-objectcycle' => 'Oras ti aldaw a nairebbeng para iti daytoy a midia',
'exif-contact' => 'Pakaammo ti pagdamagan',
'exif-writer' => 'Mannurat',
'exif-languagecode' => 'Pagsasao',
'exif-iimversion' => 'Bersion ti IIM',
'exif-iimcategory' => 'Kategoria',
'exif-iimsupplementalcategory' => 'Dagiti sabali pay a kategoria',
'exif-datetimeexpires' => 'Saan nga usaren ti kallabes nga',
'exif-datetimereleased' => 'Nakairuar idi',
'exif-originaltransmissionref' => 'Kinasigud a pinagipatulod iti kodigo ti papanan',
'exif-identifier' => 'Pinaglasin',
'exif-lens' => 'Lente nga inusar',
'exif-serialnumber' => 'Agsasaruno a numero ti kamera',
'exif-cameraownername' => 'Akinkukua ti kamera',
'exif-label' => 'Etiketa',
'exif-datetimemetadata' => 'Petsa ti kinaudi a panagbaliw ti metadata',
'exif-nickname' => 'Di pormal a nagan ti imahen',
'exif-rating' => 'Pategan (ti maysa kadagiti  5)',
'exif-rightscertificate' => 'Paneknek ti panagtaripatu dagiti karbengan',
'exif-copyrighted' => 'Kasasaad ti karbengan-panagipablaak',
'exif-copyrightowner' => 'Akinkukua ti kaberngan-pinagipablaak',
'exif-usageterms' => 'Panag-uasar a ban-banag',
'exif-webstatement' => 'Sarita ti insao ti karbengan ti kopia nga addan ti online',
'exif-originaldocumentid' => 'Naisangsangyan nga ID iti kinasigud a dokumento',
'exif-licenseurl' => 'URL iti ti karbengan ti kopia a lisensia',
'exif-morepermissionsurl' => 'Sabali a pakaammo ti lisensia',
'exif-attributionurl' => 'No usaren manen daytoy nga obra, pangngaasi nga agisilpo idiay',
'exif-preferredattributionname' => 'No usaren manen daytoy nga obra, pangngaasi a padayawen ni',
'exif-pngfilecomment' => 'Komentario ti PNG a papeles',
'exif-disclaimer' => 'Dagiti karbengan ken rebbeng',
'exif-contentwarning' => 'Ballaag ti nagyan',
'exif-giffilecomment' => 'Komentario ti GIF a papeles',
'exif-intellectualgenre' => 'Kita ti banag',
'exif-subjectnewscode' => 'Kodigo ti suheto',
'exif-scenecode' => 'Buya ti kodigo nga IPTC',
'exif-event' => 'Paspasamak a naibaga',
'exif-organisationinimage' => 'Kaurnusan a naibaga',
'exif-personinimage' => 'Ti tao a naibaga',
'exif-originalimageheight' => 'Kangato ti imahen sakbay nga naputed',
'exif-originalimagewidth' => 'Kalawa ti imahen sakbay nga naputed',

# EXIF attributes
'exif-compression-1' => 'Saan a napespes',

'exif-copyrighted-true' => 'Nakarbengan a kopia',
'exif-copyrighted-false' => 'Daga ti publiko',

'exif-unknowndate' => 'Di ammo a petsa',

'exif-orientation-1' => 'Kadawyan',
'exif-orientation-2' => 'Binaliktad a nagilad',
'exif-orientation-3' => 'Naipusipus iti 180°',
'exif-orientation-4' => 'Binaliktad nga agpangato',
'exif-orientation-5' => 'Naipisipus iti 90° CCW ken nabaliktad nga agtindek',
'exif-orientation-6' => 'Naipusipus iti 90° CCW',
'exif-orientation-7' => 'Naipisipus iti 90° CW ken nabaliktad nga agtindek',
'exif-orientation-8' => 'Naipusipus iti 90° CW',

'exif-planarconfiguration-1' => 'chunky format',
'exif-planarconfiguration-2' => 'planar format',

'exif-colorspace-65535' => 'Di-nakalibrar',

'exif-componentsconfiguration-0' => 'awan',

'exif-exposureprogram-0' => 'Saan a naipalpalawag',
'exif-exposureprogram-1' => 'Manual',
'exif-exposureprogram-2' => 'Kadawyan a programa',
'exif-exposureprogram-3' => 'Aperture priority',
'exif-exposureprogram-4' => 'Shutter priority',
'exif-exposureprogram-6' => 'Aktion a programa (di nalinteg iti kapartak ti napardas a shutter)',
'exif-exposureprogram-7' => 'Retrato a kita (para iti naasideg nga imahen nga addaan ti lugar ti likud a saan a nai-focus)',
'exif-exposureprogram-8' => 'Ladawan ti daga a kita (para iti ladawan ti daga nga imahen nga addaan ti lugar ti likud a pinag- focus)',

'exif-subjectdistance-value' => '$1 a metro',

'exif-meteringmode-0' => 'Di am-ammo',
'exif-meteringmode-1' => 'Napipia',
'exif-meteringmode-2' => 'Napipia nga agtennga a pinadagsenan',
'exif-meteringmode-3' => 'Disso',
'exif-meteringmode-4' => 'Sabsabali a disso',
'exif-meteringmode-5' => 'Alagad',
'exif-meteringmode-6' => 'Sangkapaset laeng',
'exif-meteringmode-255' => 'Sabali',

'exif-lightsource-0' => 'Di ammo',
'exif-lightsource-1' => 'Aldaw',
'exif-lightsource-2' => 'Fluorescent',
'exif-lightsource-3' => 'Tungsten (incandescent light)',
'exif-lightsource-4' => 'Silap',
'exif-lightsource-9' => 'Napintas a panawen',
'exif-lightsource-10' => 'Naulep a panawen',
'exif-lightsource-11' => 'Linong',
'exif-lightsource-12' => 'Daylight fluorescent (D 5700 – 7100K)',
'exif-lightsource-13' => 'Day white fluorescent (N 4600 – 5400K)',
'exif-lightsource-14' => 'Cool white fluorescent (W 3900 – 4500K)',
'exif-lightsource-15' => 'White fluorescent (WW 3200 – 3700K)',
'exif-lightsource-17' => 'Pagalagadan a lawag A',
'exif-lightsource-18' => 'Pagalagadan a lawag B',
'exif-lightsource-19' => 'Pagalagadan a lawag C',
'exif-lightsource-24' => 'ISO studio tungsten',
'exif-lightsource-255' => 'Sabali a nagtaudan ti lawag',

# Flash modes
'exif-flash-fired-0' => 'Saan a nagsilap',
'exif-flash-fired-1' => 'Nagsilap',
'exif-flash-return-0' => 'awan ti opisio nga aglasin ti pinagsubli ti strobe',
'exif-flash-return-2' => 'saan a nalasin ti pinagsubli ti strobe a lawag',
'exif-flash-return-3' => 'nalasin ti pinagsubli ti strobe a lawag',
'exif-flash-mode-1' => 'kinasigud a pinagsilap',
'exif-flash-mode-2' => 'kinasigud a pinagiddep ti pinagsilap',
'exif-flash-mode-3' => 'automatiko',
'exif-flash-function-1' => 'Awan ti silap nga opisio',
'exif-flash-redeye-1' => 'wagas a panagikkat ti panaglabbaga ti mata',

'exif-focalplaneresolutionunit-2' => 'pulgada',

'exif-sensingmethod-1' => 'Saan a naipalpalawag',
'exif-sensingmethod-2' => 'Maysa a-chip sensor ti kolor ti lugar',
'exif-sensingmethod-3' => 'Dua a-chip sensor ti kolor ti lugar',
'exif-sensingmethod-4' => 'Tallo a-chip sensor ti kolor ti lugar',
'exif-sensingmethod-5' => 'Color sequential area sensor',
'exif-sensingmethod-7' => 'Agtallo a linia a sensor',
'exif-sensingmethod-8' => 'Color sequential linear sensor',

'exif-filesource-3' => 'Pinagrettrato a digital',

'exif-scenetype-1' => 'Dagus a naretrato nga imahen',

'exif-customrendered-0' => 'Kadawyan panagaramid',
'exif-customrendered-1' => 'Naiduma a panagaramid',

'exif-exposuremode-0' => 'Automatiko a panakailatakan',
'exif-exposuremode-1' => 'Manual a panakailatakan',
'exif-exposuremode-2' => 'Auto bracket',

'exif-whitebalance-0' => 'Automatiko a panagtimbang ti puraw',
'exif-whitebalance-1' => 'Manual a panagtimbang ti puraw',

'exif-scenecapturetype-0' => 'Pagalagadan',
'exif-scenecapturetype-1' => 'Ladawan ti daga',
'exif-scenecapturetype-2' => 'Retrato',
'exif-scenecapturetype-3' => 'Rabii a buya',

'exif-gaincontrol-0' => 'Awan',
'exif-gaincontrol-1' => 'Ipangato ti nababa a ganab',
'exif-gaincontrol-2' => 'Ipangato ti nangato a ganab',
'exif-gaincontrol-3' => 'Ipababati nababa a ganab',
'exif-gaincontrol-4' => 'High gain down',

'exif-contrast-0' => 'Kadawyan',
'exif-contrast-1' => 'Nalamuyot',
'exif-contrast-2' => 'Natangken',

'exif-saturation-0' => 'Kadawyan',
'exif-saturation-1' => 'Nababa a saturation',
'exif-saturation-2' => 'Nangato a saturation',

'exif-sharpness-0' => 'Kadawyan',
'exif-sharpness-1' => 'Nalamuyot',
'exif-sharpness-2' => 'Natangken',

'exif-subjectdistancerange-0' => 'Di ammo',
'exif-subjectdistancerange-1' => 'Macro',
'exif-subjectdistancerange-2' => 'Asideg a pinagkita',
'exif-subjectdistancerange-3' => 'Adayo a pinagkita',

# Pseudotags used for GPSLatitudeRef and GPSDestLatitudeRef
'exif-gpslatitude-n' => 'Amianan a latitude',
'exif-gpslatitude-s' => 'Abagatan a latitude',

# Pseudotags used for GPSLongitudeRef and GPSDestLongitudeRef
'exif-gpslongitude-e' => 'Daya a longitude',
'exif-gpslongitude-w' => 'Abagatan a longitude',

# Pseudotags used for GPSAltitudeRef
'exif-gpsaltitude-above-sealevel' => '$1 {{PLURAL:$1|a metro|kadagiti metro}} a nangatngato ngem ti baybay',
'exif-gpsaltitude-below-sealevel' => '$1 {{PLURAL:$1|a metro|kadagiti metro}} a nababbaba ngem ti baybay',

'exif-gpsstatus-a' => 'Agrukrukoden',
'exif-gpsstatus-v' => 'Panag-rukod ken pannakabin ti pang-usar ti sabali',

'exif-gpsmeasuremode-2' => '2-kalawa pagrukod',
'exif-gpsmeasuremode-3' => '3-kalawa pagrukod',

# Pseudotags used for GPSSpeedRef
'exif-gpsspeed-k' => 'Kilometros kada oras',
'exif-gpsspeed-m' => 'Milia tunggal maysa nga oras',
'exif-gpsspeed-n' => 'Knots',

# Pseudotags used for GPSDestDistanceRef
'exif-gpsdestdistance-k' => 'Kilometro',
'exif-gpsdestdistance-m' => 'Milia',
'exif-gpsdestdistance-n' => 'Nautiko a milia',

'exif-gpsdop-excellent' => 'Napayus ($1)',
'exif-gpsdop-good' => 'Nalaing ($1)',
'exif-gpsdop-moderate' => 'Natimbeng ($1)',
'exif-gpsdop-fair' => 'Nasayaat ($1)',
'exif-gpsdop-poor' => 'Makukurangan ($1)',

'exif-objectcycle-a' => 'Agsapa laeng',
'exif-objectcycle-p' => 'Rabii laeng',
'exif-objectcycle-b' => 'Agsapa ken rabii',

# Pseudotags used for GPSTrackRef, GPSImgDirectionRef and GPSDestBearingRef
'exif-gpsdirection-t' => 'Agpayso a turong',
'exif-gpsdirection-m' => 'Magnetiko a turong',

'exif-ycbcrpositioning-1' => 'Ipatingnga',
'exif-ycbcrpositioning-2' => 'Kaduana nagkita',

'exif-dc-contributor' => 'Dagiti nakaaramid',
'exif-dc-date' => 'Petsa (dagiti petsa)',
'exif-dc-publisher' => 'Nangipablaak',
'exif-dc-relation' => 'Minaig a midia',
'exif-dc-rights' => 'Dagiti Kaberngan',
'exif-dc-source' => 'Taudan ti midia',
'exif-dc-type' => 'Kita ti midia',

'exif-rating-rejected' => 'Saan a naawat',

'exif-isospeedratings-overflow' => 'Dakdakkel ngem 65535',

'exif-iimcategory-ace' => 'Dagiti arte, kultura ken linglingay',
'exif-iimcategory-clj' => 'Basbasol ken linteg',
'exif-iimcategory-dis' => 'Dagiti disatro ken aksidente',
'exif-iimcategory-fin' => 'Ekonomia ken negosio',
'exif-iimcategory-edu' => 'Edukasion',
'exif-iimcategory-evn' => 'Enbironmento',
'exif-iimcategory-hth' => 'Salun-at',
'exif-iimcategory-hum' => 'Kaykayat ti tattao',
'exif-iimcategory-lab' => 'Trabaho',
'exif-iimcategory-lif' => 'Wagas ti panagbiag ken liwliwa',
'exif-iimcategory-pol' => 'Dagiti politiko',
'exif-iimcategory-rel' => 'Relihion ken pammati',
'exif-iimcategory-sci' => 'Siensia ken teknolohia',
'exif-iimcategory-soi' => 'Bambanag a sosial',
'exif-iimcategory-spo' => 'Ay-ayam',
'exif-iimcategory-war' => 'Gubat, ringgor ken gulgulo',
'exif-iimcategory-wea' => 'Panawen',

'exif-urgency-normal' => 'Kadawyan ($1)',
'exif-urgency-low' => 'Nababa ($1)',
'exif-urgency-high' => 'Nangato ($1)',
'exif-urgency-other' => 'Inpalawag ti agar-aramat a prioridad ($1)',

# External editor support
'edit-externally' => 'Baliwan daytoy a papeles babaen ti akinruar nga aplikasion',
'edit-externally-help' => '(Kitaen ti [//www.mediawiki.org/wiki/Manual:External_editors instruksion iti panangikabil] para iti ad-adu pay a pakaammo).',

# 'all' in various places, this might be different for inflected languages
'watchlistall2' => 'amin',
'namespacesall' => 'amin',
'monthsall' => 'amin',
'limitall' => 'amin',

# E-mail address confirmation
'confirmemail' => 'Pasingkedan ti e-surat a pagtaengam',
'confirmemail_noemail' => 'Awan ti umisu nga e-surat a pagtaengam a naikabil idiay [[Special:Preferences|kaykayat ti agar-aramat]].',
'confirmemail_text' => 'Ti {{SITNAME}} ket masapulna a pasingkedam ti e-surat a pagtaengam sakbay nga agusar ti -surat a langa.
Ipabalinmo dita baba a buton ti panagitulod ti pasingkedan a surat dita a pagtaengam.
Ti surat ket mangiraman ti panilpo nga aglaon ti maysa a kodigo;
ikabil ti panilpo dita pagbasabasam tapno mapasingkedam a ti e-surat a pagtaengam ket umisu.',
'confirmemail_pending' => 'Ti pasingkedan a kodigo ket naipatulod kenkan:
no kadamdama ka a nangaramid ti pakabilangam, aguray ka pay ti mano a minutos a sumangpet sakbay ka nga agpadas ti agkiddaw ti baro a kodigo.',
'confirmemail_send' => 'Agipatulod ti pasingkedan a kodigo',
'confirmemail_sent' => 'Naipatuloden ti pammasingked nga e-surat.',
'confirmemail_oncreate' => 'Ti pakasingkedan a kodigo ket naipatulod dita e-surat a pagtaengam.
Daytoy a kodigo ket saan a masapul ti sumrek, ngem masapulmo nga ited sakbay ka nga agpabalin kadagiti e-surat a langa ti wiki.',
'confirmemail_sendfailed' => 'Ti {{SITENAME}} ket saan a makaipatulod ti pammasingke a surat.
Pangngaasi a kitaem ti e-surat a pagtaengam para kadagiti imbalido a karakter.

Insubli ti nangisurat: $1',
'confirmemail_invalid' => 'Imbalido a kodigo ti pammasingked.
Mabalin a nagpaso daytoy a kodigo.',
'confirmemail_needlogin' => 'Masapulmo ti $1 tapno mapasingkedan ti e-surat a pagtaengam.',
'confirmemail_success' => 'Napasingkedanen ti e-surat a pagtaengam.
Mabalinmo tattan ti [[Special:UserLogin|sumrek]] ken nanamen ti wiki.',
'confirmemail_loggedin' => 'Napasingkedanen ti e-surat a pagtaengam.',
'confirmemail_error' => 'Adda banag a biddut ti panangidulin ti pammasingkedmo.',
'confirmemail_subject' => 'Pammasingked ti e-surat a pagtaengan ti {{SITENAME}}',
'confirmemail_body' => 'Addaan, baka sika, ti naggapu ti IP a pagtaengan $1,
ket nagrehistro ti pakabilangan "$2" iti daytoy nga e-surat a pagtaengan idiay {{SITENAME}}

Tapno mapasingkedan a daytoy a pakabilangan ket kukuam ken ti 
pinagpabalin ti e-surat a kita idiay {{SITENAME}}, lukatam daytoy a panilpo dita pabasabasam:

$3

No *saanmo* nga inrehistro ti pakabilangam, surotem daytoy a panilpo
ta pasardengem ti pinakasingkedan ti e-surat a  pagtaengam:

$5

Daytoy a pammasingked a kodigo ket agpaso iti $4.',
'confirmemail_body_changed' => 'Addaan, baka sika, ti naggapu ti IP a apagtaengam $1,
ket nangsukat ti e-surat a pagtaengan ti pakabilangan "$2" iti daytoy a pagtaengan idiay {{SITENAME}}

Tapno mapasingkedan daytoy a pakabilangan ket kukuam ken ti 
pinagpabalin ti e-surat a kita idiay {{SITENAME}}, lukatam daytoy a panilpo dita pabasabasam:

$3

No *saanmo* nga inrehistro ti pakabilangam, surutem daytoy a panilpo
ta pasardengem ti pinakasingkedan ti e-surat a pagtaengam:

$5

Daytoy a kodigo a pasingkedan ket agpaso iti $4.',
'confirmemail_body_set' => 'Addaan, baka sika, ti naggapu ti IP a pagtaengam $1,
ket nangikabil ti e-surat a pagtaengan ti pakabilangan "$2" iti daytoy a pagtaengan idiay {{SITENAME}}

Tapno mapasingkedan daytoy a pakabilangan ket kukuam ken ti 
pinagpabalin ti e-surat a kita idiay {{SITENAME}}, lukatam daytoy a panilpo dita pabasabasam:

$3

No *saanmo* nga inrehistro ti pakabilangam, surutem daytoy a panilpo
ta pasardengem ti pinakasingkedan ti e-surat a pagtaengam:

$5

Daytoy a kodigo a pasingkedan ket agpaso iti $4.',
'confirmemail_invalidated' => 'Naukas ti pammasingked ti e-surat a pagtaengam',
'invalidateemail' => 'Ukasen ti pammasingked ti e-surat',

# Scary transclusion
'scarytranscludedisabled' => '[Nabaldado ti Interwiki panagiraman]',
'scarytranscludefailed' => '[Napaay ti panagala ti plantilia para iti $1]',
'scarytranscludetoolong' => '[Atiddog unay ti URL]',

# Delete conflict
'deletedwhileediting' => "'''Ballaag''': Naikkaten daytoy a panid kalpasan a rinugiam nga agurnos!",
'confirmrecreate' => "Ti ([[User talk:$1|patungtungan]]) ti agar-aramat [[User:$1|$1]] ket inikkatna daytoy a panid kalpasan ti panagrugim nga agurnos nga adda rason:
: ''$2''
Pangngaasi a pasingkedam nga agpayso a kayatmo a partuten manen daytoy a panid.",
'confirmrecreate-noreason' => 'Ti ([[User talk:$1|patungtungan]]) ti agar-aramat [[User:$1|$1]] ket inikkat na daytoy a panid idi kalkalpas mo a magirugi ti agurnos. Pangngaasi ta pasingkedam a kayatmo nga aramiden manen daytoy a panid.',
'recreate' => 'Partuaten manen',

# action=purge
'confirm_purge_button' => 'OK',
'confirm-purge-top' => 'Dalusan ti cache daytoy a panid?',
'confirm-purge-bottom' => 'Ti panagpurga ti panid ket dalusanna ti cache ken pursaranna nga agparang dagiti kinaudi a panagbaliw.',

# action=watch/unwatch
'confirm-watch-button' => 'OK',
'confirm-watch-top' => 'Inayon daytoy a panid kadagiti bambantayam',
'confirm-unwatch-button' => 'OK',
'confirm-unwatch-top' => 'Ikkatem daytoy a panid ti bambantayam',

# Multipage image navigation
'imgmultipageprev' => '← napalabas a panid',
'imgmultipagenext' => 'sumaruno a panid →',
'imgmultigo' => 'Inkan!',
'imgmultigoto' => 'Mapan iti panid $1',

# Table pager
'ascending_abbrev' => 'asc',
'descending_abbrev' => 'desc',
'table_pager_next' => 'Sumaruno a panid',
'table_pager_prev' => 'Napalabas a panid',
'table_pager_first' => 'Umuna a panid',
'table_pager_last' => 'Maudi a panid',
'table_pager_limit' => 'Mangipakita iti $1 a banag tunggal maysa  a panid',
'table_pager_limit_label' => 'Banag tunggal maysa a panid:',
'table_pager_limit_submit' => 'Inkan',
'table_pager_empty' => 'Awan dagiti nagbanagan',

# Auto-summaries
'autosumm-blank' => 'Naikkat amin ti linaon ti panid',
'autosumm-replace' => "Sinukatan ti linaon iti '$1'",
'autoredircomment' => 'Naibaw-ing ti panid iti [[$1]]',
'autosumm-new' => 'Pinartuat ti panid iti "$1"',

# Live preview
'livepreview-loading' => 'Maikarkarga…',
'livepreview-ready' => 'Maikarkarga… Agsagana!',
'livepreview-failed' => 'Napaay ti agdama a panagipadas! 
Padasem ti kadawyan a panagipadas.',
'livepreview-error' => 'Napaay a sumilpo: $1 "$2". Padasem ti normal a pinagpadas',

# Friendlier slave lag warnings
'lag-warn-normal' => 'Dagiti panangbalbaliw a nabarbaro ngem $1 {{PLURAL:$1|a segundo|kadagiti segundo}} ket mabalin a saan a maiparang itoy a listaan.',
'lag-warn-high' => 'Gapu ti kinabuntog ti database server, dagiti nasukatan a barbaro ngem $1 {{PLURAL:$1|a segundo|kadagiti segundo}} ket mabalin a saan nga agparang ditoy a listaan.',

# Watchlist editor
'watchlistedit-numitems' => 'Addaan ti listaan ti bambantayam  {{PLURAL:$1|iti1 a titulo|kadagiti $1 a titulo}}, a di mairaman dagiti patungtungan a panid.',
'watchlistedit-noitems' => 'Ti listaan ti banbantayam ket saan a naglaon kadagiti titulo.',
'watchlistedit-normal-title' => 'Urnosem ti listaan ti bambantayan',
'watchlistedit-normal-legend' => 'Ikkaten dagiti titulo manipud ti listaan ti bambantayam',
'watchlistedit-normal-explain' => 'Dagiti titulo ti listaan ti bambantayam ket naipakita dita baba.
Ti mangikkat ti titulo, ikur-it ti kaaripingna a kahon, ken agtakla ti "{{int:Watchlistedit-normal-submit}}".
Mabalinmo pay nga [[Special:EditWatchlist/raw|urnosen ti kilaw a listaan]].',
'watchlistedit-normal-submit' => 'Ikkaten dagiti titulo',
'watchlistedit-normal-done' => '{{PLURAL:$1|1 ti titulo a|$1 dagiti titulo a}} naikkat iti listaan ti bambantayam:',
'watchlistedit-raw-title' => 'Urnosen ti kilaw a listaan ti bambantayan',
'watchlistedit-raw-legend' => 'Urnosen ti kilaw a listaan ti bambantayan',
'watchlistedit-raw-explain' => 'Dagiti titulo ti listaan ti bambantayam ket naipakita dita baba, ken mabaliwam nga urnosen babaen ti panagnayon ken panagkissay manipud ti listaan;
maysa a titulo tunggal maysa a linia.
No malpas ka, itakla ti "{{int:Watchlistedit-raw-submit}}".
Mabalinmo pay nga [[Special:EditWatchlist|usaren ti dati a panagurnos]].',
'watchlistedit-raw-titles' => 'Dagiti titulo:',
'watchlistedit-raw-submit' => 'Pabaruen ti listaan ti bambantayan',
'watchlistedit-raw-done' => 'Napabaro ti listaan ti bambantayam.',
'watchlistedit-raw-added' => '{{PLURAL:$1|1 a titulo ti|dagiti $1 a titulo ti}} nainayon:',
'watchlistedit-raw-removed' => '{{PLURAL:$1|1 a titulo ti|dagiti $1 dagiti titulo ti}} naikkat:',

# Watchlist editing tools
'watchlisttools-view' => 'Kitaen dagiti maitunos a sinukatan',
'watchlisttools-edit' => 'Kitaen ken urnosen ti listaan ti bambantayan',
'watchlisttools-raw' => 'Urnosen ti kilaw a listaan ti bambantayan',

# Signatures
'signature' => '[[{{ns:user}}:$1|$2]] ([[{{ns:user_talk}}:$1|patang]])',

# Core parser functions
'unknown_extension_tag' => 'Di amammo a pagpaatiddog nga etiketa "$1"',
'duplicate-defaultsort' => '\'\'\'Ballaag:\'\'\' Kinasigud a panagilasin ti "$2" ket sukatanna ti immuna a kinasigud a panagilasin "$1".',

# Special:Version
'version' => 'Bersion',
'version-extensions' => 'Dagiti naikabil a pagpaatiddog',
'version-specialpages' => 'Espesial a pampanid',
'version-parserhooks' => 'Dagiti parser a kawit',
'version-variables' => 'Nadumaduma a kita',
'version-antispam' => 'Pawilan ti spam',
'version-skins' => 'Dagiti Kudil',
'version-other' => 'Sabali',
'version-mediahandlers' => 'Agtengtengngel kadagiti midia',
'version-hooks' => 'Dagiti kawit',
'version-extension-functions' => 'Dagiti pagpaatiddog a pamay-an',
'version-parser-extensiontags' => 'Dagiti parser a pagpaatiddog nga etiketa',
'version-parser-function-hooks' => 'Parser a pamay-an dagiti kawit',
'version-hook-name' => 'Nagan ti kawit',
'version-hook-subscribedby' => 'Umanamong babaen ti',
'version-version' => '(Bersion $1)',
'version-license' => 'Lisensia',
'version-poweredby-credits' => "Daytoy a wiki ket pinaandar ti '''[//www.mediawiki.org/ MediaWiki]''', karbengan a kopia © 2001-$1 $2.",
'version-poweredby-others' => 'dadduma pay',
'version-license-info' => 'Ti MediaWiki ket nawaya a software; maiwaras mo ken/wenno mabaliwam babaen ti banag iti GNU General Public License a naipablaak babaen ti Free Software Foundation; nupay iti bersion 2 iti Lisensia, wenno (ti panagpilim) ti  ania man a bersion.

Ti MediaWiki ket naiwarwaras nga addaan ti namnama a makatulong, ngem AWAN TI ANIA MAN A GARANTIA; nga awan pay ti naibagbaga a PANAKAILAKO wenno KALAINGAN NA ITI DAYTOY A PANGGEP. Kitaen ti GNU Sapasap a  Publiko a Lisensia para kadagiti adu pay a salaysay.

Naka-awat ka kuman ti [{{SERVER}}{{SCRIPTPATH}}/COPYING kopia iti GNU Sapasap a  Publiko a Lisensia] a nairaman iti daytoy a programa; no saan, agsurat ka idiay Free Software Foundation, Inc., 51 Franklin Street, Fifth Floor, Boston, MA 02110-1301, USA wenno [//www.gnu.org/licenses/old-licenses/gpl-2.0.html basaem idiay online].',
'version-software' => 'Naikabil a software',
'version-software-product' => 'Produkto',
'version-software-version' => 'Bersion',
'version-entrypoints' => 'Paserrekan a puntos dagiti URL',
'version-entrypoints-header-entrypoint' => 'Pagserrekan a puntos',
'version-entrypoints-header-url' => 'URL',

# Special:FilePath
'filepath' => 'Dalanan ti papeles',
'filepath-page' => 'Papeles:',
'filepath-submit' => 'Inkan',
'filepath-summary' => 'Daytoy nga espesial a panid ket agisubli ti kompleto a dalan ti papeles.
Dagiti imahen ket agparang iti kadakkelan a resolusion, dagiti sabali a kita ti papeles ket mangrugi da a idiay nakairamanan da a programa.',

# Special:FileDuplicateSearch
'fileduplicatesearch' => 'Agbiruk kadagiti duplikado a papeles',
'fileduplicatesearch-summary' => 'Agbiruk kadagiti duplikado a papeles a naibasta kadagiti "hash" a kuwenta.',
'fileduplicatesearch-legend' => 'Agsapul iti duplikado',
'fileduplicatesearch-filename' => 'Nagan ti papeles:',
'fileduplicatesearch-submit' => 'Biruken',
'fileduplicatesearch-info' => '$1 × $2 pixel<br />Rukod ti papeles: $3<br />Kita ti MIME: $4',
'fileduplicatesearch-result-1' => 'Awan ti kapadpadana a duplikado ti papeles a "$1".',
'fileduplicatesearch-result-n' => 'Ti papeles a "$1" ket addaan {{PLURAL:$2|1 nga agpadpada a duplikado|dagiti $2  nga agpadpada a duplikado}}.',
'fileduplicatesearch-noresults' => 'Awan ti nagan ti papeles a "$1" ti nabirukan.',

# Special:SpecialPages
'specialpages' => 'Espesial a pampanid',
'specialpages-note' => '----
* Kadawyan nga espesial a pampanid.
* <span class="mw-specialpagerestricted">Naiparit nga espesial a pampanid.</span>
* <span class="mw-specialpagecached">Cached nga espesial a pampanid (baka nagpaso).</span>',
'specialpages-group-maintenance' => 'Dagiti pagsimpa a padamag',
'specialpages-group-other' => 'Sabsabali pay nga espesial a pampanid',
'specialpages-group-login' => 'Sumrek / agaramid ti pakabilangan',
'specialpages-group-changes' => 'Kaudian a sinukatan ken listaan',
'specialpages-group-media' => 'Dagiti padamag ti media ken panag-ipan',
'specialpages-group-users' => 'Dagiti agar-aramat ken karkarbengan',
'specialpages-group-highuse' => 'Adu ti panaka-usar a pampanid',
'specialpages-group-pages' => 'Listaan dagiti panid',
'specialpages-group-pagetools' => 'Dagiti ramramit ti panid',
'specialpages-group-wiki' => 'Linaon ti wiki ken ramramit',
'specialpages-group-redirects' => 'Maibawbaw-ing dagiti espesial a pampanid',
'specialpages-group-spam' => 'Ramramit kontra spam',

# Special:BlankPage
'blankpage' => 'Blanko a panid',
'intentionallyblankpage' => 'Daytoy a panid  ket naigagara a blanko.',

# External image whitelist
'external_image_whitelist' => ' #Baybayan daytoy a linia a kastoy<pre>
#Ikabil ti "regular expression fragments" (idiay laeng paset nga ikabil ti tengnga ti  //) dita baba
#Dagitoy ipada na ti URLs ti ruar (ti napudot a naikapet) imahen 
#Dagiti agpada ket agparang nga  imahen, ket no saan ti panilpo ti imahen ti agparang laeng
#Dagiti linia nga  umuna iti # ket maipabalin a komentario
#Daytoy ket "sensetibo ti kadakkel ti letra"

#Ikabil dagita "regex fragment" ti ngato daytoy a linia. Baybayan daytoy a linia a kastoy</pre>',

# Special:Tags
'tags' => 'Umisu a sukatan dagiti etiketa',
'tag-filter' => '[[Special:Tags|Ti etiketa]] a sagat:',
'tag-filter-submit' => 'Sagat',
'tags-title' => 'Dagiti etiketa',
'tags-intro' => 'Daytoy a panid ket ilista na dagiti etiketa nga usaren ti software nga agmarka ti panag-urnos, ken dagiti kayat da a saoen.',
'tags-tag' => 'Nagan ti etiketa',
'tags-display-header' => 'Tabas dagiti listaan ti panagsukat',
'tags-description-header' => 'Napno a panangipalpalawag iti kayatna a saoen.',
'tags-hitcount-header' => 'Dagiti etiketa a sinukatan',
'tags-edit' => 'urnosen',
'tags-hitcount' => '$1 {{PLURAL:$1|a sinukatan|kadagiti sinukatan}}',

# Special:ComparePages
'comparepages' => 'Ipada dagiti panid',
'compare-selector' => 'Ipada dagiti panagbaliw ti panid',
'compare-page1' => 'Panid 1',
'compare-page2' => 'Panid 2',
'compare-rev1' => 'Panagbaliw 1',
'compare-rev2' => 'Panagbaliw 2',
'compare-submit' => 'Ipada',
'compare-invalid-title' => 'Ti titulo nga intedmo ket imbalido.',
'compare-title-not-exists' => 'Awan met dayta titulo a nainaganam.',
'compare-revision-not-exists' => 'Awan met ti pinagbaliw dayta titulo a nainaganam.',

# Database error messages
'dberr-header' => 'Adda ti pakirut na daytoy a wiki',
'dberr-problems' => 'Pasensian a!
Daytoy a pagsaadan ket agdadama ti teknikal a pagrigrigatan.',
'dberr-again' => 'Padasem ti agururay to manu a minutos ken agikarga.',
'dberr-info' => '(San a makontak ti database server: $1)',
'dberr-usegoogle' => 'Padasem  ti agbiruk idiay Google tatta.',
'dberr-outofdate' => 'Palagip a dagiti listaan da kadagiti kukuami a nagyan ket baka nagpaso.',
'dberr-cachederror' => 'Daytoy ket cached a kopia ti kiniddaw mo a panid, ken baka saan pay a barbaro.',

# HTML forms
'htmlform-invalid-input' => 'Adda pakirut kadagiti inkabil mo',
'htmlform-select-badoption' => 'Ti kuwenta a nainaganam ket saan a mabalin a pagpilian.',
'htmlform-int-invalid' => 'Ti kuwenta a nainaganam ket saan a sibubukel.',
'htmlform-float-invalid' => 'Ti kuwenta a nainaganam ket saan a numero.',
'htmlform-int-toolow' => 'Ti kuwenta a nainaganam ket baba ti mabalin a kababaan ti $1',
'htmlform-int-toohigh' => 'Ti kuwenta a nainaganam ket ngato ti mabalin a kangatuan ti $1',
'htmlform-required' => 'Masapul daytoy a kuwenta',
'htmlform-submit' => 'Ited',
'htmlform-reset' => 'Ibabawi ti sinukatan',
'htmlform-selectorother-other' => 'Sabali',

# SQLite database support
'sqlite-has-fts' => '$1 adda ti suporta ti napno a testo ti panagbiruk',
'sqlite-no-fts' => '$1 awan ti suporta ti napno a testo ti panagbiruk',

# New logging system
'logentry-delete-delete' => 'Inikkat ni $1 ti panid  ti $3',
'logentry-delete-restore' => 'Insubli ni $1 ti panid ti $3',
'logentry-delete-event' => 'Sinukatan ni $1  ti panagkita {{PLURAL:$5|iti listaan ti pasamak |dagiti $5 a listaan ti pasamak }} iti $3: $4',
'logentry-delete-revision' => 'Sinukatan ni $1 ti panagkita  {{PLURAL:$5|iti panagbaliw |dagiti $5 a panagbaliw}} iti panid $3: $4',
'logentry-delete-event-legacy' => 'Sinukatan ni $1  ti panagkita ti listaan dagiti pasamak idiay $3',
'logentry-delete-revision-legacy' => 'Sinukatan ni $1 ti panagkita dagiti panagbaliw idiay panid $3',
'logentry-suppress-delete' => 'Pinasardeng ni $1 ti panid ti $3',
'logentry-suppress-event' => 'Sekreto a sinukatan ni $1 ti panagkita {{PLURAL:$5|iti listaan ti pasamak |dagiti $5 a listaan ti pasamak }} iti $3: $4',
'logentry-suppress-revision' => 'Sekreto a sinukatan ni $1 ti panagkita {{PLURAL:$5|iti panagbaliw |dagiti $5 a panagbaliw}} iti panid $3: $4',
'logentry-suppress-event-legacy' => 'Sekreto a sinukatan ni $1 ti panagkita ti listaan dagiti pasamak idiay $3',
'logentry-suppress-revision-legacy' => 'Sekreto a sinukatan ni $1  ti panagkita dagiti panagbaliw idiay panid $3',
'revdelete-content-hid' => 'nailemmeng ti nagyan na',
'revdelete-summary-hid' => 'nailemmeng ti pakabuklan a naurnos',
'revdelete-uname-hid' => 'nailemmeng ti nagan ti agar-aramat',
'revdelete-content-unhid' => 'saan a nailemmeng ti nagyan na',
'revdelete-summary-unhid' => 'saan a nailemmeng ti  pakabuklan a naurnos',
'revdelete-uname-unhid' => 'saan a nailemmeng ti nagan ti agar-aramat',
'revdelete-restricted' => 'naipakat dagiti pammarit kadagiti administrador',
'revdelete-unrestricted' => 'naikkat dagiti pammarit para kadagiti administrador',
'logentry-move-move' => 'Inyalis ni  $1 daytoy panid $3 idiay $4',
'logentry-move-move-noredirect' => 'Inyalis ni $1  ti panid ti $3 idiay $4 a saan a nangibati ti baw-ing',
'logentry-move-move_redir' => 'Inyalis ni $1 ti panid ti $3 idiay $4 nga adda iti maysa a baw-ing',
'logentry-move-move_redir-noredirect' => 'Inyalis ni $1 ti panid ti $3 idiay $4 nga adda iti maysa a baw-ing a saan a nangibati ti baw-ing',
'logentry-patrol-patrol' => 'Minarkaan ni $1 ti panagbaliw a $4 ti panid ti  $3 a napatruliaan',
'logentry-patrol-patrol-auto' => 'Automatiko a minarkaan ni $1 ti panagbaliw a $4 ti panid ti $3 a napatruliaan',
'logentry-newusers-newusers' => 'Nagpartuat ni $1 ti pakabilangan ti  agar-aramat',
'logentry-newusers-create' => 'Nagpartuat ni $1 ti pakabilangan ti agar-aramat',
'logentry-newusers-create2' => 'Nagpartuat ni $1 ti pakabilangan ti agar-aramat ti $3',
'logentry-newusers-autocreate' => 'Ti pakabilangan ni $1 ket automatiko a napartuat',
'newuserlog-byemail' => 'naipatulod ti kontrasenias ti e-surat',

# Feedback
'feedback-bugornote' => 'No agsagana kan nga agibaga ti teknikal a pakirut a naisalaysay pangngaasi nga [$1 ireporta ti kiteb].
Nupay kasta, mau-sarmo ti nakabuklan dita baba. Ti komentario nga itedmo ket mainayon iti panid "[$3 $2], a mairaman ti naganmo nga agar-aramat ken no ania ti pagbasabasa nga us-sarem.',
'feedback-subject' => 'Suheto:',
'feedback-message' => 'Mensahe:',
'feedback-cancel' => 'Ukasen',
'feedback-submit' => 'Agited ti Pagipagarupan',
'feedback-adding' => 'Agnaynayon ti pagipagarupan iti panid...',
'feedback-error1' => 'Biddut: Saan a malasin dagiti nagbanagan manipud iti API',
'feedback-error2' => 'Biddut: Napaay ti panagurnos',
'feedback-error3' => 'Biddut: Awan ti sungbat manipud iti API',
'feedback-thanks' => 'Agyaman! Ti panangparupaam ket naipablaak iti panid "[$2 $1]".',
'feedback-close' => 'Nalpasen',
'feedback-bugcheck' => 'Nasayaaten! Kitaem tapno saan a dagiti adda idin a [$1 nga amammo a kitkiteb].',
'feedback-bugnew' => 'Kinitak. Ireporta ti baro a kiteb',

# API errors
'api-error-badaccess-groups' => 'Saan mo a mabalin ti agipan kadagiti papeles iti daytoy a wiki.',
'api-error-badtoken' => 'Kinauneg a biddut: Dakes a tandaan.',
'api-error-copyuploaddisabled' => 'Ti mangipan babaen ti URL ket nabaldado ditoy a server.',
'api-error-duplicate' => 'Adda {{PLURAL:$1|ket [$2 a sabali a papeles] |dagiti [$2 sabsabali a papeles]}} nga addan ditoy a pagsaadan nga agpada ti nagyan da.',
'api-error-duplicate-archive' => 'Adda {{PLURAL:$1|idi [$2 sabali a papeles]|dagidi [$2 sabali a papeles]}} nga adda ditoy a pagsaadan nga agpada ti nagyan da, ngem {{PLURAL:$1|daytoy|dagitoy}} ket naikkat.',
'api-error-duplicate-archive-popup-title' => 'Duplikado {{PLURAL:$1|ti papeles|dagiti papeles}} a naikkaten.',
'api-error-duplicate-popup-title' => 'Duplikado {{PLURAL:$1|ti papeles|dagiti papeles}}.',
'api-error-empty-file' => 'Ti papeles nga intedmo ket awan ti nagyan na.',
'api-error-emptypage' => 'Agar-aramid ti baro, dagiti awan ti linaon na a panid ket saan a maipalubos.',
'api-error-fetchfileerror' => 'Kinauneg a biddut: Addaan ti dakes a napasamak idi agalala ti papeles.',
'api-error-fileexists-forbidden' => 'Ti papeles nga agnagan ti "$1" ket addan, ken saan a mabalin a masuratan manen.',
'api-error-fileexists-shared-forbidden' => 'Ti papeles nga agnagan ti "$1" ket adda idiay pagbibingayan a repositorio ti papeles, ken saan a mabalin a masuratan manen.',
'api-error-file-too-large' => 'Ti papeles nga intedmo ket dakkel unay.',
'api-error-filename-tooshort' => 'Ti nagan daytoy a papeles ket bassit unay.',
'api-error-filetype-banned' => 'Ti kita daytoy a papeles ket maiparit.',
'api-error-filetype-banned-type' => 'Ti $1 {{PLURAL:$4|ket saan a mapalubusan a kita ti papeles|ket dagiti saan a mapalubusan a kita ti papeles}}. Ti mapalubusan {{PLURAL:$3|a kita ti papeles ket|kadagiti kita ti papeles ket}} $2.',
'api-error-filetype-missing' => 'Ti papeles ket agkurang ti pagpa-atiddog.',
'api-error-hookaborted' => 'Ti panagbabaro a pinadasmo ket napasardeng iti pangpa-atiddog a kawit.',
'api-error-http' => 'Kinauneg a biddut: Saan a makaikabit idiay server.',
'api-error-illegal-filename' => 'Ti nagan daytoy a papeles ket saan a maipalubos.',
'api-error-internal-error' => 'Kinauneg a biddut: Addaan ti dakes a napasamak ti panagaramid ti panagipan mo iti daytoy a wiki.',
'api-error-invalid-file-key' => 'Kinauneg a biddut: Saan a nabirukan ti papeles idiay temporario a nagidulinan.',
'api-error-missingparam' => 'Kinauneg a biddut: Kurang dagiti parametro iti kiddaw.',
'api-error-missingresult' => 'Kinauneg a biddut: Saan a na-ammoan no ti kopia ket nagballigi.',
'api-error-mustbeloggedin' => 'Masapul a nakastrek ka tapno makaipan ka kadagiti papeles.',
'api-error-mustbeposted' => 'Kinauneg a biddut: Ti kiddaw ket masapul ti HTTP POST.',
'api-error-noimageinfo' => 'Balligi ti panag-ipan, ngem ti server ket saan a nagited kadakami ti pakaammo a maipanggep iti daytoy a papeles.',
'api-error-nomodule' => 'Kinauneg a biddut: Awan ti panagipan a module a disso.',
'api-error-ok-but-empty' => 'Kinauneg a biddut: Awan ti sungbat manipud idiay server.',
'api-error-overwrite' => 'Saan a mabalin a suratan manen iti papeles nga adda ditan.',
'api-error-stashfailed' => 'Kinauneg a biddut: Napaay ti server ti agidulin ti temporario a papeles',
'api-error-timeout' => 'Saan a simmungbat ti server iti nanamnama nga oras.',
'api-error-unclassified' => 'Adda di amammo a biddut a rumsua.',
'api-error-unknown-code' => 'Di amamo a biddut: "$1"',
'api-error-unknown-error' => 'Kinauneg a biddut: Addaan ti dakes a napasamak idi inpadas mo ti agipan ti papeles mo.',
'api-error-unknown-warning' => 'Di am-ammo a ballaag: $1',
'api-error-unknownerror' => 'Di amamo a biddut: "$1".',
'api-error-uploaddisabled' => 'Nabaldado ti mangipapan iti daytoy a wiki.',
'api-error-verification-error' => 'Dakes ngata daytoy a papeles, wenno addaan ti madi a pagpa-atiddog.',

# Durations
'duration-seconds' => '$1 {{PLURAL:$1|segundo|seg-segundo}}',
'duration-minutes' => '$1 {{PLURAL:$1|minuto|min-minuto}}',
'duration-hours' => '$1 {{PLURAL:$1|oras|or-oras}}',
'duration-days' => '$1 {{PLURAL:$1|aldaw|al-aldaw}}',
'duration-weeks' => '$1 {{PLURAL:$1|lawas|law-lawas}}',
'duration-years' => '$1 {{PLURAL:$1|tawen|taw-tawen}}',
'duration-decades' => '$1 {{PLURAL:$1|dekada|dek-dekada}}',
'duration-centuries' => '$1 {{PLURAL:$1|siglo|sig-siglo}}',
'duration-millennia' => '$1 {{PLURAL:$1|milenio|mil-milenio}}',

);<|MERGE_RESOLUTION|>--- conflicted
+++ resolved
@@ -2867,11 +2867,7 @@
 'pageinfo-authors' => 'Dagup a bilang dagiti naisangsangayn a mannurat',
 'pageinfo-recent-edits' => 'Itay nabiit a bilang dagiti inurnos (ti uneg ti napalabas ti $1)',
 'pageinfo-recent-authors' => 'Itay nabiit a bilang dagiti naisangsangayan a mannurat',
-<<<<<<< HEAD
-'pageinfo-restriction' => 'Panagsalaknib ti panid (<code>{{lcfirst:$1}}</code>)',
-=======
 'pageinfo-restriction' => 'Panagsalaknib ti panid ({{lcfirst:$1}})',
->>>>>>> e40a90f0
 'pageinfo-magic-words' => 'Salamangka  {{PLURAL:$1|a balikas|a balbalikas}} ($1)',
 'pageinfo-hidden-categories' => 'Nailemmeng {{PLURAL:$1|a kategoria|a katkategoria}} ($1)',
 'pageinfo-templates' => 'Nailak-am  {{PLURAL:$1|a plantilia|a planplantilia}} ($1)',
