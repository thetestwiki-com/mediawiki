<?php
/**
 * Base representation for a MediaWiki page.
 *
 * This program is free software; you can redistribute it and/or modify
 * it under the terms of the GNU General Public License as published by
 * the Free Software Foundation; either version 2 of the License, or
 * (at your option) any later version.
 *
 * This program is distributed in the hope that it will be useful,
 * but WITHOUT ANY WARRANTY; without even the implied warranty of
 * MERCHANTABILITY or FITNESS FOR A PARTICULAR PURPOSE. See the
 * GNU General Public License for more details.
 *
 * You should have received a copy of the GNU General Public License along
 * with this program; if not, write to the Free Software Foundation, Inc.,
 * 51 Franklin Street, Fifth Floor, Boston, MA 02110-1301, USA.
 * http://www.gnu.org/copyleft/gpl.html
 *
 * @file
 */

/**
 * Abstract class for type hinting (accepts WikiPage, Article, ImagePage, CategoryPage)
 */
abstract class Page {}

/**
 * Class representing a MediaWiki article and history.
 *
 * Some fields are public only for backwards-compatibility. Use accessors.
 * In the past, this class was part of Article.php and everything was public.
 *
 * @internal documentation reviewed 15 Mar 2010
 */
class WikiPage extends Page {
	// Constants for $mDataLoadedFrom and related

	/**
	 * Data has not been loaded yet (or the object was cleared)
	 */
	const DATA_NOT_LOADED = 0;

	/**
	 * Data has been loaded from a slave database
	 */
	const DATA_FROM_SLAVE = 1;

	/**
	 * Data has been loaded from the master database
	 */
	const DATA_FROM_MASTER = 2;

	/**
	 * Data has been loaded from the master database using FOR UPDATE
	 */
	const DATA_FOR_UPDATE = 3;

	/**
	 * @var Title
	 */
	public $mTitle = null;

	/**@{{
	 * @protected
	 */
	public $mDataLoaded = false;         // !< Boolean
	public $mIsRedirect = false;         // !< Boolean
	public $mLatest = false;             // !< Integer (false means "not loaded")
	public $mPreparedEdit = false;       // !< Array
	/**@}}*/

	/**
	 * @var int; one of the DATA_* constants
	 */
	protected $mDataLoadedFrom = self::DATA_NOT_LOADED;

	/**
	 * @var Title
	 */
	protected $mRedirectTarget = null;

	/**
	 * @var Revision
	 */
	protected $mLastRevision = null;

	/**
	 * @var string; timestamp of the current revision or empty string if not loaded
	 */
	protected $mTimestamp = '';

	/**
	 * @var string
	 */
	protected $mTouched = '19700101000000';

	/**
	 * @var int|null
	 */
	protected $mCounter = null;

	/**
	 * Constructor and clear the article
	 * @param $title Title Reference to a Title object.
	 */
	public function __construct( Title $title ) {
		$this->mTitle = $title;
	}

	/**
	 * Create a WikiPage object of the appropriate class for the given title.
	 *
	 * @param $title Title
	 * @return WikiPage object of the appropriate type
	 */
	public static function factory( Title $title ) {
		$ns = $title->getNamespace();

		if ( $ns == NS_MEDIA ) {
			throw new MWException( "NS_MEDIA is a virtual namespace; use NS_FILE." );
		} elseif ( $ns < 0 ) {
			throw new MWException( "Invalid or virtual namespace $ns given." );
		}

		switch ( $ns ) {
			case NS_FILE:
				$page = new WikiFilePage( $title );
				break;
			case NS_CATEGORY:
				$page = new WikiCategoryPage( $title );
				break;
			default:
				$page = new WikiPage( $title );
		}

		return $page;
	}

	/**
	 * Constructor from a page id
	 *
	 * @param $id Int article ID to load
	 * @param $from string|int one of the following values:
	 *        - "fromdb" or self::DATA_FROM_SLAVE to select from a slave database
	 *        - "fromdbmaster" or self::DATA_FROM_MASTER to select from the master database
	 *
	 * @return WikiPage|null
	 */
	public static function newFromID( $id, $from = 'fromdb' ) {
		$from = self::convertSelectType( $from );
		$db = wfGetDB( $from === self::DATA_FROM_MASTER ? DB_MASTER : DB_SLAVE );
		$row = $db->selectRow( 'page', self::selectFields(), array( 'page_id' => $id ), __METHOD__ );
		if ( !$row ) {
			return null;
		}
		return self::newFromRow( $row, $from );
	}

	/**
	 * Constructor from a database row
	 *
	 * @since 1.20
	 * @param $row object: database row containing at least fields returned
	 *        by selectFields().
	 * @param $from string|int: source of $data:
	 *        - "fromdb" or self::DATA_FROM_SLAVE: from a slave DB
	 *        - "fromdbmaster" or self::DATA_FROM_MASTER: from the master DB
	 *        - "forupdate" or self::DATA_FOR_UPDATE: from the master DB using SELECT FOR UPDATE
	 * @return WikiPage
	 */
	public static function newFromRow( $row, $from = 'fromdb' ) {
		$page = self::factory( Title::newFromRow( $row ) );
		$page->loadFromRow( $row, $from );
		return $page;
	}

	/**
	 * Convert 'fromdb', 'fromdbmaster' and 'forupdate' to DATA_* constants.
	 *
	 * @param $type object|string|int
	 * @return mixed
	 */
	private static function convertSelectType( $type ) {
		switch ( $type ) {
		case 'fromdb':
			return self::DATA_FROM_SLAVE;
		case 'fromdbmaster':
			return self::DATA_FROM_MASTER;
		case 'forupdate':
			return self::DATA_FOR_UPDATE;
		default:
			// It may already be an integer or whatever else
			return $type;
		}
	}

	/**
	 * Returns overrides for action handlers.
	 * Classes listed here will be used instead of the default one when
	 * (and only when) $wgActions[$action] === true. This allows subclasses
	 * to override the default behavior.
	 *
	 * @todo: move this UI stuff somewhere else
	 *
	 * @return Array
	 */
	public function getActionOverrides() {
		$content_handler = $this->getContentHandler();
		return $content_handler->getActionOverrides();
	}

	/**
	 * Returns the ContentHandler instance to be used to deal with the content of this WikiPage.
	 *
	 * Shorthand for ContentHandler::getForModelID( $this->getContentModel() );
	 *
	 * @return ContentHandler
	 *
	 * @since 1.WD
	 */
	public function getContentHandler() {
		return ContentHandler::getForModelID( $this->getContentModel() );
	}

	/**
	 * Get the title object of the article
	 * @return Title object of this page
	 */
	public function getTitle() {
		return $this->mTitle;
	}

	/**
	 * Clear the object
	 * @return void
	 */
	public function clear() {
		$this->mDataLoaded = false;
		$this->mDataLoadedFrom = self::DATA_NOT_LOADED;

		$this->clearCacheFields();
	}

	/**
	 * Clear the object cache fields
	 * @return void
	 */
	protected function clearCacheFields() {
		$this->mCounter = null;
		$this->mRedirectTarget = null; # Title object if set
		$this->mLastRevision = null; # Latest revision
		$this->mTouched = '19700101000000';
		$this->mTimestamp = '';
		$this->mIsRedirect = false;
		$this->mLatest = false;
		$this->mPreparedEdit = false;
	}

	/**
	 * Return the list of revision fields that should be selected to create
	 * a new page.
	 *
	 * @return array
	 */
	public static function selectFields() {
		global $wgContentHandlerUseDB;

		$fields = array(
			'page_id',
			'page_namespace',
			'page_title',
			'page_restrictions',
			'page_counter',
			'page_is_redirect',
			'page_is_new',
			'page_random',
			'page_touched',
			'page_latest',
			'page_len',
		);

		if ( $wgContentHandlerUseDB ) {
			$fields[] = 'page_content_model';
		}

		return $fields;
	}

	/**
	 * Fetch a page record with the given conditions
	 * @param $dbr DatabaseBase object
	 * @param $conditions Array
	 * @param $options Array
	 * @return mixed Database result resource, or false on failure
	 */
	protected function pageData( $dbr, $conditions, $options = array() ) {
		$fields = self::selectFields();

		wfRunHooks( 'ArticlePageDataBefore', array( &$this, &$fields ) );

		$row = $dbr->selectRow( 'page', $fields, $conditions, __METHOD__, $options );

		wfRunHooks( 'ArticlePageDataAfter', array( &$this, &$row ) );

		return $row;
	}

	/**
	 * Fetch a page record matching the Title object's namespace and title
	 * using a sanitized title string
	 *
	 * @param $dbr DatabaseBase object
	 * @param $title Title object
	 * @param $options Array
	 * @return mixed Database result resource, or false on failure
	 */
	public function pageDataFromTitle( $dbr, $title, $options = array() ) {
		return $this->pageData( $dbr, array(
			'page_namespace' => $title->getNamespace(),
			'page_title'     => $title->getDBkey() ), $options );
	}

	/**
	 * Fetch a page record matching the requested ID
	 *
	 * @param $dbr DatabaseBase
	 * @param $id Integer
	 * @param $options Array
	 * @return mixed Database result resource, or false on failure
	 */
	public function pageDataFromId( $dbr, $id, $options = array() ) {
		return $this->pageData( $dbr, array( 'page_id' => $id ), $options );
	}

	/**
	 * Set the general counter, title etc data loaded from
	 * some source.
	 *
	 * @param $from object|string|int One of the following:
	 *        - A DB query result object
	 *        - "fromdb" or self::DATA_FROM_SLAVE to get from a slave DB
	 *        - "fromdbmaster" or self::DATA_FROM_MASTER to get from the master DB
	 *        - "forupdate"  or self::DATA_FOR_UPDATE to get from the master DB using SELECT FOR UPDATE
	 *
	 * @return void
	 */
	public function loadPageData( $from = 'fromdb' ) {
		$from = self::convertSelectType( $from );
		if ( is_int( $from ) && $from <= $this->mDataLoadedFrom ) {
			// We already have the data from the correct location, no need to load it twice.
			return;
		}

		if ( $from === self::DATA_FOR_UPDATE ) {
			$data = $this->pageDataFromTitle( wfGetDB( DB_MASTER ), $this->mTitle, array( 'FOR UPDATE' ) );
		} elseif ( $from === self::DATA_FROM_MASTER ) {
			$data = $this->pageDataFromTitle( wfGetDB( DB_MASTER ), $this->mTitle );
		} elseif ( $from === self::DATA_FROM_SLAVE ) {
			$data = $this->pageDataFromTitle( wfGetDB( DB_SLAVE ), $this->mTitle );
			# Use a "last rev inserted" timestamp key to dimish the issue of slave lag.
			# Note that DB also stores the master position in the session and checks it.
			$touched = $this->getCachedLastEditTime();
			if ( $touched ) { // key set
				if ( !$data || $touched > wfTimestamp( TS_MW, $data->page_touched ) ) {
					$from = self::DATA_FROM_MASTER;
					$data = $this->pageDataFromTitle( wfGetDB( DB_MASTER ), $this->mTitle );
				}
			}
		} else {
			// No idea from where the caller got this data, assume slave database.
			$data = $from;
			$from = self::DATA_FROM_SLAVE;
		}

		$this->loadFromRow( $data, $from );
	}

	/**
	 * Load the object from a database row
	 *
	 * @since 1.20
	 * @param $data object: database row containing at least fields returned
	 *        by selectFields()
	 * @param $from string|int One of the following:
	 *        - "fromdb" or self::DATA_FROM_SLAVE if the data comes from a slave DB
	 *        - "fromdbmaster" or self::DATA_FROM_MASTER if the data comes from the master DB
	 *        - "forupdate"  or self::DATA_FOR_UPDATE if the data comes from from
	 *          the master DB using SELECT FOR UPDATE
	 */
	public function loadFromRow( $data, $from ) {
		$lc = LinkCache::singleton();

		if ( $data ) {
			$lc->addGoodLinkObjFromRow( $this->mTitle, $data );

			$this->mTitle->loadFromRow( $data );

			# Old-fashioned restrictions
			$this->mTitle->loadRestrictions( $data->page_restrictions );

			$this->mCounter     = intval( $data->page_counter );
			$this->mTouched     = wfTimestamp( TS_MW, $data->page_touched );
			$this->mIsRedirect  = intval( $data->page_is_redirect );
			$this->mLatest      = intval( $data->page_latest );
			// Bug 37225: $latest may no longer match the cached latest Revision object.
			// Double-check the ID of any cached latest Revision object for consistency.
			if ( $this->mLastRevision && $this->mLastRevision->getId() != $this->mLatest ) {
				$this->mLastRevision = null;
				$this->mTimestamp = '';
			}
		} else {
			$lc->addBadLinkObj( $this->mTitle );

			$this->mTitle->loadFromRow( false );

			$this->clearCacheFields();
		}

		$this->mDataLoaded = true;
		$this->mDataLoadedFrom = self::convertSelectType( $from );
	}

	/**
	 * @return int Page ID
	 */
	public function getId() {
		return $this->mTitle->getArticleID();
	}

	/**
	 * @return bool Whether or not the page exists in the database
	 */
	public function exists() {
		return $this->mTitle->exists();
	}

	/**
	 * Check if this page is something we're going to be showing
	 * some sort of sensible content for. If we return false, page
	 * views (plain action=view) will return an HTTP 404 response,
	 * so spiders and robots can know they're following a bad link.
	 *
	 * @return bool
	 */
	public function hasViewableContent() {
		return $this->mTitle->exists() || $this->mTitle->isAlwaysKnown();
	}

	/**
	 * @return int The view count for the page
	 */
	public function getCount() {
		if ( !$this->mDataLoaded ) {
			$this->loadPageData();
		}

		return $this->mCounter;
	}

	/**
	 * Tests if the article content represents a redirect
	 *
	 * @return bool
	 */
	public function isRedirect( ) {
		$content = $this->getContent();
		if ( !$content ) return false;

		return $content->isRedirect();
	}

	/**
	 * Returns the page's content model id (see the CONTENT_MODEL_XXX constants).
	 *
	 * Will use the revisions actual content model if the page exists,
	 * and the page's default if the page doesn't exist yet.
	 *
	 * @return String
	 *
	 * @since 1.WD
	 */
	public function getContentModel() {
		if ( $this->exists() ) {
			# look at the revision's actual content model
			$rev = $this->getRevision();

			if ( $rev !== null ) {
				return $rev->getContentModel();
			} else {
				wfWarn( "Page exists but has no revision!" );
			}
		}

		# use the default model for this page
		return $this->mTitle->getContentModel();
	}

	/**
	 * Loads page_touched and returns a value indicating if it should be used
	 * @return boolean true if not a redirect
	 */
	public function checkTouched() {
		if ( !$this->mDataLoaded ) {
			$this->loadPageData();
		}
		return !$this->mIsRedirect;
	}

	/**
	 * Get the page_touched field
	 * @return string containing GMT timestamp
	 */
	public function getTouched() {
		if ( !$this->mDataLoaded ) {
			$this->loadPageData();
		}
		return $this->mTouched;
	}

	/**
	 * Get the page_latest field
	 * @return integer rev_id of current revision
	 */
	public function getLatest() {
		if ( !$this->mDataLoaded ) {
			$this->loadPageData();
		}
		return (int)$this->mLatest;
	}

	/**
	 * Get the Revision object of the oldest revision
	 * @return Revision|null
	 */
	public function getOldestRevision() {
		wfProfileIn( __METHOD__ );

		// Try using the slave database first, then try the master
		$continue = 2;
		$db = wfGetDB( DB_SLAVE );
		$revSelectFields = Revision::selectFields();

		while ( $continue ) {
			$row = $db->selectRow(
				array( 'page', 'revision' ),
				$revSelectFields,
				array(
					'page_namespace' => $this->mTitle->getNamespace(),
					'page_title' => $this->mTitle->getDBkey(),
					'rev_page = page_id'
				),
				__METHOD__,
				array(
					'ORDER BY' => 'rev_timestamp ASC'
				)
			);

			if ( $row ) {
				$continue = 0;
			} else {
				$db = wfGetDB( DB_MASTER );
				$continue--;
			}
		}

		wfProfileOut( __METHOD__ );
		return $row ? Revision::newFromRow( $row ) : null;
	}

	/**
	 * Loads everything except the text
	 * This isn't necessary for all uses, so it's only done if needed.
	 */
	protected function loadLastEdit() {
		if ( $this->mLastRevision !== null ) {
			return; // already loaded
		}

		$latest = $this->getLatest();
		if ( !$latest ) {
			return; // page doesn't exist or is missing page_latest info
		}

		// Bug 37225: if session S1 loads the page row FOR UPDATE, the result always includes the
		// latest changes committed. This is true even within REPEATABLE-READ transactions, where
		// S1 normally only sees changes committed before the first S1 SELECT. Thus we need S1 to
		// also gets the revision row FOR UPDATE; otherwise, it may not find it since a page row
		// UPDATE and revision row INSERT by S2 may have happened after the first S1 SELECT.
		// http://dev.mysql.com/doc/refman/5.0/en/set-transaction.html#isolevel_repeatable-read.
		$flags = ( $this->mDataLoadedFrom == self::DATA_FOR_UPDATE ) ? Revision::LOCKING_READ : 0;
		$revision = Revision::newFromPageId( $this->getId(), $latest, $flags );
		if ( $revision ) { // sanity
			$this->setLastEdit( $revision );
		}
	}

	/**
	 * Set the latest revision
	 */
	protected function setLastEdit( Revision $revision ) {
		$this->mLastRevision = $revision;
		$this->mTimestamp = $revision->getTimestamp();
	}

	/**
	 * Get the latest revision
	 * @return Revision|null
	 */
	public function getRevision() {
		$this->loadLastEdit();
		if ( $this->mLastRevision ) {
			return $this->mLastRevision;
		}
		return null;
	}

	/**
	 * Get the content of the current revision. No side-effects...
	 *
	 * @param $audience Integer: one of:
	 *      Revision::FOR_PUBLIC       to be displayed to all users
	 *      Revision::FOR_THIS_USER    to be displayed to $wgUser
	 *      Revision::RAW              get the text regardless of permissions
	 * @return Content|null The content of the current revision
	 *
	 * @since 1.WD
	 */
	public function getContent( $audience = Revision::FOR_PUBLIC ) {
		$this->loadLastEdit();
		if ( $this->mLastRevision ) {
			return $this->mLastRevision->getContent( $audience );
		}
		return null;
	}

	/**
	 * Get the text of the current revision. No side-effects...
	 *
	 * @param $audience Integer: one of:
	 *      Revision::FOR_PUBLIC       to be displayed to all users
	 *      Revision::FOR_THIS_USER    to be displayed to $wgUser
	 *      Revision::RAW              get the text regardless of permissions
	 * @return String|false The text of the current revision
	 * @deprecated as of 1.WD, getContent() should be used instead.
	 */
	public function getText( $audience = Revision::FOR_PUBLIC ) { #@todo: deprecated, replace usage!
		wfDeprecated( __METHOD__, '1.WD' );

		$this->loadLastEdit();
		if ( $this->mLastRevision ) {
			return $this->mLastRevision->getText( $audience );
		}
		return false;
	}

	/**
	 * Get the text of the current revision. No side-effects...
	 *
	 * @return String|bool The text of the current revision. False on failure
	 * @deprecated as of 1.WD, getContent() should be used instead.
	 */
	public function getRawText() {
		wfDeprecated( __METHOD__, '1.WD' );

		return $this->getText( Revision::RAW );
	}

	/**
	 * @return string MW timestamp of last article revision
	 */
	public function getTimestamp() {
		// Check if the field has been filled by WikiPage::setTimestamp()
		if ( !$this->mTimestamp ) {
			$this->loadLastEdit();
		}

		return wfTimestamp( TS_MW, $this->mTimestamp );
	}

	/**
	 * Set the page timestamp (use only to avoid DB queries)
	 * @param $ts string MW timestamp of last article revision
	 * @return void
	 */
	public function setTimestamp( $ts ) {
		$this->mTimestamp = wfTimestamp( TS_MW, $ts );
	}

	/**
	 * @param $audience Integer: one of:
	 *      Revision::FOR_PUBLIC       to be displayed to all users
	 *      Revision::FOR_THIS_USER    to be displayed to $wgUser
	 *      Revision::RAW              get the text regardless of permissions
	 * @return int user ID for the user that made the last article revision
	 */
	public function getUser( $audience = Revision::FOR_PUBLIC ) {
		$this->loadLastEdit();
		if ( $this->mLastRevision ) {
			return $this->mLastRevision->getUser( $audience );
		} else {
			return -1;
		}
	}

	/**
	 * Get the User object of the user who created the page
	 * @param $audience Integer: one of:
	 *      Revision::FOR_PUBLIC       to be displayed to all users
	 *      Revision::FOR_THIS_USER    to be displayed to $wgUser
	 *      Revision::RAW              get the text regardless of permissions
	 * @return User|null
	 */
	public function getCreator( $audience = Revision::FOR_PUBLIC ) {
		$revision = $this->getOldestRevision();
		if ( $revision ) {
			$userName = $revision->getUserText( $audience );
			return User::newFromName( $userName, false );
		} else {
			return null;
		}
	}

	/**
	 * @param $audience Integer: one of:
	 *      Revision::FOR_PUBLIC       to be displayed to all users
	 *      Revision::FOR_THIS_USER    to be displayed to $wgUser
	 *      Revision::RAW              get the text regardless of permissions
	 * @return string username of the user that made the last article revision
	 */
	public function getUserText( $audience = Revision::FOR_PUBLIC ) {
		$this->loadLastEdit();
		if ( $this->mLastRevision ) {
			return $this->mLastRevision->getUserText( $audience );
		} else {
			return '';
		}
	}

	/**
	 * @param $audience Integer: one of:
	 *      Revision::FOR_PUBLIC       to be displayed to all users
	 *      Revision::FOR_THIS_USER    to be displayed to $wgUser
	 *      Revision::RAW              get the text regardless of permissions
	 * @return string Comment stored for the last article revision
	 */
	public function getComment( $audience = Revision::FOR_PUBLIC ) {
		$this->loadLastEdit();
		if ( $this->mLastRevision ) {
			return $this->mLastRevision->getComment( $audience );
		} else {
			return '';
		}
	}

	/**
	 * Returns true if last revision was marked as "minor edit"
	 *
	 * @return boolean Minor edit indicator for the last article revision.
	 */
	public function getMinorEdit() {
		$this->loadLastEdit();
		if ( $this->mLastRevision ) {
			return $this->mLastRevision->isMinor();
		} else {
			return false;
		}
	}

	/**
	 * Get the cached timestamp for the last time the page changed.
	 * This is only used to help handle slave lag by comparing to page_touched.
	 * @return string MW timestamp
	 */
	protected function getCachedLastEditTime() {
		global $wgMemc;
		$key = wfMemcKey( 'page-lastedit', md5( $this->mTitle->getPrefixedDBkey() ) );
		return $wgMemc->get( $key );
	}

	/**
	 * Set the cached timestamp for the last time the page changed.
	 * This is only used to help handle slave lag by comparing to page_touched.
	 * @param $timestamp string
	 * @return void
	 */
	public function setCachedLastEditTime( $timestamp ) {
		global $wgMemc;
		$key = wfMemcKey( 'page-lastedit', md5( $this->mTitle->getPrefixedDBkey() ) );
		$wgMemc->set( $key, wfTimestamp( TS_MW, $timestamp ), 60*15 );
	}

	/**
	 * Determine whether a page would be suitable for being counted as an
	 * article in the site_stats table based on the title & its content
	 *
	 * @param $editInfo Object or false: object returned by prepareTextForEdit(),
	 *        if false, the current database state will be used
	 * @return Boolean
	 */
	public function isCountable( $editInfo = false ) {
		global $wgArticleCountMethod;

		if ( !$this->mTitle->isContentPage() ) {
			return false;
		}

		if ( $editInfo ) {
			$content = $editInfo->pstContent;
		} else {
			$content = $this->getContent();
		}

		if ( !$content || $content->isRedirect( ) ) {
			return false;
		}

		$hasLinks = null;

		if ( $wgArticleCountMethod === 'link' ) {
			# nasty special case to avoid re-parsing to detect links

			if ( $editInfo ) {
				// ParserOutput::getLinks() is a 2D array of page links, so
				// to be really correct we would need to recurse in the array
				// but the main array should only have items in it if there are
				// links.
				$hasLinks = (bool)count( $editInfo->output->getLinks() );
			} else {
				$hasLinks = (bool)wfGetDB( DB_SLAVE )->selectField( 'pagelinks', 1,
					array( 'pl_from' => $this->getId() ), __METHOD__ );
			}
		}

		return $content->isCountable( $hasLinks );
	}

	/**
	 * If this page is a redirect, get its target
	 *
	 * The target will be fetched from the redirect table if possible.
	 * If this page doesn't have an entry there, call insertRedirect()
	 * @return Title|mixed object, or null if this page is not a redirect
	 */
	public function getRedirectTarget() {
		if ( !$this->mTitle->isRedirect() ) {
			return null;
		}

		if ( $this->mRedirectTarget !== null ) {
			return $this->mRedirectTarget;
		}

		# Query the redirect table
		$dbr = wfGetDB( DB_SLAVE );
		$row = $dbr->selectRow( 'redirect',
			array( 'rd_namespace', 'rd_title', 'rd_fragment', 'rd_interwiki' ),
			array( 'rd_from' => $this->getId() ),
			__METHOD__
		);

		// rd_fragment and rd_interwiki were added later, populate them if empty
		if ( $row && !is_null( $row->rd_fragment ) && !is_null( $row->rd_interwiki ) ) {
			return $this->mRedirectTarget = Title::makeTitle(
				$row->rd_namespace, $row->rd_title,
				$row->rd_fragment, $row->rd_interwiki );
		}

		# This page doesn't have an entry in the redirect table
		return $this->mRedirectTarget = $this->insertRedirect();
	}

	/**
	 * Insert an entry for this page into the redirect table.
	 *
	 * Don't call this function directly unless you know what you're doing.
	 * @return Title object or null if not a redirect
	 */
	public function insertRedirect() {
		// recurse through to only get the final target
		$content = $this->getContent();
		$retval = $content ? $content->getUltimateRedirectTarget() : null;
		if ( !$retval ) {
			return null;
		}
		$this->insertRedirectEntry( $retval );
		return $retval;
	}

	/**
	 * Insert or update the redirect table entry for this page to indicate
	 * it redirects to $rt .
	 * @param $rt Title redirect target
	 */
	public function insertRedirectEntry( $rt ) {
		$dbw = wfGetDB( DB_MASTER );
		$dbw->replace( 'redirect', array( 'rd_from' ),
			array(
				'rd_from'      => $this->getId(),
				'rd_namespace' => $rt->getNamespace(),
				'rd_title'     => $rt->getDBkey(),
				'rd_fragment'  => $rt->getFragment(),
				'rd_interwiki' => $rt->getInterwiki(),
			),
			__METHOD__
		);
	}

	/**
	 * Get the Title object or URL this page redirects to
	 *
	 * @return mixed false, Title of in-wiki target, or string with URL
	 */
	public function followRedirect() {
		return $this->getRedirectURL( $this->getRedirectTarget() );
	}

	/**
	 * Get the Title object or URL to use for a redirect. We use Title
	 * objects for same-wiki, non-special redirects and URLs for everything
	 * else.
	 * @param $rt Title Redirect target
	 * @return mixed false, Title object of local target, or string with URL
	 */
	public function getRedirectURL( $rt ) {
		if ( !$rt ) {
			return false;
		}

		if ( $rt->isExternal() ) {
			if ( $rt->isLocal() ) {
				// Offsite wikis need an HTTP redirect.
				//
				// This can be hard to reverse and may produce loops,
				// so they may be disabled in the site configuration.
				$source = $this->mTitle->getFullURL( 'redirect=no' );
				return $rt->getFullURL( 'rdfrom=' . urlencode( $source ) );
			} else {
				// External pages pages without "local" bit set are not valid
				// redirect targets
				return false;
			}
		}

		if ( $rt->isSpecialPage() ) {
			// Gotta handle redirects to special pages differently:
			// Fill the HTTP response "Location" header and ignore
			// the rest of the page we're on.
			//
			// Some pages are not valid targets
			if ( $rt->isValidRedirectTarget() ) {
				return $rt->getFullURL();
			} else {
				return false;
			}
		}

		return $rt;
	}

	/**
	 * Get a list of users who have edited this article, not including the user who made
	 * the most recent revision, which you can get from $article->getUser() if you want it
	 * @return UserArrayFromResult
	 */
	public function getContributors() {
		# @todo FIXME: This is expensive; cache this info somewhere.

		$dbr = wfGetDB( DB_SLAVE );

		if ( $dbr->implicitGroupby() ) {
			$realNameField = 'user_real_name';
		} else {
			$realNameField = 'MIN(user_real_name) AS user_real_name';
		}

		$tables = array( 'revision', 'user' );

		$fields = array(
			'rev_user as user_id',
			'rev_user_text AS user_name',
			$realNameField,
			'MAX(rev_timestamp) AS timestamp',
		);

		$conds = array( 'rev_page' => $this->getId() );

		// The user who made the top revision gets credited as "this page was last edited by
		// John, based on contributions by Tom, Dick and Harry", so don't include them twice.
		$user = $this->getUser();
		if ( $user ) {
			$conds[] = "rev_user != $user";
		} else {
			$conds[] = "rev_user_text != {$dbr->addQuotes( $this->getUserText() )}";
		}

		$conds[] = "{$dbr->bitAnd( 'rev_deleted', Revision::DELETED_USER )} = 0"; // username hidden?

		$jconds = array(
			'user' => array( 'LEFT JOIN', 'rev_user = user_id' ),
		);

		$options = array(
			'GROUP BY' => array( 'rev_user', 'rev_user_text' ),
			'ORDER BY' => 'timestamp DESC',
		);

		$res = $dbr->select( $tables, $fields, $conds, __METHOD__, $options, $jconds );
		return new UserArrayFromResult( $res );
	}

	/**
	 * Get the last N authors
	 * @param $num Integer: number of revisions to get
	 * @param $revLatest String: the latest rev_id, selected from the master (optional)
	 * @return array Array of authors, duplicates not removed
	 */
	public function getLastNAuthors( $num, $revLatest = 0 ) {
		wfProfileIn( __METHOD__ );
		// First try the slave
		// If that doesn't have the latest revision, try the master
		$continue = 2;
		$db = wfGetDB( DB_SLAVE );

		do {
			$res = $db->select( array( 'page', 'revision' ),
				array( 'rev_id', 'rev_user_text' ),
				array(
					'page_namespace' => $this->mTitle->getNamespace(),
					'page_title' => $this->mTitle->getDBkey(),
					'rev_page = page_id'
				), __METHOD__,
				array(
					'ORDER BY' => 'rev_timestamp DESC',
					'LIMIT' => $num
				)
			);

			if ( !$res ) {
				wfProfileOut( __METHOD__ );
				return array();
			}

			$row = $db->fetchObject( $res );

			if ( $continue == 2 && $revLatest && $row->rev_id != $revLatest ) {
				$db = wfGetDB( DB_MASTER );
				$continue--;
			} else {
				$continue = 0;
			}
		} while ( $continue );

		$authors = array( $row->rev_user_text );

		foreach ( $res as $row ) {
			$authors[] = $row->rev_user_text;
		}

		wfProfileOut( __METHOD__ );
		return $authors;
	}

	/**
	 * Should the parser cache be used?
	 *
	 * @param $parserOptions ParserOptions to check
	 * @param $oldid int
	 * @return boolean
	 */
	public function isParserCacheUsed( ParserOptions $parserOptions, $oldid ) {
		global $wgEnableParserCache;

		return $wgEnableParserCache
			&& $parserOptions->getStubThreshold() == 0
			&& $this->mTitle->exists()
			&& ( $oldid === null || $oldid === 0 || $oldid === $this->getLatest() )
			&& $this->getContentHandler()->isParserCacheSupported();
	}

	/**
	 * Get a ParserOutput for the given ParserOptions and revision ID.
	 * The parser cache will be used if possible.
	 *
	 * @since 1.19
	 * @param $parserOptions ParserOptions to use for the parse operation
	 * @param $oldid Revision ID to get the text from, passing null or 0 will
	 *               get the current revision (default value)
	 *
	 * @return ParserOutput or false if the revision was not found
	 */
	public function getParserOutput( ParserOptions $parserOptions, $oldid = null ) {
		wfProfileIn( __METHOD__ );

		$useParserCache = $this->isParserCacheUsed( $parserOptions, $oldid );
		wfDebug( __METHOD__ . ': using parser cache: ' . ( $useParserCache ? 'yes' : 'no' ) . "\n" );
		if ( $parserOptions->getStubThreshold() ) {
			wfIncrStats( 'pcache_miss_stub' );
		}

		if ( $useParserCache ) {
			$parserOutput = ParserCache::singleton()->get( $this, $parserOptions );
			if ( $parserOutput !== false ) {
				wfProfileOut( __METHOD__ );
				return $parserOutput;
			}
		}

		if ( $oldid === null || $oldid === 0 ) {
			$oldid = $this->getLatest();
		}

		$pool = new PoolWorkArticleView( $this, $parserOptions, $oldid, $useParserCache );
		$pool->execute();

		wfProfileOut( __METHOD__ );

		return $pool->getParserOutput();
	}

	/**
	 * Do standard deferred updates after page view
	 * @param $user User The relevant user
	 */
	public function doViewUpdates( User $user ) {
		global $wgDisableCounters;
		if ( wfReadOnly() ) {
			return;
		}

		# Don't update page view counters on views from bot users (bug 14044)
		if ( !$wgDisableCounters && !$user->isAllowed( 'bot' ) && $this->mTitle->exists() ) {
			DeferredUpdates::addUpdate( new ViewCountUpdate( $this->getId() ) );
			DeferredUpdates::addUpdate( new SiteStatsUpdate( 1, 0, 0 ) );
		}

		# Update newtalk / watchlist notification status
		$user->clearNotification( $this->mTitle );
	}

	/**
	 * Perform the actions of a page purging
	 * @return bool
	 */
	public function doPurge() {
		global $wgUseSquid;

		if( !wfRunHooks( 'ArticlePurge', array( &$this ) ) ){
			return false;
		}

		// Invalidate the cache
		$this->mTitle->invalidateCache();
		$this->clear();

		if ( $wgUseSquid ) {
			// Commit the transaction before the purge is sent
			$dbw = wfGetDB( DB_MASTER );
			$dbw->commit( __METHOD__ );

			// Send purge
			$update = SquidUpdate::newSimplePurge( $this->mTitle );
			$update->doUpdate();
		}

		if ( $this->mTitle->getNamespace() == NS_MEDIAWIKI ) {
			//@todo: move this logic to MessageCache

			if ( $this->mTitle->exists() ) {
				// NOTE: use transclusion text for messages.
				//       This is consistent with  MessageCache::getMsgFromNamespace()

				$content = $this->getContent();
				$text = $content === null ? null : $content->getWikitextForTransclusion();

				if ( $text === null ) $text = false;
			} else {
				$text = false;
			}

			MessageCache::singleton()->replace( $this->mTitle->getDBkey(), $text );
		}
		return true;
	}

	/**
	 * Insert a new empty page record for this article.
	 * This *must* be followed up by creating a revision
	 * and running $this->updateRevisionOn( ... );
	 * or else the record will be left in a funky state.
	 * Best if all done inside a transaction.
	 *
	 * @param $dbw DatabaseBase
	 * @return int The newly created page_id key, or false if the title already existed
	 */
	public function insertOn( $dbw ) {
		wfProfileIn( __METHOD__ );

		$page_id = $dbw->nextSequenceValue( 'page_page_id_seq' );
		$dbw->insert( 'page', array(
			'page_id'           => $page_id,
			'page_namespace'    => $this->mTitle->getNamespace(),
			'page_title'        => $this->mTitle->getDBkey(),
			'page_counter'      => 0,
			'page_restrictions' => '',
			'page_is_redirect'  => 0, # Will set this shortly...
			'page_is_new'       => 1,
			'page_random'       => wfRandom(),
			'page_touched'      => $dbw->timestamp(),
			'page_latest'       => 0, # Fill this in shortly...
			'page_len'          => 0, # Fill this in shortly...
		), __METHOD__, 'IGNORE' );

		$affected = $dbw->affectedRows();

		if ( $affected ) {
			$newid = $dbw->insertId();
			$this->mTitle->resetArticleID( $newid );
		}
		wfProfileOut( __METHOD__ );

		return $affected ? $newid : false;
	}

	/**
	 * Update the page record to point to a newly saved revision.
	 *
	 * @param $dbw DatabaseBase: object
	 * @param $revision Revision: For ID number, and text used to set
	 *                  length and redirect status fields
	 * @param $lastRevision Integer: if given, will not overwrite the page field
	 *                      when different from the currently set value.
	 *                      Giving 0 indicates the new page flag should be set
	 *                      on.
	 * @param $lastRevIsRedirect Boolean: if given, will optimize adding and
	 *                           removing rows in redirect table.
	 * @return bool true on success, false on failure
	 * @private
	 */
	public function updateRevisionOn( $dbw, $revision, $lastRevision = null, $lastRevIsRedirect = null ) {
		global $wgContentHandlerUseDB;

		wfProfileIn( __METHOD__ );

		$content = $revision->getContent();
		$len = $content->getSize();
		$rt = $content->getUltimateRedirectTarget();

		$conditions = array( 'page_id' => $this->getId() );

		if ( !is_null( $lastRevision ) ) {
			# An extra check against threads stepping on each other
			$conditions['page_latest'] = $lastRevision;
		}

		$now = wfTimestampNow();
		$row = array( /* SET */
			'page_latest'      => $revision->getId(),
			'page_touched'     => $dbw->timestamp( $now ),
			'page_is_new'      => ( $lastRevision === 0 ) ? 1 : 0,
			'page_is_redirect' => $rt !== null ? 1 : 0,
			'page_len'         => $len,
		);

		if ( $wgContentHandlerUseDB ) {
			$row[ 'page_content_model' ] = $revision->getContentModel();
		}

		$dbw->update( 'page',
			$row,
			$conditions,
			__METHOD__ );

		$result = $dbw->affectedRows() > 0;
		if ( $result ) {
			$this->updateRedirectOn( $dbw, $rt, $lastRevIsRedirect );
			$this->setLastEdit( $revision );
			$this->setCachedLastEditTime( $now );
			$this->mLatest = $revision->getId();
			$this->mIsRedirect = (bool)$rt;
			# Update the LinkCache.
			LinkCache::singleton()->addGoodLinkObj( $this->getId(), $this->mTitle, $len, $this->mIsRedirect, $this->mLatest, $revision->getContentModel() );
		}

		wfProfileOut( __METHOD__ );
		return $result;
	}

	/**
	 * Add row to the redirect table if this is a redirect, remove otherwise.
	 *
	 * @param $dbw DatabaseBase
	 * @param $redirectTitle Title object pointing to the redirect target,
	 *                       or NULL if this is not a redirect
	 * @param $lastRevIsRedirect null|bool If given, will optimize adding and
	 *                           removing rows in redirect table.
	 * @return bool true on success, false on failure
	 * @private
	 */
	public function updateRedirectOn( $dbw, $redirectTitle, $lastRevIsRedirect = null ) {
		// Always update redirects (target link might have changed)
		// Update/Insert if we don't know if the last revision was a redirect or not
		// Delete if changing from redirect to non-redirect
		$isRedirect = !is_null( $redirectTitle );

		if ( !$isRedirect && $lastRevIsRedirect === false ) {
			return true;
		}

		wfProfileIn( __METHOD__ );
		if ( $isRedirect ) {
			$this->insertRedirectEntry( $redirectTitle );
		} else {
			// This is not a redirect, remove row from redirect table
			$where = array( 'rd_from' => $this->getId() );
			$dbw->delete( 'redirect', $where, __METHOD__ );
		}

		if ( $this->getTitle()->getNamespace() == NS_FILE ) {
			RepoGroup::singleton()->getLocalRepo()->invalidateImageRedirect( $this->getTitle() );
		}
		wfProfileOut( __METHOD__ );

		return ( $dbw->affectedRows() != 0 );
	}

	/**
	 * If the given revision is newer than the currently set page_latest,
	 * update the page record. Otherwise, do nothing.
	 *
	 * @param $dbw DatabaseBase object
	 * @param $revision Revision object
	 * @return mixed
	 */
	public function updateIfNewerOn( $dbw, $revision ) {
		wfProfileIn( __METHOD__ );

		$row = $dbw->selectRow(
			array( 'revision', 'page' ),
			array( 'rev_id', 'rev_timestamp', 'page_is_redirect' ),
			array(
				'page_id' => $this->getId(),
				'page_latest=rev_id' ),
			__METHOD__ );

		if ( $row ) {
			if ( wfTimestamp( TS_MW, $row->rev_timestamp ) >= $revision->getTimestamp() ) {
				wfProfileOut( __METHOD__ );
				return false;
			}
			$prev = $row->rev_id;
			$lastRevIsRedirect = (bool)$row->page_is_redirect;
		} else {
			# No or missing previous revision; mark the page as new
			$prev = 0;
			$lastRevIsRedirect = null;
		}

		$ret = $this->updateRevisionOn( $dbw, $revision, $prev, $lastRevIsRedirect );

		wfProfileOut( __METHOD__ );
		return $ret;
	}

    /**
     * Get the content that needs to be saved in order to undo all revisions
     * between $undo and $undoafter. Revisions must belong to the same page,
     * must exist and must not be deleted
     * @param $undo Revision
     * @param $undoafter Revision Must be an earlier revision than $undo
     * @return mixed string on success, false on failure
     * @since 1.WD
     * Before we had the Content object, this was done in getUndoText
     */
    public function getUndoContent( Revision $undo, Revision $undoafter = null ) {
        $handler = $undo->getContentHandler();
        return $handler->getUndoContent( $this->getRevision(), $undo, $undoafter );
    }

	/**
	 * Get the text that needs to be saved in order to undo all revisions
	 * between $undo and $undoafter. Revisions must belong to the same page,
	 * must exist and must not be deleted
	 * @param $undo Revision
	 * @param $undoafter Revision Must be an earlier revision than $undo
	 * @return mixed string on success, false on failure
	 * @deprecated since 1.WD: use ContentHandler::getUndoContent() instead.
	 */
	public function getUndoText( Revision $undo, Revision $undoafter = null ) {
		wfDeprecated( __METHOD__, '1.WD' );

		$this->loadLastEdit();

		if ( $this->mLastRevision ) {
			if ( is_null( $undoafter ) ) {
				$undoafter = $undo->getPrevious();
			}

			$handler = $this->getContentHandler();
			$undone = $handler->getUndoContent( $this->mLastRevision, $undo, $undoafter );

			if ( !$undone ) {
				return false;
			} else {
				return ContentHandler::getContentText( $undone );
			}
		}

		return false;
	}

	/**
	 * @param $section null|bool|int or a section number (0, 1, 2, T1, T2...)
	 * @param $text String: new text of the section
	 * @param $sectionTitle String: new section's subject, only if $section is 'new'
	 * @param $edittime String: revision timestamp or null to use the current revision
	 * @return String new complete article text, or null if error
	 *
	 * @deprecated since 1.WD, use replaceSectionContent() instead
	 */
	public function replaceSection( $section, $text, $sectionTitle = '', $edittime = null ) {
		wfDeprecated( __METHOD__, '1.WD' );

		if ( strval( $section ) == '' ) { //NOTE: keep condition in sync with condition in replaceSectionContent!
			// Whole-page edit; let the whole text through
			return $text;
		}

		if ( !$this->supportsSections() ) {
			throw new MWException( "sections not supported for content model " . $this->getContentHandler()->getModelID() );
		}

		$sectionContent = ContentHandler::makeContent( $text, $this->getTitle() ); # could even make section title, but that's not required.

		$newContent = $this->replaceSectionContent( $section, $sectionContent, $sectionTitle, $edittime );

		return ContentHandler::getContentText( $newContent );
	}

	/**
	 * Returns true iff this page's content model supports sections.
	 *
	 * @return boolean whether sections are supported.
	 *
	 * @todo: the skin should check this and not offer section functionality if sections are not supported.
	 * @todo: the EditPage should check this and not offer section functionality if sections are not supported.
	 */
	public function supportsSections() {
		return $this->getContentHandler()->supportsSections();
	}

	/**
	 * @param $section null|bool|int or a section number (0, 1, 2, T1, T2...)
	 * @param $content Content: new content of the section
	 * @param $sectionTitle String: new section's subject, only if $section is 'new'
	 * @param $edittime String: revision timestamp or null to use the current revision
	 *
	 * @return Content new complete article content, or null if error
	 *
	 * @since 1.WD
	 */
	public function replaceSectionContent( $section, Content $sectionContent, $sectionTitle = '', $edittime = null ) {
		wfProfileIn( __METHOD__ );

		if ( strval( $section ) == '' ) {
			// Whole-page edit; let the whole text through
			$newContent = $sectionContent;
		} else {
			if ( !$this->supportsSections() ) {
				throw new MWException( "sections not supported for content model " . $this->getContentHandler()->getModelID() );
			}

			// Bug 30711: always use current version when adding a new section
			if ( is_null( $edittime ) || $section == 'new' ) {
				$oldContent = $this->getContent();
				if ( ! $oldContent ) {
					wfDebug( __METHOD__ . ": no page text\n" );
					wfProfileOut( __METHOD__ );
					return null;
				}
			} else {
				$dbw = wfGetDB( DB_MASTER );
				$rev = Revision::loadFromTimestamp( $dbw, $this->mTitle, $edittime );

				if ( !$rev ) {
					wfDebug( "WikiPage::replaceSection asked for bogus section (page: " .
						$this->getId() . "; section: $section; edittime: $edittime)\n" );
					wfProfileOut( __METHOD__ );
					return null;
				}

				$oldContent = $rev->getContent();
			}

			$newContent = $oldContent->replaceSection( $section, $sectionContent, $sectionTitle );
		}

		wfProfileOut( __METHOD__ );
		return $newContent;
	}

	/**
	 * Check flags and add EDIT_NEW or EDIT_UPDATE to them as needed.
	 * @param $flags Int
	 * @return Int updated $flags
	 */
	function checkFlags( $flags ) {
		if ( !( $flags & EDIT_NEW ) && !( $flags & EDIT_UPDATE ) ) {
			if ( $this->mTitle->getArticleID() ) {
				$flags |= EDIT_UPDATE;
			} else {
				$flags |= EDIT_NEW;
			}
		}

		return $flags;
	}

	/**
	 * Change an existing article or create a new article. Updates RC and all necessary caches,
	 * optionally via the deferred update array.
	 *
	 * @param $text String: new text
	 * @param $summary String: edit summary
	 * @param $flags Integer bitfield:
	 *      EDIT_NEW
	 *          Article is known or assumed to be non-existent, create a new one
	 *      EDIT_UPDATE
	 *          Article is known or assumed to be pre-existing, update it
	 *      EDIT_MINOR
	 *          Mark this edit minor, if the user is allowed to do so
	 *      EDIT_SUPPRESS_RC
	 *          Do not log the change in recentchanges
	 *      EDIT_FORCE_BOT
	 *          Mark the edit a "bot" edit regardless of user rights
	 *      EDIT_DEFER_UPDATES
	 *          Defer some of the updates until the end of index.php
	 *      EDIT_AUTOSUMMARY
	 *          Fill in blank summaries with generated text where possible
	 *
	 * If neither EDIT_NEW nor EDIT_UPDATE is specified, the status of the article will be detected.
	 * If EDIT_UPDATE is specified and the article doesn't exist, the function will return an
	 * edit-gone-missing error. If EDIT_NEW is specified and the article does exist, an
	 * edit-already-exists error will be returned. These two conditions are also possible with
	 * auto-detection due to MediaWiki's performance-optimised locking strategy.
	 *
	 * @param $baseRevId int the revision ID this edit was based off, if any
	 * @param $user User the user doing the edit
	 *
	 * @return Status object. Possible errors:
	 *     edit-hook-aborted:       The ArticleSave hook aborted the edit but didn't set the fatal flag of $status
	 *     edit-gone-missing:       In update mode, but the article didn't exist
	 *     edit-conflict:           In update mode, the article changed unexpectedly
	 *     edit-no-change:          Warning that the text was the same as before
	 *     edit-already-exists:     In creation mode, but the article already exists
	 *
	 *  Extensions may define additional errors.
	 *
	 *  $return->value will contain an associative array with members as follows:
	 *     new:                     Boolean indicating if the function attempted to create a new article
	 *     revision:                The revision object for the inserted revision, or null
	 *
	 *  Compatibility note: this function previously returned a boolean value indicating success/failure
	 *
	 * @deprecated since 1.WD: use doEditContent() instead.
	 */
	public function doEdit( $text, $summary, $flags = 0, $baseRevId = false, $user = null ) { #@todo: use doEditContent() instead
		wfDeprecated( __METHOD__, '1.WD' );

		$content = ContentHandler::makeContent( $text, $this->getTitle() );

		return $this->doEditContent( $content, $summary, $flags, $baseRevId, $user );
	}

	/**
	 * Change an existing article or create a new article. Updates RC and all necessary caches,
	 * optionally via the deferred update array.
	 *
	 * @param $content Content: new content
	 * @param $summary String: edit summary
	 * @param $flags Integer bitfield:
	 *      EDIT_NEW
	 *          Article is known or assumed to be non-existent, create a new one
	 *      EDIT_UPDATE
	 *          Article is known or assumed to be pre-existing, update it
	 *      EDIT_MINOR
	 *          Mark this edit minor, if the user is allowed to do so
	 *      EDIT_SUPPRESS_RC
	 *          Do not log the change in recentchanges
	 *      EDIT_FORCE_BOT
	 *          Mark the edit a "bot" edit regardless of user rights
	 *      EDIT_DEFER_UPDATES
	 *          Defer some of the updates until the end of index.php
	 *      EDIT_AUTOSUMMARY
	 *          Fill in blank summaries with generated text where possible
	 *
	 * If neither EDIT_NEW nor EDIT_UPDATE is specified, the status of the article will be detected.
	 * If EDIT_UPDATE is specified and the article doesn't exist, the function will return an
	 * edit-gone-missing error. If EDIT_NEW is specified and the article does exist, an
	 * edit-already-exists error will be returned. These two conditions are also possible with
	 * auto-detection due to MediaWiki's performance-optimised locking strategy.
	 *
	 * @param $baseRevId the revision ID this edit was based off, if any
	 * @param $user User the user doing the edit
	 * @param $serialisation_format String: format for storing the content in the database
	 *
	 * @return Status object. Possible errors:
	 *     edit-hook-aborted:       The ArticleSave hook aborted the edit but didn't set the fatal flag of $status
	 *     edit-gone-missing:       In update mode, but the article didn't exist
	 *     edit-conflict:           In update mode, the article changed unexpectedly
	 *     edit-no-change:          Warning that the text was the same as before
	 *     edit-already-exists:     In creation mode, but the article already exists
	 *
	 *  Extensions may define additional errors.
	 *
	 *  $return->value will contain an associative array with members as follows:
	 *     new:                     Boolean indicating if the function attempted to create a new article
	 *     revision:                The revision object for the inserted revision, or null
	 *
	 * @since 1.WD
	 */
	public function doEditContent( Content $content, $summary, $flags = 0, $baseRevId = false,
								   User $user = null, $serialisation_format = null ) {
		global $wgUser, $wgDBtransactions, $wgUseAutomaticEditSummaries;

		# Low-level sanity check
		if ( $this->mTitle->getText() === '' ) {
			throw new MWException( 'Something is trying to edit an article with an empty title' );
		}

		wfProfileIn( __METHOD__ );

		$user = is_null( $user ) ? $wgUser : $user;
		$status = Status::newGood( array() );

		// Load the data from the master database if needed.
		// The caller may already loaded it from the master or even loaded it using
		// SELECT FOR UPDATE, so do not override that using clear().
		$this->loadPageData( 'fromdbmaster' );

		$flags = $this->checkFlags( $flags );

		# call legacy hook
		$hook_ok = wfRunHooks( 'ArticleContentSave', array( &$this, &$user, &$content, &$summary,
			$flags & EDIT_MINOR, null, null, &$flags, &$status ) );

		if ( $hook_ok && Hooks::isRegistered( 'ArticleSave' ) ) { # avoid serialization overhead if the hook isn't present
			$content_text = $content->serialize();
			$txt = $content_text; # clone

			$hook_ok = wfRunHooks( 'ArticleSave', array( &$this, &$user, &$txt, &$summary,
				$flags & EDIT_MINOR, null, null, &$flags, &$status ) ); #TODO: survey extensions using this hook

			if ( $txt !== $content_text ) {
				# if the text changed, unserialize the new version to create an updated Content object.
				$content = $content->getContentHandler()->unserializeContent( $txt );
			}
		}

		if ( !$hook_ok ) {
			wfDebug( __METHOD__ . ": ArticleSave or ArticleSaveContent hook aborted save!\n" );

			if ( $status->isOK() ) {
				$status->fatal( 'edit-hook-aborted' );
			}

			wfProfileOut( __METHOD__ );
			return $status;
		}

		# Silently ignore EDIT_MINOR if not allowed
		$isminor = ( $flags & EDIT_MINOR ) && $user->isAllowed( 'minoredit' );
		$bot = $flags & EDIT_FORCE_BOT;

		$old_content = $this->getContent( Revision::RAW ); // current revision's content

		$oldsize = $old_content ? $old_content->getSize() : 0;
		$oldid = $this->getLatest();
		$oldIsRedirect = $this->isRedirect();
		$oldcountable = $this->isCountable();

		$handler = $content->getContentHandler();

		# Provide autosummaries if one is not provided and autosummaries are enabled.
		if ( $wgUseAutomaticEditSummaries && $flags & EDIT_AUTOSUMMARY && $summary == '' ) {
			if ( !$old_content ) $old_content = null;
			$summary = $handler->getAutosummary( $old_content, $content, $flags );
		}

		$editInfo = $this->prepareContentForEdit( $content, null, $user, $serialisation_format );
		$serialized = $editInfo->pst;
		$content = $editInfo->pstContent;
		$newsize =  $content->getSize();

		$dbw = wfGetDB( DB_MASTER );
		$now = wfTimestampNow();
		$this->mTimestamp = $now;

		if ( $flags & EDIT_UPDATE ) {
			# Update article, but only if changed.
			$status->value['new'] = false;

			if ( !$oldid ) {
				# Article gone missing
				wfDebug( __METHOD__ . ": EDIT_UPDATE specified but article doesn't exist\n" );
				$status->fatal( 'edit-gone-missing' );

				wfProfileOut( __METHOD__ );
				return $status;
			} elseif ( $oldtext === false ) {
				# Sanity check for bug 37225
				wfProfileOut( __METHOD__ );
				throw new MWException( "Could not find text for current revision {$oldid}." );
			}

			$revision = new Revision( array(
				'page'       => $this->getId(),
				'comment'    => $summary,
				'minor_edit' => $isminor,
				'text'       => $serialized,
				'len'        => $newsize,
				'parent_id'  => $oldid,
				'user'       => $user->getId(),
				'user_text'  => $user->getName(),
<<<<<<< HEAD
				'timestamp'  => $now,
				'content_model' => $content->getModel(),
				'content_format' => $serialisation_format,
			) ); #XXX: pass content object?!
=======
				'timestamp'  => $now
			) );
			# Bug 37225: use accessor to get the text as Revision may trim it.
			# After trimming, the text may be a duplicate of the current text.
			$text = $revision->getText(); // sanity; EditPage should trim already
>>>>>>> 4bed2c4a

			$changed = !$content->equals( $old_content );

			if ( $changed ) {
				if ( !$content->isValid() ) {
					throw new MWException( "New content failed validity check!" );
				}

				$dbw->begin( __METHOD__ );

				$prepStatus = $content->prepareSave( $this, $flags, $baseRevId, $user );
				$status->merge( $prepStatus );

				if ( !$status->isOK() ) {
					$dbw->rollback();

					wfProfileOut( __METHOD__ );
					return $status;
				}

				$revisionId = $revision->insertOn( $dbw );

				# Update page
				#
				# Note that we use $this->mLatest instead of fetching a value from the master DB
				# during the course of this function. This makes sure that EditPage can detect
				# edit conflicts reliably, either by $ok here, or by $article->getTimestamp()
				# before this function is called. A previous function used a separate query, this
				# creates a window where concurrent edits can cause an ignored edit conflict.
				$ok = $this->updateRevisionOn( $dbw, $revision, $oldid, $oldIsRedirect );

				if ( !$ok ) {
					/* Belated edit conflict! Run away!! */
					$status->fatal( 'edit-conflict' );

					$revisionId = 0;
					$dbw->rollback( __METHOD__ );
				} else {
					global $wgUseRCPatrol;
					wfRunHooks( 'NewRevisionFromEditComplete', array( $this, $revision, $baseRevId, $user ) );
					# Update recentchanges
					if ( !( $flags & EDIT_SUPPRESS_RC ) ) {
						# Mark as patrolled if the user can do so
						$patrolled = $wgUseRCPatrol && !count(
							$this->mTitle->getUserPermissionsErrors( 'autopatrol', $user ) );
						# Add RC row to the DB
						$rc = RecentChange::notifyEdit( $now, $this->mTitle, $isminor, $user, $summary,
							$oldid, $this->getTimestamp(), $bot, '', $oldsize, $newsize,
							$revisionId, $patrolled
						);

						# Log auto-patrolled edits
						if ( $patrolled ) {
							PatrolLog::record( $rc, true, $user );
						}
					}
					$user->incEditCount();
					$dbw->commit( __METHOD__ );
				}
			} else {
				// Bug 32948: revision ID must be set to page {{REVISIONID}} and
				// related variables correctly
				$revision->setId( $this->getLatest() );
			}

			// Now that ignore_user_abort is restored, we can respond to fatal errors
			if ( !$status->isOK() ) {
				wfProfileOut( __METHOD__ );
				return $status;
			}

			# Update links tables, site stats, etc.
			$this->doEditUpdates(
				$revision,
				$user,
				array(
					'changed' => $changed,
					'oldcountable' => $oldcountable
				)
			);

			if ( !$changed ) {
				$status->warning( 'edit-no-change' );
				$revision = null;
				// Update page_touched, this is usually implicit in the page update
				// Other cache updates are done in onArticleEdit()
				$this->mTitle->invalidateCache();
			}
		} else {
			# Create new article
			$status->value['new'] = true;

			$dbw->begin( __METHOD__ );

			$prepStatus = $content->prepareSave( $this, $flags, $baseRevId, $user );
			$status->merge( $prepStatus );

			if ( !$status->isOK() ) {
				$dbw->rollback();

				wfProfileOut( __METHOD__ );
				return $status;
			}

			$status->merge( $prepStatus );

			# Add the page record; stake our claim on this title!
			# This will return false if the article already exists
			$newid = $this->insertOn( $dbw );

			if ( $newid === false ) {
				$dbw->rollback( __METHOD__ );
				$status->fatal( 'edit-already-exists' );

				wfProfileOut( __METHOD__ );
				return $status;
			}

			# Save the revision text...
			$revision = new Revision( array(
				'page'       => $newid,
				'comment'    => $summary,
				'minor_edit' => $isminor,
				'text'       => $serialized,
				'len'        => $newsize,
				'user'       => $user->getId(),
				'user_text'  => $user->getName(),
				'timestamp'  => $now,
				'content_model' => $content->getModel(),
				'content_format' => $serialisation_format,
			) );
			$revisionId = $revision->insertOn( $dbw );

			# Bug 37225: use accessor to get the text as Revision may trim it
			$text = $revision->getText(); // sanity; EditPage should trim already

			# Update the page record with revision data
			$this->updateRevisionOn( $dbw, $revision, 0 );

			wfRunHooks( 'NewRevisionFromEditComplete', array( $this, $revision, false, $user ) );

			# Update recentchanges
			if ( !( $flags & EDIT_SUPPRESS_RC ) ) {
				global $wgUseRCPatrol, $wgUseNPPatrol;

				# Mark as patrolled if the user can do so
				$patrolled = ( $wgUseRCPatrol || $wgUseNPPatrol ) && !count(
					$this->mTitle->getUserPermissionsErrors( 'autopatrol', $user ) );
				# Add RC row to the DB
				$rc = RecentChange::notifyNew( $now, $this->mTitle, $isminor, $user, $summary, $bot,
					'', $content->getSize(), $revisionId, $patrolled );

				# Log auto-patrolled edits
				if ( $patrolled ) {
					PatrolLog::record( $rc, true, $user );
				}
			}
			$user->incEditCount();
			$dbw->commit( __METHOD__ );

			# Update links, etc.
			$this->doEditUpdates( $revision, $user, array( 'created' => true ) );

			wfRunHooks( 'ArticleInsertComplete', array( &$this, &$user, $serialized, $summary,
				$flags & EDIT_MINOR, null, null, &$flags, $revision ) );

			wfRunHooks( 'ArticleContentInsertComplete', array( &$this, &$user, $content, $summary,
				$flags & EDIT_MINOR, null, null, &$flags, $revision ) );
		}

		# Do updates right now unless deferral was requested
		if ( !( $flags & EDIT_DEFER_UPDATES ) ) {
			DeferredUpdates::doUpdates();
		}

		// Return the new revision (or null) to the caller
		$status->value['revision'] = $revision;

		wfRunHooks( 'ArticleSaveComplete', array( &$this, &$user, $serialized, $summary,
			$flags & EDIT_MINOR, null, null, &$flags, $revision, &$status, $baseRevId ) );

		wfRunHooks( 'ArticleContentSaveComplete', array( &$this, &$user, $content, $summary,
			$flags & EDIT_MINOR, null, null, &$flags, $revision, &$status, $baseRevId ) );

		# Promote user to any groups they meet the criteria for
		$user->addAutopromoteOnceGroups( 'onEdit' );

		wfProfileOut( __METHOD__ );
		return $status;
	}

	/**
	 * Get parser options suitable for rendering the primary article wikitext
	 * @param User|string $user User object or 'canonical'
	 * @return ParserOptions
	 */
	public function makeParserOptions( $user ) {
		global $wgContLang;
		if ( $user instanceof User ) { // settings per user (even anons)
			$options = ParserOptions::newFromUser( $user );
		} else { // canonical settings
			$options = ParserOptions::newFromUserAndLang( new User, $wgContLang );
		}
		$options->enableLimitReport(); // show inclusion/loop reports
		$options->setTidy( true ); // fix bad HTML
		return $options;
	}

	/**
	 * Prepare text which is about to be saved.
	 * Returns a stdclass with source, pst and output members
	 *
	 * @deprecated in 1.WD: use prepareContentForEdit instead.
	 */
	public function prepareTextForEdit( $text, $revid = null, User $user = null ) {
		wfDeprecated( __METHOD__, '1.WD' );
		$content = ContentHandler::makeContent( $text, $this->getTitle() );
		return $this->prepareContentForEdit( $content, $revid , $user );
	}

	/**
	 * Prepare content which is about to be saved.
	 * Returns a stdclass with source, pst and output members
	 *
	 * @param \Content $content
	 * @param null $revid
	 * @param null|\User $user
	 * @param null $serialization_format
	 *
	 * @return bool|object
	 *
	 * @since 1.WD
	 */
	public function prepareContentForEdit( Content $content, $revid = null, User $user = null, $serialization_format = null ) {
		global $wgParser, $wgContLang, $wgUser;
		$user = is_null( $user ) ? $wgUser : $user;
		// @TODO fixme: check $user->getId() here???

		if ( $this->mPreparedEdit
			&& $this->mPreparedEdit->newContent
			&& $this->mPreparedEdit->newContent->equals( $content )
			&& $this->mPreparedEdit->revid == $revid
			&& $this->mPreparedEdit->format == $serialization_format
			#XXX: also check $user here?
		) {
			// Already prepared
			return $this->mPreparedEdit;
		}

		$popts = ParserOptions::newFromUserAndLang( $user, $wgContLang );
		wfRunHooks( 'ArticlePrepareTextForEdit', array( $this, $popts ) );

		$edit = (object)array();
		$edit->revid = $revid;

		$edit->pstContent = $content->preSaveTransform( $this->mTitle, $user, $popts );
		$edit->pst = $edit->pstContent->serialize( $serialization_format ); #XXX: do we need this??
		$edit->format = $serialization_format;

		$edit->popts = $this->makeParserOptions( 'canonical' );

		$edit->output = $edit->pstContent->getParserOutput( $this->mTitle, $revid, $edit->popts );

		$edit->newContent = $content;
		$edit->oldContent = $this->getContent( Revision::RAW );

		#NOTE: B/C for hooks! don't use these fields!
		$edit->newText = ContentHandler::getContentText( $edit->newContent );
		$edit->oldText = $edit->oldContent ? ContentHandler::getContentText( $edit->oldContent ) : '';

		$this->mPreparedEdit = $edit;

		return $edit;
	}

	/**
	 * Do standard deferred updates after page edit.
	 * Update links tables, site stats, search index and message cache.
	 * Purges pages that include this page if the text was changed here.
	 * Every 100th edit, prune the recent changes table.
	 *
	 * @param $revision Revision object
	 * @param $user User object that did the revision
	 * @param $options Array of options, following indexes are used:
	 * - changed: boolean, whether the revision changed the content (default true)
	 * - created: boolean, whether the revision created the page (default false)
	 * - oldcountable: boolean or null (default null):
	 *   - boolean: whether the page was counted as an article before that
	 *     revision, only used in changed is true and created is false
	 *   - null: don't change the article count
	 */
	public function doEditUpdates( Revision $revision, User $user, array $options = array() ) {
		global $wgEnableParserCache;

		wfProfileIn( __METHOD__ );

		$options += array( 'changed' => true, 'created' => false, 'oldcountable' => null );
		$content = $revision->getContent();

		# Parse the text
		# Be careful not to double-PST: $text is usually already PST-ed once
		if ( !$this->mPreparedEdit || $this->mPreparedEdit->output->getFlag( 'vary-revision' ) ) {
			wfDebug( __METHOD__ . ": No prepared edit or vary-revision is set...\n" );
			$editInfo = $this->prepareContentForEdit( $content, $revision->getId(), $user );
		} else {
			wfDebug( __METHOD__ . ": No vary-revision, using prepared edit...\n" );
			$editInfo = $this->mPreparedEdit;
		}

		# Save it to the parser cache
		if ( $wgEnableParserCache ) {
			$parserCache = ParserCache::singleton();
			$parserCache->save( $editInfo->output, $this, $editInfo->popts );
		}

		# Update the links tables and other secondary data
		$contentHandler = $revision->getContentHandler();
		$updates = $contentHandler->getSecondaryDataUpdates( $content, $this->getTitle(), null, true, $editInfo->output );
		DataUpdate::runUpdates( $updates );

		wfRunHooks( 'ArticleEditUpdates', array( &$this, &$editInfo, $options['changed'] ) );

		if ( wfRunHooks( 'ArticleEditUpdatesDeleteFromRecentchanges', array( &$this ) ) ) {
			if ( 0 == mt_rand( 0, 99 ) ) {
				// Flush old entries from the `recentchanges` table; we do this on
				// random requests so as to avoid an increase in writes for no good reason
				global $wgRCMaxAge;

				$dbw = wfGetDB( DB_MASTER );
				$cutoff = $dbw->timestamp( time() - $wgRCMaxAge );
				$dbw->delete(
					'recentchanges',
					array( "rc_timestamp < '$cutoff'" ),
					__METHOD__
				);
			}
		}

		if ( !$this->mTitle->exists() ) {
			wfProfileOut( __METHOD__ );
			return;
		}

		$id = $this->getId();
		$title = $this->mTitle->getPrefixedDBkey();
		$shortTitle = $this->mTitle->getDBkey();

		if ( !$options['changed'] ) {
			$good = 0;
			$total = 0;
		} elseif ( $options['created'] ) {
			$good = (int)$this->isCountable( $editInfo );
			$total = 1;
		} elseif ( $options['oldcountable'] !== null ) {
			$good = (int)$this->isCountable( $editInfo ) - (int)$options['oldcountable'];
			$total = 0;
		} else {
			$good = 0;
			$total = 0;
		}

		DeferredUpdates::addUpdate( new SiteStatsUpdate( 0, 1, $good, $total ) );
		DeferredUpdates::addUpdate( new SearchUpdate( $id, $title, $content->getTextForSearchIndex() ) ); #TODO: let the search engine decide what to do with the content object

		# If this is another user's talk page, update newtalk.
		# Don't do this if $options['changed'] = false (null-edits) nor if
		# it's a minor edit and the user doesn't want notifications for those.
		if ( $options['changed']
			&& $this->mTitle->getNamespace() == NS_USER_TALK
			&& $shortTitle != $user->getTitleKey()
			&& !( $revision->isMinor() && $user->isAllowed( 'nominornewtalk' ) )
		) {
			if ( wfRunHooks( 'ArticleEditUpdateNewTalk', array( &$this ) ) ) {
				$other = User::newFromName( $shortTitle, false );
				if ( !$other ) {
					wfDebug( __METHOD__ . ": invalid username\n" );
				} elseif ( User::isIP( $shortTitle ) ) {
					// An anonymous user
					$other->setNewtalk( true );
				} elseif ( $other->isLoggedIn() ) {
					$other->setNewtalk( true );
				} else {
					wfDebug( __METHOD__ . ": don't need to notify a nonexistent user\n" );
				}
			}
		}

		if ( $this->mTitle->getNamespace() == NS_MEDIAWIKI ) {
			$msgtext = $content->getWikitextForTransclusion(); #XXX: could skip pseudo-messages like js/css here, based on content model.
			if ( $msgtext === false || $msgtext === null ) $msgtext = '';

			MessageCache::singleton()->replace( $shortTitle, $msgtext );
		}

		if( $options['created'] ) {
			self::onArticleCreate( $this->mTitle );
		} else {
			self::onArticleEdit( $this->mTitle );
		}

		wfProfileOut( __METHOD__ );
	}

	/**
	 * Edit an article without doing all that other stuff
	 * The article must already exist; link tables etc
	 * are not updated, caches are not flushed.
	 *
	 * @param $text String: text submitted
	 * @param $user User The relevant user
	 * @param $comment String: comment submitted
	 * @param $minor Boolean: whereas it's a minor modification
	 *
	 * @deprecated since 1.WD, use doEditContent() instead.
	 */
	public function doQuickEdit( $text, User $user, $comment = '', $minor = 0 ) {
		wfDeprecated( __METHOD__, "1.WD" );

		$content = ContentHandler::makeContent( $text, $this->getTitle() );
		return $this->doQuickEditContent( $content, $user, $comment , $minor );
	}

	/**
	 * Edit an article without doing all that other stuff
	 * The article must already exist; link tables etc
	 * are not updated, caches are not flushed.
	 *
	 * @param $content Content: content submitted
	 * @param $user User The relevant user
	 * @param $comment String: comment submitted
	 * @param $serialisation_format String: format for storing the content in the database
	 * @param $minor Boolean: whereas it's a minor modification
	 */
	public function doQuickEditContent( Content $content, User $user, $comment = '', $minor = 0, $serialisation_format = null ) {
		wfProfileIn( __METHOD__ );

		$serialized = $content->serialize( $serialisation_format );

		$dbw = wfGetDB( DB_MASTER );
		$revision = new Revision( array(
			'page'       => $this->getId(),
			'text'       => $serialized,
			'length'     => $content->getSize(),
			'comment'    => $comment,
			'minor_edit' => $minor ? 1 : 0,
		) ); #XXX: set the content object?
		$revision->insertOn( $dbw );
		$this->updateRevisionOn( $dbw, $revision );

		wfRunHooks( 'NewRevisionFromEditComplete', array( $this, $revision, false, $user ) );

		wfProfileOut( __METHOD__ );
	}

	/**
	 * Update the article's restriction field, and leave a log entry.
	 * This works for protection both existing and non-existing pages.
	 *
	 * @param $limit Array: set of restriction keys
	 * @param $reason String
	 * @param &$cascade Integer. Set to false if cascading protection isn't allowed.
	 * @param $expiry Array: per restriction type expiration
	 * @param $user User The user updating the restrictions
	 * @return Status
	 */
	public function doUpdateRestrictions( array $limit, array $expiry, &$cascade, $reason, User $user ) {
		global $wgContLang;

		if ( wfReadOnly() ) {
			return Status::newFatal( 'readonlytext', wfReadOnlyReason() );
		}

		$restrictionTypes = $this->mTitle->getRestrictionTypes();

		$id = $this->mTitle->getArticleID();

		if ( !$cascade ) {
			$cascade = false;
		}

		// Take this opportunity to purge out expired restrictions
		Title::purgeExpiredRestrictions();

		# @todo FIXME: Same limitations as described in ProtectionForm.php (line 37);
		# we expect a single selection, but the schema allows otherwise.
		$isProtected = false;
		$protect = false;
		$changed = false;

		$dbw = wfGetDB( DB_MASTER );

		foreach ( $restrictionTypes as $action ) {
			if ( !isset( $expiry[$action] ) ) {
				$expiry[$action] = $dbw->getInfinity();
			}
			if ( !isset( $limit[$action] ) ) {
				$limit[$action] = '';
			} elseif ( $limit[$action] != '' ) {
				$protect = true;
			}

			# Get current restrictions on $action
			$current = implode( '', $this->mTitle->getRestrictions( $action ) );
			if ( $current != '' ) {
				$isProtected = true;
			}

			if ( $limit[$action] != $current ) {
				$changed = true;
			} elseif ( $limit[$action] != '' ) {
				# Only check expiry change if the action is actually being
				# protected, since expiry does nothing on an not-protected
				# action.
				if ( $this->mTitle->getRestrictionExpiry( $action ) != $expiry[$action] ) {
					$changed = true;
				}
			}
		}

		if ( !$changed && $protect && $this->mTitle->areRestrictionsCascading() != $cascade ) {
			$changed = true;
		}

		# If nothing's changed, do nothing
		if ( !$changed ) {
			return Status::newGood();
		}

		if ( !$protect ) { # No protection at all means unprotection
			$revCommentMsg = 'unprotectedarticle';
			$logAction = 'unprotect';
		} elseif ( $isProtected ) {
			$revCommentMsg = 'modifiedarticleprotection';
			$logAction = 'modify';
		} else {
			$revCommentMsg = 'protectedarticle';
			$logAction = 'protect';
		}

		$encodedExpiry = array();
		$protectDescription = '';
		foreach ( $limit as $action => $restrictions ) {
			$encodedExpiry[$action] = $dbw->encodeExpiry( $expiry[$action] );
			if ( $restrictions != '' ) {
				$protectDescription .= $wgContLang->getDirMark() . "[$action=$restrictions] (";
				if ( $encodedExpiry[$action] != 'infinity' ) {
					$protectDescription .= wfMsgForContent( 'protect-expiring',
						$wgContLang->timeanddate( $expiry[$action], false, false ) ,
						$wgContLang->date( $expiry[$action], false, false ) ,
						$wgContLang->time( $expiry[$action], false, false ) );
				} else {
					$protectDescription .= wfMsgForContent( 'protect-expiry-indefinite' );
				}

				$protectDescription .= ') ';
			}
		}
		$protectDescription = trim( $protectDescription );

		if ( $id ) { # Protection of existing page
			if ( !wfRunHooks( 'ArticleProtect', array( &$this, &$user, $limit, $reason ) ) ) {
				return Status::newGood();
			}

			# Only restrictions with the 'protect' right can cascade...
			# Otherwise, people who cannot normally protect can "protect" pages via transclusion
			$editrestriction = isset( $limit['edit'] ) ? array( $limit['edit'] ) : $this->mTitle->getRestrictions( 'edit' );

			# The schema allows multiple restrictions
			if ( !in_array( 'protect', $editrestriction ) && !in_array( 'sysop', $editrestriction ) ) {
				$cascade = false;
			}

			# Update restrictions table
			foreach ( $limit as $action => $restrictions ) {
				if ( $restrictions != '' ) {
					$dbw->replace( 'page_restrictions', array( array( 'pr_page', 'pr_type' ) ),
						array( 'pr_page' => $id,
							'pr_type' => $action,
							'pr_level' => $restrictions,
							'pr_cascade' => ( $cascade && $action == 'edit' ) ? 1 : 0,
							'pr_expiry' => $encodedExpiry[$action]
						),
						__METHOD__
					);
				} else {
					$dbw->delete( 'page_restrictions', array( 'pr_page' => $id,
						'pr_type' => $action ), __METHOD__ );
				}
			}

			# Prepare a null revision to be added to the history
			$editComment = $wgContLang->ucfirst( wfMsgForContent( $revCommentMsg, $this->mTitle->getPrefixedText() ) );
			if ( $reason ) {
				$editComment .= ": $reason";
			}
			if ( $protectDescription ) {
				$editComment .= " ($protectDescription)";
			}
			if ( $cascade ) {
				$editComment .= ' [' . wfMsgForContent( 'protect-summary-cascade' ) . ']';
			}

			# Insert a null revision
			$nullRevision = Revision::newNullRevision( $dbw, $id, $editComment, true );
			$nullRevId = $nullRevision->insertOn( $dbw );

			$latest = $this->getLatest();
			# Update page record
			$dbw->update( 'page',
				array( /* SET */
					'page_touched' => $dbw->timestamp(),
					'page_restrictions' => '',
					'page_latest' => $nullRevId
				), array( /* WHERE */
					'page_id' => $id
				), __METHOD__
			);

			wfRunHooks( 'NewRevisionFromEditComplete', array( $this, $nullRevision, $latest, $user ) );
			wfRunHooks( 'ArticleProtectComplete', array( &$this, &$user, $limit, $reason ) );
		} else { # Protection of non-existing page (also known as "title protection")
			# Cascade protection is meaningless in this case
			$cascade = false;

			if ( $limit['create'] != '' ) {
				$dbw->replace( 'protected_titles',
					array( array( 'pt_namespace', 'pt_title' ) ),
					array(
						'pt_namespace' => $this->mTitle->getNamespace(),
						'pt_title' => $this->mTitle->getDBkey(),
						'pt_create_perm' => $limit['create'],
						'pt_timestamp' => $dbw->encodeExpiry( wfTimestampNow() ),
						'pt_expiry' => $encodedExpiry['create'],
						'pt_user' => $user->getId(),
						'pt_reason' => $reason,
					), __METHOD__
				);
			} else {
				$dbw->delete( 'protected_titles',
					array(
						'pt_namespace' => $this->mTitle->getNamespace(),
						'pt_title' => $this->mTitle->getDBkey()
					), __METHOD__
				);
			}
		}

		$this->mTitle->flushRestrictions();

		if ( $logAction == 'unprotect' ) {
			$logParams = array();
		} else {
			$logParams = array( $protectDescription, $cascade ? 'cascade' : '' );
		}

		# Update the protection log
		$log = new LogPage( 'protect' );
		$log->addEntry( $logAction, $this->mTitle, trim( $reason ), $logParams, $user );

		return Status::newGood();
	}

	/**
	 * Take an array of page restrictions and flatten it to a string
	 * suitable for insertion into the page_restrictions field.
	 * @param $limit Array
	 * @return String
	 */
	protected static function flattenRestrictions( $limit ) {
		if ( !is_array( $limit ) ) {
			throw new MWException( 'WikiPage::flattenRestrictions given non-array restriction set' );
		}

		$bits = array();
		ksort( $limit );

		foreach ( $limit as $action => $restrictions ) {
			if ( $restrictions != '' ) {
				$bits[] = "$action=$restrictions";
			}
		}

		return implode( ':', $bits );
	}

	/**
	 * Same as doDeleteArticleReal(), but returns a simple boolean. This is kept around for
	 * backwards compatibility, if you care about error reporting you should use
	 * doDeleteArticleReal() instead.
	 *
	 * Deletes the article with database consistency, writes logs, purges caches
	 *
	 * @param $reason string delete reason for deletion log
	 * @param $suppress int bitfield
	 * 	Revision::DELETED_TEXT
	 * 	Revision::DELETED_COMMENT
	 * 	Revision::DELETED_USER
	 * 	Revision::DELETED_RESTRICTED
	 * @param $id int article ID
	 * @param $commit boolean defaults to true, triggers transaction end
	 * @param &$error Array of errors to append to
	 * @param $user User The deleting user
	 * @return boolean true if successful
	 */
	public function doDeleteArticle(
		$reason, $suppress = false, $id = 0, $commit = true, &$error = '', User $user = null
	) {
		$status = $this->doDeleteArticleReal( $reason, $suppress, $id, $commit, $error, $user );
		return $status->isGood();
	}

	/**
	 * Back-end article deletion
	 * Deletes the article with database consistency, writes logs, purges caches
	 *
	 * @param $reason string delete reason for deletion log
	 * @param $suppress int bitfield
	 * 	Revision::DELETED_TEXT
	 * 	Revision::DELETED_COMMENT
	 * 	Revision::DELETED_USER
	 * 	Revision::DELETED_RESTRICTED
	 * @param $id int article ID
	 * @param $commit boolean defaults to true, triggers transaction end
	 * @param &$error Array of errors to append to
	 * @param $user User The deleting user
	 * @return Status: Status object; if successful, $status->value is the log_id of the
	 *                 deletion log entry. If the page couldn't be deleted because it wasn't
	 *                 found, $status is a non-fatal 'cannotdelete' error
	 */
	public function doDeleteArticleReal(
		$reason, $suppress = false, $id = 0, $commit = true, &$error = '', User $user = null
	) {
		global $wgUser, $wgContentHandlerUseDB;

		wfDebug( __METHOD__ . "\n" );

		$status = Status::newGood();

		if ( $this->mTitle->getDBkey() === '' ) {
			$status->error( 'cannotdelete', wfEscapeWikiText( $this->getTitle()->getPrefixedText() ) );
			return $status;
		}

		$user = is_null( $user ) ? $wgUser : $user;
		if ( ! wfRunHooks( 'ArticleDelete', array( &$this, &$user, &$reason, &$error, &$status ) ) ) {
			if ( $status->isOK() ) {
				// Hook aborted but didn't set a fatal status
				$status->fatal( 'delete-hook-aborted' );
			}
			return $status;
		}

		if ( $id == 0 ) {
			$this->loadPageData( 'forupdate' );
			$id = $this->getID();
			if ( $id == 0 ) {
				$status->error( 'cannotdelete', wfEscapeWikiText( $this->getTitle()->getPrefixedText() ) );
				return $status;
			}
		}

		// Bitfields to further suppress the content
		if ( $suppress ) {
			$bitfield = 0;
			// This should be 15...
			$bitfield |= Revision::DELETED_TEXT;
			$bitfield |= Revision::DELETED_COMMENT;
			$bitfield |= Revision::DELETED_USER;
			$bitfield |= Revision::DELETED_RESTRICTED;
		} else {
			$bitfield = 'rev_deleted';
		}

		// we need to remember the old content so we can use it to generate all deletion updates.
		$content = $this->getContent( Revision::RAW );

		$dbw = wfGetDB( DB_MASTER );
		$dbw->begin( __METHOD__ );
		// For now, shunt the revision data into the archive table.
		// Text is *not* removed from the text table; bulk storage
		// is left intact to avoid breaking block-compression or
		// immutable storage schemes.
		//
		// For backwards compatibility, note that some older archive
		// table entries will have ar_text and ar_flags fields still.
		//
		// In the future, we may keep revisions and mark them with
		// the rev_deleted field, which is reserved for this purpose.

		$row = array(
			'ar_namespace'  => 'page_namespace',
			'ar_title'      => 'page_title',
			'ar_comment'    => 'rev_comment',
			'ar_user'       => 'rev_user',
			'ar_user_text'  => 'rev_user_text',
			'ar_timestamp'  => 'rev_timestamp',
			'ar_minor_edit' => 'rev_minor_edit',
			'ar_rev_id'     => 'rev_id',
			'ar_parent_id'  => 'rev_parent_id',
			'ar_text_id'    => 'rev_text_id',
			'ar_text'       => '\'\'', // Be explicit to appease
			'ar_flags'      => '\'\'', // MySQL's "strict mode"...
			'ar_len'        => 'rev_len',
			'ar_page_id'    => 'page_id',
			'ar_deleted'    => $bitfield,
			'ar_sha1'       => 'rev_sha1',
		);

		if ( $wgContentHandlerUseDB ) {
			$row[ 'ar_content_model' ] = 'rev_content_model';
			$row[ 'ar_content_format' ] = 'rev_content_format';
		}

		$dbw->insertSelect( 'archive', array( 'page', 'revision' ),
			$row,
			array(
				'page_id' => $id,
				'page_id = rev_page'
			), __METHOD__
		);

		# Now that it's safely backed up, delete it
		$dbw->delete( 'page', array( 'page_id' => $id ), __METHOD__ );
		$ok = ( $dbw->affectedRows() > 0 ); // getArticleID() uses slave, could be laggy

		if ( !$ok ) {
			$dbw->rollback( __METHOD__ );
			$status->error( 'cannotdelete', wfEscapeWikiText( $this->getTitle()->getPrefixedText() ) );
			return $status;
		}

		$this->doDeleteUpdates( $id, $content );

		# Log the deletion, if the page was suppressed, log it at Oversight instead
		$logtype = $suppress ? 'suppress' : 'delete';

		$logEntry = new ManualLogEntry( $logtype, 'delete' );
		$logEntry->setPerformer( $user );
		$logEntry->setTarget( $this->mTitle );
		$logEntry->setComment( $reason );
		$logid = $logEntry->insert();
		$logEntry->publish( $logid );

		if ( $commit ) {
			$dbw->commit( __METHOD__ );
		}

		wfRunHooks( 'ArticleDeleteComplete', array( &$this, &$user, $reason, $id ) );
		$status->value = $logid;
		return $status;
	}

	/**
	 * Do some database updates after deletion
	 *
	 * @param $id Int: page_id value of the page being deleted (B/C, currently unused)
	 * @param $content Content: optional page content to be used when determining the required updates.
	 *        This may be needed because $this->getContent() may already return null when the page proper was deleted.
	 */
	public function doDeleteUpdates( $id, Content $content = null ) {
		# update site status
		DeferredUpdates::addUpdate( new SiteStatsUpdate( 0, 1, - (int)$this->isCountable(), -1 ) );

		# remove secondary indexes, etc
		$updates = $this->getDeletionUpdates( $content );
		DataUpdate::runUpdates( $updates );

		# Clear caches
		WikiPage::onArticleDelete( $this->mTitle );

		# Reset this object
		$this->clear();

		# Clear the cached article id so the interface doesn't act like we exist
		$this->mTitle->resetArticleID( 0 );
	}

	/**
	 * Roll back the most recent consecutive set of edits to a page
	 * from the same user; fails if there are no eligible edits to
	 * roll back to, e.g. user is the sole contributor. This function
	 * performs permissions checks on $user, then calls commitRollback()
	 * to do the dirty work
	 *
	 * @todo: seperate the business/permission stuff out from backend code
	 *
	 * @param $fromP String: Name of the user whose edits to rollback.
	 * @param $summary String: Custom summary. Set to default summary if empty.
	 * @param $token String: Rollback token.
	 * @param $bot Boolean: If true, mark all reverted edits as bot.
	 *
	 * @param $resultDetails Array: contains result-specific array of additional values
	 *    'alreadyrolled' : 'current' (rev)
	 *    success        : 'summary' (str), 'current' (rev), 'target' (rev)
	 *
	 * @param $user User The user performing the rollback
	 * @return array of errors, each error formatted as
	 *   array(messagekey, param1, param2, ...).
	 * On success, the array is empty.  This array can also be passed to
	 * OutputPage::showPermissionsErrorPage().
	 */
	public function doRollback(
		$fromP, $summary, $token, $bot, &$resultDetails, User $user
	) {
		$resultDetails = null;

		# Check permissions
		$editErrors = $this->mTitle->getUserPermissionsErrors( 'edit', $user );
		$rollbackErrors = $this->mTitle->getUserPermissionsErrors( 'rollback', $user );
		$errors = array_merge( $editErrors, wfArrayDiff2( $rollbackErrors, $editErrors ) );

		if ( !$user->matchEditToken( $token, array( $this->mTitle->getPrefixedText(), $fromP ) ) ) {
			$errors[] = array( 'sessionfailure' );
		}

		if ( $user->pingLimiter( 'rollback' ) || $user->pingLimiter() ) {
			$errors[] = array( 'actionthrottledtext' );
		}

		# If there were errors, bail out now
		if ( !empty( $errors ) ) {
			return $errors;
		}

		return $this->commitRollback( $fromP, $summary, $bot, $resultDetails, $user );
	}

	/**
	 * Backend implementation of doRollback(), please refer there for parameter
	 * and return value documentation
	 *
	 * NOTE: This function does NOT check ANY permissions, it just commits the
	 * rollback to the DB. Therefore, you should only call this function direct-
	 * ly if you want to use custom permissions checks. If you don't, use
	 * doRollback() instead.
	 * @param $fromP String: Name of the user whose edits to rollback.
	 * @param $summary String: Custom summary. Set to default summary if empty.
	 * @param $bot Boolean: If true, mark all reverted edits as bot.
	 *
	 * @param $resultDetails Array: contains result-specific array of additional values
	 * @param $guser User The user performing the rollback
	 * @return array
	 */
	public function commitRollback( $fromP, $summary, $bot, &$resultDetails, User $guser ) {
		global $wgUseRCPatrol, $wgContLang;

		$dbw = wfGetDB( DB_MASTER );

		if ( wfReadOnly() ) {
			return array( array( 'readonlytext' ) );
		}

		# Get the last editor
		$current = $this->getRevision();
		if ( is_null( $current ) ) {
			# Something wrong... no page?
			return array( array( 'notanarticle' ) );
		}

		$from = str_replace( '_', ' ', $fromP );
		# User name given should match up with the top revision.
		# If the user was deleted then $from should be empty.
		if ( $from != $current->getUserText() ) {
			$resultDetails = array( 'current' => $current );
			return array( array( 'alreadyrolled',
				htmlspecialchars( $this->mTitle->getPrefixedText() ),
				htmlspecialchars( $fromP ),
				htmlspecialchars( $current->getUserText() )
			) );
		}

		# Get the last edit not by this guy...
		# Note: these may not be public values
		$user = intval( $current->getRawUser() );
		$user_text = $dbw->addQuotes( $current->getRawUserText() );
		$s = $dbw->selectRow( 'revision',
			array( 'rev_id', 'rev_timestamp', 'rev_deleted' ),
			array( 'rev_page' => $current->getPage(),
				"rev_user != {$user} OR rev_user_text != {$user_text}"
			), __METHOD__,
			array( 'USE INDEX' => 'page_timestamp',
				'ORDER BY' => 'rev_timestamp DESC' )
			);
		if ( $s === false ) {
			# No one else ever edited this page
			return array( array( 'cantrollback' ) );
		} elseif ( $s->rev_deleted & Revision::DELETED_TEXT || $s->rev_deleted & Revision::DELETED_USER ) {
			# Only admins can see this text
			return array( array( 'notvisiblerev' ) );
		}

		$set = array();
		if ( $bot && $guser->isAllowed( 'markbotedits' ) ) {
			# Mark all reverted edits as bot
			$set['rc_bot'] = 1;
		}

		if ( $wgUseRCPatrol ) {
			# Mark all reverted edits as patrolled
			$set['rc_patrolled'] = 1;
		}

		if ( count( $set ) ) {
			$dbw->update( 'recentchanges', $set,
				array( /* WHERE */
					'rc_cur_id' => $current->getPage(),
					'rc_user_text' => $current->getUserText(),
					"rc_timestamp > '{$s->rev_timestamp}'",
				), __METHOD__
			);
		}

		# Generate the edit summary if necessary
		$target = Revision::newFromId( $s->rev_id );
		if ( empty( $summary ) ) {
			if ( $from == '' ) { // no public user name
				$summary = wfMsgForContent( 'revertpage-nouser' );
			} else {
				$summary = wfMsgForContent( 'revertpage' );
			}
		}

		# Allow the custom summary to use the same args as the default message
		$args = array(
			$target->getUserText(), $from, $s->rev_id,
			$wgContLang->timeanddate( wfTimestamp( TS_MW, $s->rev_timestamp ) ),
			$current->getId(), $wgContLang->timeanddate( $current->getTimestamp() )
		);
		$summary = wfMsgReplaceArgs( $summary, $args );

		# Save
		$flags = EDIT_UPDATE;

		if ( $guser->isAllowed( 'minoredit' ) ) {
			$flags |= EDIT_MINOR;
		}

		if ( $bot && ( $guser->isAllowedAny( 'markbotedits', 'bot' ) ) ) {
			$flags |= EDIT_FORCE_BOT;
		}

		# Actually store the edit
		$status = $this->doEditContent( $target->getContent(), $summary, $flags, $target->getId(), $guser );
		if ( !empty( $status->value['revision'] ) ) {
			$revId = $status->value['revision']->getId();
		} else {
			$revId = false;
		}

		wfRunHooks( 'ArticleRollbackComplete', array( $this, $guser, $target, $current ) );

		$resultDetails = array(
			'summary' => $summary,
			'current' => $current,
			'target'  => $target,
			'newid'   => $revId
		);

		return array();
	}

	/**
	 * The onArticle*() functions are supposed to be a kind of hooks
	 * which should be called whenever any of the specified actions
	 * are done.
	 *
	 * This is a good place to put code to clear caches, for instance.
	 *
	 * This is called on page move and undelete, as well as edit
	 *
	 * @param $title Title object
	 */
	public static function onArticleCreate( $title ) {
		# Update existence markers on article/talk tabs...
		if ( $title->isTalkPage() ) {
			$other = $title->getSubjectPage();
		} else {
			$other = $title->getTalkPage();
		}

		$other->invalidateCache();
		$other->purgeSquid();

		$title->touchLinks();
		$title->purgeSquid();
		$title->deleteTitleProtection();
	}

	/**
	 * Clears caches when article is deleted
	 *
	 * @param $title Title
	 */
	public static function onArticleDelete( $title ) {
		# Update existence markers on article/talk tabs...
		if ( $title->isTalkPage() ) {
			$other = $title->getSubjectPage();
		} else {
			$other = $title->getTalkPage();
		}

		$other->invalidateCache();
		$other->purgeSquid();

		$title->touchLinks();
		$title->purgeSquid();

		# File cache
		HTMLFileCache::clearFileCache( $title );

		# Messages
		if ( $title->getNamespace() == NS_MEDIAWIKI ) {
			MessageCache::singleton()->replace( $title->getDBkey(), false );
		}

		# Images
		if ( $title->getNamespace() == NS_FILE ) {
			$update = new HTMLCacheUpdate( $title, 'imagelinks' );
			$update->doUpdate();
		}

		# User talk pages
		if ( $title->getNamespace() == NS_USER_TALK ) {
			$user = User::newFromName( $title->getText(), false );
			if ( $user ) {
				$user->setNewtalk( false );
			}
		}

		# Image redirects
		RepoGroup::singleton()->getLocalRepo()->invalidateImageRedirect( $title );
	}

	/**
	 * Purge caches on page update etc
	 *
	 * @param $title Title object
	 * @todo:  verify that $title is always a Title object (and never false or null), add Title hint to parameter $title
	 */
	public static function onArticleEdit( $title ) {
		// Invalidate caches of articles which include this page
		DeferredUpdates::addHTMLCacheUpdate( $title, 'templatelinks' );


		// Invalidate the caches of all pages which redirect here
		DeferredUpdates::addHTMLCacheUpdate( $title, 'redirect' );

		# Purge squid for this page only
		$title->purgeSquid();

		# Clear file cache for this page only
		HTMLFileCache::clearFileCache( $title );
	}

	/**#@-*/

	/**
	 * Returns a list of hidden categories this page is a member of.
	 * Uses the page_props and categorylinks tables.
	 *
	 * @return Array of Title objects
	 */
	public function getHiddenCategories() {
		$result = array();
		$id = $this->mTitle->getArticleID();

		if ( $id == 0 ) {
			return array();
		}

		$dbr = wfGetDB( DB_SLAVE );
		$res = $dbr->select( array( 'categorylinks', 'page_props', 'page' ),
			array( 'cl_to' ),
			array( 'cl_from' => $id, 'pp_page=page_id', 'pp_propname' => 'hiddencat',
				'page_namespace' => NS_CATEGORY, 'page_title=cl_to' ),
			__METHOD__ );

		if ( $res !== false ) {
			foreach ( $res as $row ) {
				$result[] = Title::makeTitle( NS_CATEGORY, $row->cl_to );
			}
		}

		return $result;
	}

	/**
	* Return an applicable autosummary if one exists for the given edit.
	* @param $oldtext String|null: the previous text of the page.
	* @param $newtext String|null: The submitted text of the page.
	* @param $flags Int bitmask: a bitmask of flags submitted for the edit.
	* @return string An appropriate autosummary, or an empty string.
	*
	* @deprecated since 1.WD, use ContentHandler::getAutosummary() instead
	*/
	public static function getAutosummary( $oldtext, $newtext, $flags ) {
<<<<<<< HEAD
		# NOTE: stub for backwards-compatibility. assumes the given text is wikitext. will break horribly if it isn't.
=======
		global $wgContLang;

		# Decide what kind of autosummary is needed.

		# Redirect autosummaries
		$ot = Title::newFromRedirect( $oldtext );
		$rt = Title::newFromRedirect( $newtext );

		if ( is_object( $rt ) && ( !is_object( $ot ) || !$rt->equals( $ot ) || $ot->getFragment() != $rt->getFragment() ) ) {
			$truncatedtext = $wgContLang->truncate(
				str_replace( "\n", ' ', $newtext ),
				max( 0, 255
					- strlen( wfMsgForContent( 'autoredircomment' ) )
					- strlen( $rt->getFullText() )
				) );
			return wfMsgForContent( 'autoredircomment', $rt->getFullText(), $truncatedtext );
		}
>>>>>>> 4bed2c4a

		wfDeprecated( __METHOD__, '1.WD' );

		$handler = ContentHandler::getForModelID( CONTENT_MODEL_WIKITEXT );
		$oldContent = is_null( $oldtext ) ? null : $handler->unserializeContent( $oldtext );
		$newContent = is_null( $newtext ) ? null : $handler->unserializeContent( $newtext );

		return $handler->getAutosummary( $oldContent, $newContent, $flags );
	}

	/**
	 * Auto-generates a deletion reason
	 *
	 * @param &$hasHistory Boolean: whether the page has a history
	 * @return mixed String containing deletion reason or empty string, or boolean false
	 *    if no revision occurred
	 */
	public function getAutoDeleteReason( &$hasHistory ) {
		return $this->getContentHandler()->getAutoDeleteReason( $this->getTitle(), $hasHistory );
	}

	/**
	 * Update all the appropriate counts in the category table, given that
	 * we've added the categories $added and deleted the categories $deleted.
	 *
	 * @param $added array   The names of categories that were added
	 * @param $deleted array The names of categories that were deleted
	 */
	public function updateCategoryCounts( $added, $deleted ) {
		$ns = $this->mTitle->getNamespace();
		$dbw = wfGetDB( DB_MASTER );

		# First make sure the rows exist.  If one of the "deleted" ones didn't
		# exist, we might legitimately not create it, but it's simpler to just
		# create it and then give it a negative value, since the value is bogus
		# anyway.
		#
		# Sometimes I wish we had INSERT ... ON DUPLICATE KEY UPDATE.
		$insertCats = array_merge( $added, $deleted );
		if ( !$insertCats ) {
			# Okay, nothing to do
			return;
		}

		$insertRows = array();

		foreach ( $insertCats as $cat ) {
			$insertRows[] = array(
				'cat_id' => $dbw->nextSequenceValue( 'category_cat_id_seq' ),
				'cat_title' => $cat
			);
		}
		$dbw->insert( 'category', $insertRows, __METHOD__, 'IGNORE' );

		$addFields    = array( 'cat_pages = cat_pages + 1' );
		$removeFields = array( 'cat_pages = cat_pages - 1' );

		if ( $ns == NS_CATEGORY ) {
			$addFields[]    = 'cat_subcats = cat_subcats + 1';
			$removeFields[] = 'cat_subcats = cat_subcats - 1';
		} elseif ( $ns == NS_FILE ) {
			$addFields[]    = 'cat_files = cat_files + 1';
			$removeFields[] = 'cat_files = cat_files - 1';
		}

		if ( $added ) {
			$dbw->update(
				'category',
				$addFields,
				array( 'cat_title' => $added ),
				__METHOD__
			);
		}

		if ( $deleted ) {
			$dbw->update(
				'category',
				$removeFields,
				array( 'cat_title' => $deleted ),
				__METHOD__
			);
		}
	}

	/**
	 * Updates cascading protections
	 *
	 * @param $parserOutput ParserOutput object for the current version
	 */
	public function doCascadeProtectionUpdates( ParserOutput $parserOutput ) {
		if ( wfReadOnly() || !$this->mTitle->areRestrictionsCascading() ) {
			return;
		}

		// templatelinks table may have become out of sync,
		// especially if using variable-based transclusions.
		// For paranoia, check if things have changed and if
		// so apply updates to the database. This will ensure
		// that cascaded protections apply as soon as the changes
		// are visible.

		# Get templates from templatelinks
		$id = $this->mTitle->getArticleID();

		$tlTemplates = array();

		$dbr = wfGetDB( DB_SLAVE );
		$res = $dbr->select( array( 'templatelinks' ),
			array( 'tl_namespace', 'tl_title' ),
			array( 'tl_from' => $id ),
			__METHOD__
		);

		foreach ( $res as $row ) {
			$tlTemplates["{$row->tl_namespace}:{$row->tl_title}"] = true;
		}

		# Get templates from parser output.
		$poTemplates = array();
		foreach ( $parserOutput->getTemplates() as $ns => $templates ) {
			foreach ( $templates as $dbk => $id ) {
				$poTemplates["$ns:$dbk"] = true;
			}
		}

		# Get the diff
		$templates_diff = array_diff_key( $poTemplates, $tlTemplates );

		if ( count( $templates_diff ) > 0 ) {
			# Whee, link updates time.
			# Note: we are only interested in links here. We don't need to get other DataUpdate items from the parser output.
			$u = new LinksUpdate( $this->mTitle, $parserOutput, false );
			$u->doUpdate();
		}
	}

	/**
	 * Return a list of templates used by this article.
	 * Uses the templatelinks table
	 *
	 * @deprecated in 1.19; use Title::getTemplateLinksFrom()
	 * @return Array of Title objects
	 */
	public function getUsedTemplates() {
		return $this->mTitle->getTemplateLinksFrom();
	}

	/**
	 * Perform article updates on a special page creation.
	 *
	 * @param $rev Revision object
	 *
	 * @todo This is a shitty interface function. Kill it and replace the
	 * other shitty functions like doEditUpdates and such so it's not needed
	 * anymore.
	 * @deprecated since 1.18, use doEditUpdates()
	 */
	public function createUpdates( $rev ) {
		wfDeprecated( __METHOD__, '1.18' );
		global $wgUser;
		$this->doEditUpdates( $rev, $wgUser, array( 'created' => true ) );
	}

	/**
	 * This function is called right before saving the wikitext,
	 * so we can do things like signatures and links-in-context.
	 *
	 * @deprecated in 1.19; use Parser::preSaveTransform() instead
	 * @param $text String article contents
	 * @param $user User object: user doing the edit
	 * @param $popts ParserOptions object: parser options, default options for
	 *               the user loaded if null given
	 * @return string article contents with altered wikitext markup (signatures
	 * 	converted, {{subst:}}, templates, etc.)
	 */
	public function preSaveTransform( $text, User $user = null, ParserOptions $popts = null ) {
		global $wgParser, $wgUser;

		wfDeprecated( __METHOD__, '1.19' );

		$user = is_null( $user ) ? $wgUser : $user;

		if ( $popts === null ) {
			$popts = ParserOptions::newFromUser( $user );
		}

		return $wgParser->preSaveTransform( $text, $this->mTitle, $user, $popts );
	}

	/**
	 * Check whether the number of revisions of this page surpasses $wgDeleteRevisionsLimit
	 *
	 * @deprecated in 1.19; use Title::isBigDeletion() instead.
	 * @return bool
	 */
	public function isBigDeletion() {
		wfDeprecated( __METHOD__, '1.19' );
		return $this->mTitle->isBigDeletion();
	}

	/**
	 * Get the  approximate revision count of this page.
	 *
	 * @deprecated in 1.19; use Title::estimateRevisionCount() instead.
	 * @return int
	 */
	public function estimateRevisionCount() {
		wfDeprecated( __METHOD__, '1.19' );
		return $this->mTitle->estimateRevisionCount();
	}

	/**
	 * Update the article's restriction field, and leave a log entry.
	 *
	 * @deprecated since 1.19
	 * @param $limit Array: set of restriction keys
	 * @param $reason String
	 * @param &$cascade Integer. Set to false if cascading protection isn't allowed.
	 * @param $expiry Array: per restriction type expiration
	 * @param $user User The user updating the restrictions
	 * @return bool true on success
	 */
	public function updateRestrictions(
		$limit = array(), $reason = '', &$cascade = 0, $expiry = array(), User $user = null
	) {
		global $wgUser;

		$user = is_null( $user ) ? $wgUser : $user;

		return $this->doUpdateRestrictions( $limit, $expiry, $cascade, $reason, $user )->isOK();
	}

	/**
	 * @deprecated since 1.18
	 */
	public function quickEdit( $text, $comment = '', $minor = 0 ) {
		wfDeprecated( __METHOD__, '1.18' );
		global $wgUser;
		$this->doQuickEdit( $text, $wgUser, $comment, $minor );
	}

	/**
	 * @deprecated since 1.18
	 */
	public function viewUpdates() {
		wfDeprecated( __METHOD__, '1.18' );
		global $wgUser;
		return $this->doViewUpdates( $wgUser );
	}

	/**
	 * @deprecated since 1.18
	 * @return bool
	 */
	public function useParserCache( $oldid ) {
		wfDeprecated( __METHOD__, '1.18' );
		global $wgUser;
		return $this->isParserCacheUsed( ParserOptions::newFromUser( $wgUser ), $oldid );
	}

	/**
	 * Returns a list of updates to be performed when this page is deleted. The updates should remove any infomration
	 * about this page from secondary data stores such as links tables.
	 *
	 * @param Content|null $content optional Content object for determining the necessary updates
	 * @return Array an array of DataUpdates objects
	 */
	public function getDeletionUpdates( Content $content = null ) {
		if ( !$content ) {
			// load content object, which may be used to determine the necessary updates
			// XXX: the content may not be needed to determine the updates, then this would be overhead.
			$content = $this->getContent( Revision::RAW );
		}

		$updates = $this->getContentHandler()->getDeletionUpdates( $content, $this->mTitle );

		wfRunHooks( 'WikiPageDeletionUpdates', array( $this, &$updates ) );
		return $updates;
	}

}

class PoolWorkArticleView extends PoolCounterWork {

	/**
	 * @var Page
	 */
	private $page;

	/**
	 * @var string
	 */
	private $cacheKey;

	/**
	 * @var integer
	 */
	private $revid;

	/**
	 * @var ParserOptions
	 */
	private $parserOptions;

	/**
	 * @var Content|null
	 */
	private $content = null;

	/**
	 * @var ParserOutput|bool
	 */
	private $parserOutput = false;

	/**
	 * @var bool
	 */
	private $isDirty = false;

	/**
	 * @var Status|bool
	 */
	private $error = false;

	/**
	 * Constructor
	 *
	 * @param $page Page
	 * @param $revid Integer: ID of the revision being parsed
	 * @param $useParserCache Boolean: whether to use the parser cache
	 * @param $parserOptions parserOptions to use for the parse operation
	 * @param $content Content|String: content to parse or null to load it; may also be given as a wikitext string, for BC
	 */
	function __construct( Page $page, ParserOptions $parserOptions, $revid, $useParserCache, $content = null ) {
		if ( is_string($content) ) { #BC: old style call
			$modelId = $page->getRevision()->getContentModel();
			$format = $page->getRevision()->getContentFormat();
			$content = ContentHandler::makeContent( $content, $page->getTitle(), $modelId, $format );
		}

		$this->page = $page;
		$this->revid = $revid;
		$this->cacheable = $useParserCache;
		$this->parserOptions = $parserOptions;
		$this->content = $content;
		$this->cacheKey = ParserCache::singleton()->getKey( $page, $parserOptions );
		parent::__construct( 'ArticleView', $this->cacheKey . ':revid:' . $revid );
	}

	/**
	 * Get the ParserOutput from this object, or false in case of failure
	 *
	 * @return ParserOutput
	 */
	public function getParserOutput() {
		return $this->parserOutput;
	}

	/**
	 * Get whether the ParserOutput is a dirty one (i.e. expired)
	 *
	 * @return bool
	 */
	public function getIsDirty() {
		return $this->isDirty;
	}

	/**
	 * Get a Status object in case of error or false otherwise
	 *
	 * @return Status|bool
	 */
	public function getError() {
		return $this->error;
	}

	/**
	 * @return bool
	 */
	function doWork() {
		global $wgUseFileCache;

		// @todo: several of the methods called on $this->page are not declared in Page, but present in WikiPage and delegated by Article.

		$isCurrent = $this->revid === $this->page->getLatest();

		if ( $this->content !== null ) {
			$content = $this->content;
		} elseif ( $isCurrent ) {
			$content = $this->page->getContent( Revision::RAW ); #XXX: why use RAW audience here, and PUBLIC (default) below?
		} else {
			$rev = Revision::newFromTitle( $this->page->getTitle(), $this->revid );
			if ( $rev === null ) {
				return false;
			}
			$content = $rev->getContent(); #XXX: why use PUBLIC audience here (default), and RAW above?
		}

		$time = - microtime( true );
		$this->parserOutput = $content->getParserOutput( $this->page->getTitle(), $this->revid, $this->parserOptions );
		$time += microtime( true );

		# Timing hack
		if ( $time > 3 ) {
			wfDebugLog( 'slow-parse', sprintf( "%-5.2f %s", $time,
				$this->page->getTitle()->getPrefixedDBkey() ) );
		}

		if ( $this->cacheable && $this->parserOutput->isCacheable() ) {
			ParserCache::singleton()->save( $this->parserOutput, $this->page, $this->parserOptions );
		}

		// Make sure file cache is not used on uncacheable content.
		// Output that has magic words in it can still use the parser cache
		// (if enabled), though it will generally expire sooner.
		if ( !$this->parserOutput->isCacheable() || $this->parserOutput->containsOldMagic() ) {
			$wgUseFileCache = false;
		}

		if ( $isCurrent ) {
			$this->page->doCascadeProtectionUpdates( $this->parserOutput );
		}

		return true;
	}

	/**
	 * @return bool
	 */
	function getCachedWork() {
		$this->parserOutput = ParserCache::singleton()->get( $this->page, $this->parserOptions );

		if ( $this->parserOutput === false ) {
			wfDebug( __METHOD__ . ": parser cache miss\n" );
			return false;
		} else {
			wfDebug( __METHOD__ . ": parser cache hit\n" );
			return true;
		}
	}

	/**
	 * @return bool
	 */
	function fallback() {
		$this->parserOutput = ParserCache::singleton()->getDirty( $this->page, $this->parserOptions );

		if ( $this->parserOutput === false ) {
			wfDebugLog( 'dirty', "dirty missing\n" );
			wfDebug( __METHOD__ . ": no dirty cache\n" );
			return false;
		} else {
			wfDebug( __METHOD__ . ": sending dirty output\n" );
			wfDebugLog( 'dirty', "dirty output {$this->cacheKey}\n" );
			$this->isDirty = true;
			return true;
		}
	}

	/**
	 * @param $status Status
	 * @return bool
	 */
	function error( $status ) {
		$this->error = $status;
		return false;
	}
}
<|MERGE_RESOLUTION|>--- conflicted
+++ resolved
@@ -1707,7 +1707,7 @@
 
 				wfProfileOut( __METHOD__ );
 				return $status;
-			} elseif ( $oldtext === false ) {
+			} elseif ( !$old_content ) {
 				# Sanity check for bug 37225
 				wfProfileOut( __METHOD__ );
 				throw new MWException( "Could not find text for current revision {$oldid}." );
@@ -1722,18 +1722,14 @@
 				'parent_id'  => $oldid,
 				'user'       => $user->getId(),
 				'user_text'  => $user->getName(),
-<<<<<<< HEAD
 				'timestamp'  => $now,
 				'content_model' => $content->getModel(),
 				'content_format' => $serialisation_format,
 			) ); #XXX: pass content object?!
-=======
-				'timestamp'  => $now
-			) );
+
 			# Bug 37225: use accessor to get the text as Revision may trim it.
 			# After trimming, the text may be a duplicate of the current text.
-			$text = $revision->getText(); // sanity; EditPage should trim already
->>>>>>> 4bed2c4a
+			$content = $revision->getContent(); // sanity; EditPage should trim already
 
 			$changed = !$content->equals( $old_content );
 
@@ -2931,27 +2927,7 @@
 	* @deprecated since 1.WD, use ContentHandler::getAutosummary() instead
 	*/
 	public static function getAutosummary( $oldtext, $newtext, $flags ) {
-<<<<<<< HEAD
 		# NOTE: stub for backwards-compatibility. assumes the given text is wikitext. will break horribly if it isn't.
-=======
-		global $wgContLang;
-
-		# Decide what kind of autosummary is needed.
-
-		# Redirect autosummaries
-		$ot = Title::newFromRedirect( $oldtext );
-		$rt = Title::newFromRedirect( $newtext );
-
-		if ( is_object( $rt ) && ( !is_object( $ot ) || !$rt->equals( $ot ) || $ot->getFragment() != $rt->getFragment() ) ) {
-			$truncatedtext = $wgContLang->truncate(
-				str_replace( "\n", ' ', $newtext ),
-				max( 0, 255
-					- strlen( wfMsgForContent( 'autoredircomment' ) )
-					- strlen( $rt->getFullText() )
-				) );
-			return wfMsgForContent( 'autoredircomment', $rt->getFullText(), $truncatedtext );
-		}
->>>>>>> 4bed2c4a
 
 		wfDeprecated( __METHOD__, '1.WD' );
 
