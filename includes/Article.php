<?php
/**
 * File for articles
 * @file
 */

/**
 * Class for viewing MediaWiki article and history.
 *
 * This maintains WikiPage functions for backwards compatibility.
 *
 * @TODO: move and rewrite code to an Action class
 *
 * See design.txt for an overview.
 * Note: edit user interface and cache support functions have been
 * moved to separate EditPage and HTMLFileCache classes.
 *
 * @internal documentation reviewed 15 Mar 2010
 */
class Article extends Page {
	/**@{{
	 * @private
	 */

	/**
	 * @var IContextSource
	 */
	protected $mContext;

	/**
	 * @var WikiPage
	 */
	protected $mPage;

	/**
	 * @var ParserOptions: ParserOptions object for $wgUser articles
	 */
	public $mParserOptions;

	var $mContent;                    // !< #BC cruft

	/**
	 * @var Content
	 * @since 1.WD
	 */
	var $mContentObject;

	var $mContentLoaded = false;      // !<
	var $mOldId;                      // !<

	/**
	 * @var Title
	 */
	var $mRedirectedFrom = null;

	/**
	 * @var mixed: boolean false or URL string
	 */
	var $mRedirectUrl = false;        // !<
	var $mRevIdFetched = 0;           // !<

	/**
	 * @var Revision
	 */
	var $mRevision = null;

	/**
	 * @var ParserOutput
	 */
	var $mParserOutput;

	/**@}}*/

	/**
	 * Constructor and clear the article
	 * @param $title Title Reference to a Title object.
	 * @param $oldId Integer revision ID, null to fetch from request, zero for current
	 */
	public function __construct( Title $title, $oldId = null ) {
		$this->mOldId = $oldId;
		$this->mPage = $this->newPage( $title );
	}

	/**
	 * @param $title Title
	 * @return WikiPage
	 */
	protected function newPage( Title $title ) {
		return new WikiPage( $title );
	}

	/**
	 * Constructor from a page id
	 * @param $id Int article ID to load
	 * @return Article|null
	 */
	public static function newFromID( $id ) {
		$t = Title::newFromID( $id );
		# @todo FIXME: Doesn't inherit right
		return $t == null ? null : new self( $t );
		# return $t == null ? null : new static( $t ); // PHP 5.3
	}

	/**
	 * Create an Article object of the appropriate class for the given page.
	 *
	 * @param $title Title
	 * @param $context IContextSource
	 * @return Article object
	 */
	public static function newFromTitle( $title, IContextSource $context ) {
		if ( NS_MEDIA == $title->getNamespace() ) {
			// FIXME: where should this go?
			$title = Title::makeTitle( NS_FILE, $title->getDBkey() );
		}

		$page = null;
		wfRunHooks( 'ArticleFromTitle', array( &$title, &$page ) );
		if ( !$page ) {
			switch( $title->getNamespace() ) {
				case NS_FILE:
					$page = new ImagePage( $title ); #FIXME: teach ImagePage to use ContentHandler
					break;
				case NS_CATEGORY:
					$page = new CategoryPage( $title ); #FIXME: teach ImagePage to use ContentHandler
					break;
				default:
					$handler = ContentHandler::getForTitle( $title );
					$page = $handler->createArticle( $title );
			}
		}
		$page->setContext( $context );

		return $page;
	}

	/**
	 * Create an Article object of the appropriate class for the given page.
	 *
	 * @param $page WikiPage
	 * @param $context IContextSource
	 * @return Article object
	 */
	public static function newFromWikiPage( WikiPage $page, IContextSource $context ) {
		$article = self::newFromTitle( $page->getTitle(), $context );
		$article->mPage = $page; // override to keep process cached vars
		return $article;
	}

	/**
	 * Tell the page view functions that this view was redirected
	 * from another page on the wiki.
	 * @param $from Title object.
	 */
	public function setRedirectedFrom( Title $from ) {
		$this->mRedirectedFrom = $from;
	}

	/**
	 * Get the title object of the article
	 *
	 * @return Title object of this page
	 */
	public function getTitle() {
		return $this->mPage->getTitle();
	}

	/**
	 * Get the WikiPage object of this instance
	 *
	 * @since 1.19
	 * @return WikiPage
	 */
	public function getPage() {
		return $this->mPage;
	}

	/**
	 * Clear the object
	 */
	public function clear() {
		$this->mContentLoaded = false;

		$this->mRedirectedFrom = null; # Title object if set
		$this->mRevIdFetched = 0;
		$this->mRedirectUrl = false;

		$this->mPage->clear();
	}

	/**
	 * Note that getContent/loadContent do not follow redirects anymore.
	 * If you need to fetch redirectable content easily, try
	 * the shortcut in WikiPage::getRedirectTarget()
	 *
	 * This function has side effects! Do not use this function if you
	 * only want the real revision text if any.
	 *
	 * @deprecated in 1.WD; use getContentObject() instead
	 *
	 * @return string The text of this revision
	 */
	public function getContent() {
<<<<<<< HEAD
		wfDeprecated( __METHOD__, '1.WD' );
		$content = $this->getContentObject();
		return ContentHandler::getContentText( $content );
	}

	/**
	 * Returns a Content object representing the pages effective display content,
     * not necessarily the revision's content!
     *
     * Note that getContent/loadContent do not follow redirects anymore.
	 * If you need to fetch redirectable content easily, try
	 * the shortcut in WikiPage::getRedirectTarget()
	 *
	 * This function has side effects! Do not use this function if you
	 * only want the real revision text if any.
	 *
	 * @return Content
	 *
	 * @since 1.WD
	 */
   protected function getContentObject() {
		global $wgUser;

=======
>>>>>>> 50927f37
		wfProfileIn( __METHOD__ );

		if ( $this->mPage->getID() === 0 ) {
			# If this is a MediaWiki:x message, then load the messages
			# and return the message value for x.
			if ( $this->getTitle()->getNamespace() == NS_MEDIAWIKI ) {
				$text = $this->getTitle()->getDefaultMessageText();
				if ( $text === false ) {
					$text = '';
				}

				$content = ContentHandler::makeContent( $text, $this->getTitle() );
			} else {
<<<<<<< HEAD
				$content = new MessageContent( $wgUser->isLoggedIn() ? 'noarticletext' : 'noarticletextanon', null, 'parsemag' );
=======
				$text = wfMsgExt( $this->getContext()->getUser()->isLoggedIn() ? 'noarticletext' : 'noarticletextanon', 'parsemag' );
>>>>>>> 50927f37
			}
			wfProfileOut( __METHOD__ );

			return $content;
		} else {
			$this->fetchContentObject();
			wfProfileOut( __METHOD__ );

			return $this->mContentObject;
		}
	}

	/**
	 * @return int The oldid of the article that is to be shown, 0 for the
	 *             current revision
	 */
	public function getOldID() {
		if ( is_null( $this->mOldId ) ) {
			$this->mOldId = $this->getOldIDFromRequest();
		}

		return $this->mOldId;
	}

	/**
	 * Sets $this->mRedirectUrl to a correct URL if the query parameters are incorrect
	 *
	 * @return int The old id for the request
	 */
	public function getOldIDFromRequest() {
		$this->mRedirectUrl = false;

		$request = $this->getContext()->getRequest();
		$oldid = $request->getIntOrNull( 'oldid' );

		if ( $oldid === null ) {
			return 0;
		}

		if ( $oldid !== 0 ) {
			# Load the given revision and check whether the page is another one.
			# In that case, update this instance to reflect the change.
			if ( $oldid === $this->mPage->getLatest() ) {
				$this->mRevision = $this->mPage->getRevision();
			} else {
				$this->mRevision = Revision::newFromId( $oldid );
				if ( $this->mRevision !== null ) {
					// Revision title doesn't match the page title given?
					if ( $this->mPage->getID() != $this->mRevision->getPage() ) {
						$function = array( get_class( $this->mPage ), 'newFromID' );
						$this->mPage = call_user_func( $function, $this->mRevision->getPage() );
					}
				}
			}
		}

		if ( $request->getVal( 'direction' ) == 'next' ) {
			$nextid = $this->getTitle()->getNextRevisionID( $oldid );
			if ( $nextid ) {
				$oldid = $nextid;
				$this->mRevision = null;
			} else {
				$this->mRedirectUrl = $this->getTitle()->getFullURL( 'redirect=no' );
			}
		} elseif ( $request->getVal( 'direction' ) == 'prev' ) {
			$previd = $this->getTitle()->getPreviousRevisionID( $oldid );
			if ( $previd ) {
				$oldid = $previd;
				$this->mRevision = null;
			}
		}

		return $oldid;
	}

	/**
	 * Load the revision (including text) into this object
	 *
	 * @deprecated in 1.19; use fetchContent()
	 */
	function loadContent() {
		wfDeprecated( __METHOD__, '1.19' );
		$this->fetchContent();
	}

	/**
	 * Get text of an article from database
	 * Does *NOT* follow redirects.
	 *
	 * @return mixed string containing article contents, or false if null
	 * @deprecated in 1.WD, use getContentObject() instead
	 */
	protected function fetchContent() { #BC cruft!
		wfDeprecated( __METHOD__, '1.WD' );

		if ( $this->mContentLoaded && $this->mContent ) {
			return $this->mContent;
		}

		wfProfileIn( __METHOD__ );

		$content = $this->fetchContentObject();

		$this->mContent = ContentHandler::getContentText( $content ); #@todo: get rid of mContent everywhere!
		wfRunHooks( 'ArticleAfterFetchContent', array( &$this, &$this->mContent ) ); #BC cruft! #XXX: can we deprecate that hook?

		wfProfileOut( __METHOD__ );

		return $this->mContent;
	}


	/**
	 * Get text content object
	 * Does *NOT* follow redirects.
	 * TODO: when is this null?
	 *
	 * @return Content|null
	 *
	 * @since 1.WD
	 */
	protected function fetchContentObject() {
		if ( $this->mContentLoaded ) {
			return $this->mContentObject;
		}

		wfProfileIn( __METHOD__ );

		$this->mContentLoaded = true;
		$this->mContent = null;

		$oldid = $this->getOldID();

		# Pre-fill content with error message so that if something
		# fails we'll have something telling us what we intended.
		$t = $this->getTitle()->getPrefixedText();
		$d = $oldid ? wfMsgExt( 'missingarticle-rev', array( 'escape' ), $oldid ) : '';
		$this->mContentObject = new MessageContent( 'missing-article', array($t, $d), array() ) ; // @todo: this isn't page content but a UI message. horrible.

		if ( $oldid ) {
			# $this->mRevision might already be fetched by getOldIDFromRequest()
			if ( !$this->mRevision ) {
				$this->mRevision = Revision::newFromId( $oldid );
				if ( !$this->mRevision ) {
					wfDebug( __METHOD__ . " failed to retrieve specified revision, id $oldid\n" );
					wfProfileOut( __METHOD__ );
					return false;
				}
			}
		} else {
			if ( !$this->mPage->getLatest() ) {
				wfDebug( __METHOD__ . " failed to find page data for title " . $this->getTitle()->getPrefixedText() . "\n" );
				wfProfileOut( __METHOD__ );
				return false;
			}

			$this->mRevision = $this->mPage->getRevision();

			if ( !$this->mRevision ) {
				wfDebug( __METHOD__ . " failed to retrieve current page, rev_id " . $this->mPage->getLatest() . "\n" );
				wfProfileOut( __METHOD__ );
				return false;
			}
		}

		// @todo FIXME: Horrible, horrible! This content-loading interface just plain sucks.
		// We should instead work with the Revision object when we need it...
		$this->mContentObject = $this->mRevision->getContent( Revision::FOR_THIS_USER ); // Loads if user is allowed
		$this->mRevIdFetched = $this->mRevision->getId();

		wfRunHooks( 'ArticleAfterFetchContentObject', array( &$this, &$this->mContentObject ) );

		wfProfileOut( __METHOD__ );

		return $this->mContentObject;
	}

	/**
	 * No-op
	 * @deprecated since 1.18
	 */
	public function forUpdate() {
		wfDeprecated( __METHOD__, '1.18' );
	}

	/**
	 * Returns true if the currently-referenced revision is the current edit
	 * to this page (and it exists).
	 * @return bool
	 */
	public function isCurrent() {
		# If no oldid, this is the current version.
		if ( $this->getOldID() == 0 ) {
			return true;
		}

		return $this->mPage->exists() && $this->mRevision && $this->mRevision->isCurrent();
	}

	/**
	 * Get the fetched Revision object depending on request parameters or null
	 * on failure.
	 *
	 * @since 1.19
	 * @return Revision|null
	 */
	public function getRevisionFetched() {
		$this->fetchContentObject();

		return $this->mRevision;
	}

	/**
	 * Use this to fetch the rev ID used on page views
	 *
	 * @return int revision ID of last article revision
	 */
	public function getRevIdFetched() {
		if ( $this->mRevIdFetched ) {
			return $this->mRevIdFetched;
		} else {
			return $this->mPage->getLatest();
		}
	}

	/**
	 * This is the default action of the index.php entry point: just view the
	 * page of the given title.
	 */
	public function view() {
		global $wgParser, $wgUseFileCache, $wgUseETag, $wgDebugToolbar;

		wfProfileIn( __METHOD__ );

		# Get variables from query string
		# As side effect this will load the revision and update the title
		# in a revision ID is passed in the request, so this should remain
		# the first call of this method even if $oldid is used way below.
		$oldid = $this->getOldID();

		$user = $this->getContext()->getUser();
		# Another whitelist check in case getOldID() is altering the title
		$permErrors = $this->getTitle()->getUserPermissionsErrors( 'read', $user );
		if ( count( $permErrors ) ) {
			wfDebug( __METHOD__ . ": denied on secondary read check\n" );
			wfProfileOut( __METHOD__ );
			throw new PermissionsError( 'read', $permErrors );
		}

		$outputPage = $this->getContext()->getOutput();
		# getOldID() may as well want us to redirect somewhere else
		if ( $this->mRedirectUrl ) {
			$outputPage->redirect( $this->mRedirectUrl );
			wfDebug( __METHOD__ . ": redirecting due to oldid\n" );
			wfProfileOut( __METHOD__ );

			return;
		}

		# If we got diff in the query, we want to see a diff page instead of the article.
		if ( $this->getContext()->getRequest()->getCheck( 'diff' ) ) {
			wfDebug( __METHOD__ . ": showing diff page\n" );
			$this->showDiffPage();
			wfProfileOut( __METHOD__ );

			return;
		}

		# Set page title (may be overridden by DISPLAYTITLE)
		$outputPage->setPageTitle( $this->getTitle()->getPrefixedText() );

		$outputPage->setArticleFlag( true );
		# Allow frames by default
		$outputPage->allowClickjacking();

		$parserCache = ParserCache::singleton();

		$parserOptions = $this->getParserOptions();
		# Render printable version, use printable version cache
		if ( $outputPage->isPrintable() ) {
			$parserOptions->setIsPrintable( true );
			$parserOptions->setEditSection( false );
		} elseif ( !$this->isCurrent() || !$this->getTitle()->quickUserCan( 'edit' ) ) {
			$parserOptions->setEditSection( false );
		}

		# Try client and file cache
		if ( !$wgDebugToolbar && $oldid === 0 && $this->mPage->checkTouched() ) {
			if ( $wgUseETag ) {
				$outputPage->setETag( $parserCache->getETag( $this, $parserOptions ) );
			}

			# Is it client cached?
			if ( $outputPage->checkLastModified( $this->mPage->getTouched() ) ) {
				wfDebug( __METHOD__ . ": done 304\n" );
				wfProfileOut( __METHOD__ );

				return;
			# Try file cache
			} elseif ( $wgUseFileCache && $this->tryFileCache() ) {
				wfDebug( __METHOD__ . ": done file cache\n" );
				# tell wgOut that output is taken care of
				$outputPage->disable();
				$this->mPage->doViewUpdates( $user );
				wfProfileOut( __METHOD__ );

				return;
			}
		}

		# Should the parser cache be used?
		$useParserCache = $this->mPage->isParserCacheUsed( $parserOptions, $oldid );
		wfDebug( 'Article::view using parser cache: ' . ( $useParserCache ? 'yes' : 'no' ) . "\n" );
		if ( $user->getStubThreshold() ) {
			wfIncrStats( 'pcache_miss_stub' );
		}

		$this->showRedirectedFromHeader();
		$this->showNamespaceHeader();

		# Iterate through the possible ways of constructing the output text.
		# Keep going until $outputDone is set, or we run out of things to do.
		$pass = 0;
		$outputDone = false;
		$this->mParserOutput = false;

		while ( !$outputDone && ++$pass ) {
			switch( $pass ) {
				case 1:
					wfRunHooks( 'ArticleViewHeader', array( &$this, &$outputDone, &$useParserCache ) );
					break;
				case 2:
					# Early abort if the page doesn't exist
					if ( !$this->mPage->exists() ) {
						wfDebug( __METHOD__ . ": showing missing article\n" );
						$this->showMissingArticle();
						wfProfileOut( __METHOD__ );
						return;
					}

					# Try the parser cache
					if ( $useParserCache ) {
						$this->mParserOutput = $parserCache->get( $this, $parserOptions );

						if ( $this->mParserOutput !== false ) {
							if ( $oldid ) {
								wfDebug( __METHOD__ . ": showing parser cache contents for current rev permalink\n" );
								$this->setOldSubtitle( $oldid );
							} else {
								wfDebug( __METHOD__ . ": showing parser cache contents\n" );
							}
							$outputPage->addParserOutput( $this->mParserOutput );
							# Ensure that UI elements requiring revision ID have
							# the correct version information.
							$outputPage->setRevisionId( $this->mPage->getLatest() );
							# Preload timestamp to avoid a DB hit
							$cachedTimestamp = $this->mParserOutput->getTimestamp();
							if ( $cachedTimestamp !== null ) {
								$outputPage->setRevisionTimestamp( $cachedTimestamp );
								$this->mPage->setTimestamp( $cachedTimestamp );
							}
							$outputDone = true;
						}
					}
					break;
				case 3:
					# This will set $this->mRevision if needed
					$this->fetchContentObject();

					# Are we looking at an old revision
					if ( $oldid && $this->mRevision ) {
						$this->setOldSubtitle( $oldid );

						if ( !$this->showDeletedRevisionHeader() ) {
							wfDebug( __METHOD__ . ": cannot view deleted revision\n" );
							wfProfileOut( __METHOD__ );
							return;
						}
					}

					# Ensure that UI elements requiring revision ID have
					# the correct version information.
					$outputPage->setRevisionId( $this->getRevIdFetched() );
					# Preload timestamp to avoid a DB hit
					$outputPage->setRevisionTimestamp( $this->getTimestamp() );

					# Pages containing custom CSS or JavaScript get special treatment
					if ( $this->getTitle()->isCssOrJsPage() || $this->getTitle()->isCssJsSubpage() ) {
						wfDebug( __METHOD__ . ": showing CSS/JS source\n" );
						$this->showCssOrJsPage();
						$outputDone = true;
<<<<<<< HEAD
					} elseif( !wfRunHooks( 'ArticleContentViewCustom', array( $this->fetchContentObject(), $this->getTitle(), $wgOut ) ) ) {
						# Allow extensions do their own custom view for certain pages
						$outputDone = true;
					} elseif( Hooks::isRegistered( 'ArticleViewCustom' ) && !wfRunHooks( 'ArticleViewCustom', array( $this->fetchContent(), $this->getTitle(), $wgOut ) ) ) { #FIXME: fetchContent() is deprecated!
=======
					} elseif( !wfRunHooks( 'ArticleViewCustom', array( $this->mContent, $this->getTitle(), $outputPage ) ) ) {
>>>>>>> 50927f37
						# Allow extensions do their own custom view for certain pages
						$outputDone = true;
					} else {
						$content = $this->getContentObject();
						$rt = $content->getRedirectChain();
						if ( $rt ) {
							wfDebug( __METHOD__ . ": showing redirect=no page\n" );
							# Viewing a redirect page (e.g. with parameter redirect=no)
							$outputPage->addHTML( $this->viewRedirect( $rt ) );
							# Parse just to get categories, displaytitle, etc.
<<<<<<< HEAD
							$this->mParserOutput = $content->getParserOutput( $this->getContext(), $oldid, $parserOptions, false );
							$wgOut->addParserOutputNoText( $this->mParserOutput );
=======
							$this->mParserOutput = $wgParser->parse( $text, $this->getTitle(), $parserOptions );
							$outputPage->addParserOutputNoText( $this->mParserOutput );
>>>>>>> 50927f37
							$outputDone = true;
						}
					}
					break;
				case 4:
					# Run the parse, protected by a pool counter
					wfDebug( __METHOD__ . ": doing uncached parse\n" );

					// @todo: shouldn't we be passing $this->getPage() to PoolWorkArticleView instead of plain $this?
					$poolArticleView = new PoolWorkArticleView( $this, $parserOptions,
						$this->getRevIdFetched(), $useParserCache, $this->getContentObject(), $this->getContext() );

					if ( !$poolArticleView->execute() ) {
						$error = $poolArticleView->getError();
						if ( $error ) {
							$outputPage->clearHTML(); // for release() errors
							$outputPage->enableClientCache( false );
							$outputPage->setRobotPolicy( 'noindex,nofollow' );

							$errortext = $error->getWikiText( false, 'view-pool-error' );
							$outputPage->addWikiText( '<div class="errorbox">' . $errortext . '</div>' );
						}
						# Connection or timeout error
						wfProfileOut( __METHOD__ );
						return;
					}

					$this->mParserOutput = $poolArticleView->getParserOutput();
					$outputPage->addParserOutput( $this->mParserOutput );

					# Don't cache a dirty ParserOutput object
					if ( $poolArticleView->getIsDirty() ) {
						$outputPage->setSquidMaxage( 0 );
						$outputPage->addHTML( "<!-- parser cache is expired, sending anyway due to pool overload-->\n" );
					}

					$outputDone = true;
					break;
				# Should be unreachable, but just in case...
				default:
					break 2;
			}
		}

		# Get the ParserOutput actually *displayed* here.
		# Note that $this->mParserOutput is the *current* version output.
		$pOutput = ( $outputDone instanceof ParserOutput )
			? $outputDone // object fetched by hook
			: $this->mParserOutput;

		# Adjust title for main page & pages with displaytitle
		if ( $pOutput ) {
			$this->adjustDisplayTitle( $pOutput );
		}

		# For the main page, overwrite the <title> element with the con-
		# tents of 'pagetitle-view-mainpage' instead of the default (if
		# that's not empty).
		# This message always exists because it is in the i18n files
		if ( $this->getTitle()->isMainPage() ) {
			$msg = wfMessage( 'pagetitle-view-mainpage' )->inContentLanguage();
			if ( !$msg->isDisabled() ) {
				$outputPage->setHTMLTitle( $msg->title( $this->getTitle() )->text() );
			}
		}

		# Check for any __NOINDEX__ tags on the page using $pOutput
		$policy = $this->getRobotPolicy( 'view', $pOutput );
		$outputPage->setIndexPolicy( $policy['index'] );
		$outputPage->setFollowPolicy( $policy['follow'] );

		$this->showViewFooter();
		$this->mPage->doViewUpdates( $user );

		wfProfileOut( __METHOD__ );
	}

	/**
	 * Adjust title for pages with displaytitle, -{T|}- or language conversion
	 * @param $pOutput ParserOutput
	 */
	public function adjustDisplayTitle( ParserOutput $pOutput ) {
		# Adjust the title if it was set by displaytitle, -{T|}- or language conversion
		$titleText = $pOutput->getTitleText();
		if ( strval( $titleText ) !== '' ) {
			$this->getContext()->getOutput()->setPageTitle( $titleText );
		}
	}

	/**
	 * Show a diff page according to current request variables. For use within
	 * Article::view() only, other callers should use the DifferenceEngine class.
	 */
	public function showDiffPage() {
		$request = $this->getContext()->getRequest();
		$user = $this->getContext()->getUser();
		$diff = $request->getVal( 'diff' );
		$rcid = $request->getVal( 'rcid' );
		$diffOnly = $request->getBool( 'diffonly', $user->getOption( 'diffonly' ) );
		$purge = $request->getVal( 'action' ) == 'purge';
		$unhide = $request->getInt( 'unhide' ) == 1;
		$oldid = $this->getOldID();

		$contentHandler = ContentHandler::getForTitle( $this->getTitle() );
		$de = $contentHandler->createDifferenceEngine( $this->getContext(), $oldid, $diff, $rcid, $purge, $unhide );

		// DifferenceEngine directly fetched the revision:
		$this->mRevIdFetched = $de->mNewid;
		$de->showDiffPage( $diffOnly );

		if ( $diff == 0 || $diff == $this->mPage->getLatest() ) {
			# Run view updates for current revision only
			$this->mPage->doViewUpdates( $user );
		}
	}

	/**
	 * Show a page view for a page formatted as CSS or JavaScript. To be called by
	 * Article::view() only.
	 *
	 * This is hooked by SyntaxHighlight_GeSHi to do syntax highlighting of these
	 * page views.
	 */
<<<<<<< HEAD
	protected function showCssOrJsPage( $showCacheHint = true ) {
		global $wgOut;

		if ( $showCacheHint ) {
			$dir = $this->getContext()->getLanguage()->getDir();
			$lang = $this->getContext()->getLanguage()->getCode();

			$wgOut->wrapWikiMsg( "<div id='mw-clearyourcache' lang='$lang' dir='$dir' class='mw-content-$dir'>\n$1\n</div>",
				'clearyourcache' );
		}

		// Give hooks a chance to customise the output
		if ( !Hooks::isRegistered('ShowRawCssJs') || wfRunHooks( 'ShowRawCssJs', array( $this->fetchContent(), $this->getTitle(), $wgOut ) ) ) { #FIXME: fetchContent() is deprecated
			$po = $this->mContentObject->getParserOutput( $this->getContext() );
			$wgOut->addHTML( $po->getText() );
=======
	protected function showCssOrJsPage() {
		$dir = $this->getContext()->getLanguage()->getDir();
		$lang = $this->getContext()->getLanguage()->getCode();

		$outputPage = $this->getContext()->getOutput();
		$outputPage->wrapWikiMsg( "<div id='mw-clearyourcache' lang='$lang' dir='$dir' class='mw-content-$dir'>\n$1\n</div>",
			'clearyourcache' );

		// Give hooks a chance to customise the output
		if ( wfRunHooks( 'ShowRawCssJs', array( $this->mContent, $this->getTitle(), $outputPage ) ) ) {
			// Wrap the whole lot in a <pre> and don't parse
			$m = array();
			preg_match( '!\.(css|js)$!u', $this->getTitle()->getText(), $m );
			$outputPage->addHTML( "<pre class=\"mw-code mw-{$m[1]}\" dir=\"ltr\">\n" );
			$outputPage->addHTML( htmlspecialchars( $this->mContent ) );
			$outputPage->addHTML( "\n</pre>\n" );
>>>>>>> 50927f37
		}
	}

	/**
	 * Get the robot policy to be used for the current view
	 * @param $action String the action= GET parameter
	 * @param $pOutput ParserOutput
	 * @return Array the policy that should be set
	 * TODO: actions other than 'view'
	 */
	public function getRobotPolicy( $action, $pOutput ) {
		global $wgArticleRobotPolicies, $wgNamespaceRobotPolicies, $wgDefaultRobotPolicy;

		$ns = $this->getTitle()->getNamespace();

		if ( $ns == NS_USER || $ns == NS_USER_TALK ) {
			# Don't index user and user talk pages for blocked users (bug 11443)
			if ( !$this->getTitle()->isSubpage() ) {
				if ( Block::newFromTarget( null, $this->getTitle()->getText() ) instanceof Block ) {
					return array(
						'index'  => 'noindex',
						'follow' => 'nofollow'
					);
				}
			}
		}

		if ( $this->mPage->getID() === 0 || $this->getOldID() ) {
			# Non-articles (special pages etc), and old revisions
			return array(
				'index'  => 'noindex',
				'follow' => 'nofollow'
			);
		} elseif ( $this->getContext()->getOutput()->isPrintable() ) {
			# Discourage indexing of printable versions, but encourage following
			return array(
				'index'  => 'noindex',
				'follow' => 'follow'
			);
		} elseif ( $this->getContext()->getRequest()->getInt( 'curid' ) ) {
			# For ?curid=x urls, disallow indexing
			return array(
				'index'  => 'noindex',
				'follow' => 'follow'
			);
		}

		# Otherwise, construct the policy based on the various config variables.
		$policy = self::formatRobotPolicy( $wgDefaultRobotPolicy );

		if ( isset( $wgNamespaceRobotPolicies[$ns] ) ) {
			# Honour customised robot policies for this namespace
			$policy = array_merge(
				$policy,
				self::formatRobotPolicy( $wgNamespaceRobotPolicies[$ns] )
			);
		}
		if ( $this->getTitle()->canUseNoindex() && is_object( $pOutput ) && $pOutput->getIndexPolicy() ) {
			# __INDEX__ and __NOINDEX__ magic words, if allowed. Incorporates
			# a final sanity check that we have really got the parser output.
			$policy = array_merge(
				$policy,
				array( 'index' => $pOutput->getIndexPolicy() )
			);
		}

		if ( isset( $wgArticleRobotPolicies[$this->getTitle()->getPrefixedText()] ) ) {
			# (bug 14900) site config can override user-defined __INDEX__ or __NOINDEX__
			$policy = array_merge(
				$policy,
				self::formatRobotPolicy( $wgArticleRobotPolicies[$this->getTitle()->getPrefixedText()] )
			);
		}

		return $policy;
	}

	/**
	 * Converts a String robot policy into an associative array, to allow
	 * merging of several policies using array_merge().
	 * @param $policy Mixed, returns empty array on null/false/'', transparent
	 *            to already-converted arrays, converts String.
	 * @return Array: 'index' => <indexpolicy>, 'follow' => <followpolicy>
	 */
	public static function formatRobotPolicy( $policy ) {
		if ( is_array( $policy ) ) {
			return $policy;
		} elseif ( !$policy ) {
			return array();
		}

		$policy = explode( ',', $policy );
		$policy = array_map( 'trim', $policy );

		$arr = array();
		foreach ( $policy as $var ) {
			if ( in_array( $var, array( 'index', 'noindex' ) ) ) {
				$arr['index'] = $var;
			} elseif ( in_array( $var, array( 'follow', 'nofollow' ) ) ) {
				$arr['follow'] = $var;
			}
		}

		return $arr;
	}

	/**
	 * If this request is a redirect view, send "redirected from" subtitle to
	 * the output. Returns true if the header was needed, false if this is not
	 * a redirect view. Handles both local and remote redirects.
	 *
	 * @return boolean
	 */
	public function showRedirectedFromHeader() {
		global $wgRedirectSources;
		$outputPage = $this->getContext()->getOutput();

		$rdfrom = $this->getContext()->getRequest()->getVal( 'rdfrom' );

		if ( isset( $this->mRedirectedFrom ) ) {
			// This is an internally redirected page view.
			// We'll need a backlink to the source page for navigation.
			if ( wfRunHooks( 'ArticleViewRedirect', array( &$this ) ) ) {
				$redir = Linker::linkKnown(
					$this->mRedirectedFrom,
					null,
					array(),
					array( 'redirect' => 'no' )
				);

				$outputPage->addSubtitle( wfMessage( 'redirectedfrom' )->rawParams( $redir ) );

				// Set the fragment if one was specified in the redirect
				if ( strval( $this->getTitle()->getFragment() ) != '' ) {
					$fragment = Xml::escapeJsString( $this->getTitle()->getFragmentForURL() );
					$outputPage->addInlineScript( "redirectToFragment(\"$fragment\");" );
				}

				// Add a <link rel="canonical"> tag
				$outputPage->addLink( array( 'rel' => 'canonical',
					'href' => $this->getTitle()->getLocalURL() )
				);

				// Tell the output object that the user arrived at this article through a redirect
				$outputPage->setRedirectedFrom( $this->mRedirectedFrom );

				return true;
			}
		} elseif ( $rdfrom ) {
			// This is an externally redirected view, from some other wiki.
			// If it was reported from a trusted site, supply a backlink.
			if ( $wgRedirectSources && preg_match( $wgRedirectSources, $rdfrom ) ) {
				$redir = Linker::makeExternalLink( $rdfrom, $rdfrom );
				$outputPage->addSubtitle( wfMessage( 'redirectedfrom' )->rawParams( $redir ) );

				return true;
			}
		}

		return false;
	}

	/**
	 * Show a header specific to the namespace currently being viewed, like
	 * [[MediaWiki:Talkpagetext]]. For Article::view().
	 */
	public function showNamespaceHeader() {
		if ( $this->getTitle()->isTalkPage() ) {
			if ( !wfMessage( 'talkpageheader' )->isDisabled() ) {
				$this->getContext()->getOutput()->wrapWikiMsg( "<div class=\"mw-talkpageheader\">\n$1\n</div>", array( 'talkpageheader' ) );
			}
		}
	}

	/**
	 * Show the footer section of an ordinary page view
	 */
	public function showViewFooter() {
		# check if we're displaying a [[User talk:x.x.x.x]] anonymous talk page
		if ( $this->getTitle()->getNamespace() == NS_USER_TALK && IP::isValid( $this->getTitle()->getText() ) ) {
			$this->getContext()->getOutput()->addWikiMsg( 'anontalkpagetext' );
		}

		# If we have been passed an &rcid= parameter, we want to give the user a
		# chance to mark this new article as patrolled.
		$this->showPatrolFooter();

		wfRunHooks( 'ArticleViewFooter', array( $this ) );

	}

	/**
	 * If patrol is possible, output a patrol UI box. This is called from the
	 * footer section of ordinary page views. If patrol is not possible or not
	 * desired, does nothing.
	 */
	public function showPatrolFooter() {
		$request = $this->getContext()->getRequest();
		$outputPage = $this->getContext()->getOutput();
		$user = $this->getContext()->getUser();
		$rcid = $request->getVal( 'rcid' );

		if ( !$rcid || !$this->getTitle()->quickUserCan( 'patrol' ) ) {
			return;
		}

		$token = $user->getEditToken( $rcid );
		$outputPage->preventClickjacking();

		$outputPage->addHTML(
			"<div class='patrollink'>" .
				wfMsgHtml(
					'markaspatrolledlink',
					Linker::link(
						$this->getTitle(),
						wfMsgHtml( 'markaspatrolledtext' ),
						array(),
						array(
							'action' => 'markpatrolled',
							'rcid' => $rcid,
							'token' => $token,
						),
						array( 'known', 'noclasses' )
					)
				) .
			'</div>'
		);
	}

	/**
	 * Show the error text for a missing article. For articles in the MediaWiki
	 * namespace, show the default message text. To be called from Article::view().
	 */
	public function showMissingArticle() {
		global $wgSend404Code;
		$outputPage = $this->getContext()->getOutput();

		# Show info in user (talk) namespace. Does the user exist? Is he blocked?
		if ( $this->getTitle()->getNamespace() == NS_USER || $this->getTitle()->getNamespace() == NS_USER_TALK ) {
			$parts = explode( '/', $this->getTitle()->getText() );
			$rootPart = $parts[0];
			$user = User::newFromName( $rootPart, false /* allow IP users*/ );
			$ip = User::isIP( $rootPart );

			if ( !($user && $user->isLoggedIn()) && !$ip ) { # User does not exist
				$outputPage->wrapWikiMsg( "<div class=\"mw-userpage-userdoesnotexist error\">\n\$1\n</div>",
					array( 'userpage-userdoesnotexist-view', wfEscapeWikiText( $rootPart ) ) );
			} elseif ( $user->isBlocked() ) { # Show log extract if the user is currently blocked
				LogEventsList::showLogExtract(
					$outputPage,
					'block',
					$user->getUserPage()->getPrefixedText(),
					'',
					array(
						'lim' => 1,
						'showIfEmpty' => false,
						'msgKey' => array(
							'blocked-notice-logextract',
							$user->getName() # Support GENDER in notice
						)
					)
				);
			}
		}

		wfRunHooks( 'ShowMissingArticle', array( $this ) );

		# Show delete and move logs
		LogEventsList::showLogExtract( $outputPage, array( 'delete', 'move' ), $this->getTitle()->getPrefixedText(), '',
			array(  'lim' => 10,
				'conds' => array( "log_action != 'revision'" ),
				'showIfEmpty' => false,
				'msgKey' => array( 'moveddeleted-notice' ) )
		);

		if ( !$this->mPage->hasViewableContent() && $wgSend404Code ) {
			// If there's no backing content, send a 404 Not Found
			// for better machine handling of broken links.
			$this->getContext()->getRequest()->response()->header( "HTTP/1.1 404 Not Found" );
		}

		$hookResult = wfRunHooks( 'BeforeDisplayNoArticleText', array( $this ) );

		if ( ! $hookResult ) {
			return;
		}

		# Show error message
		$oldid = $this->getOldID();
		if ( $oldid ) {
			$text = wfMsgNoTrans( 'missing-article',
				$this->getTitle()->getPrefixedText(),
				wfMsgNoTrans( 'missingarticle-rev', $oldid ) );
		} elseif ( $this->getTitle()->getNamespace() === NS_MEDIAWIKI ) {
			// Use the default message text
			$text = $this->getTitle()->getDefaultMessageText();
		} else {
			$createErrors = $this->getTitle()->getUserPermissionsErrors( 'create', $this->getContext()->getUser() );
			$editErrors = $this->getTitle()->getUserPermissionsErrors( 'edit', $this->getContext()->getUser() );
			$errors = array_merge( $createErrors, $editErrors );

			if ( !count( $errors ) ) {
				$text = wfMsgNoTrans( 'noarticletext' );
			} else {
				$text = wfMsgNoTrans( 'noarticletext-nopermission' );
			}
		}
		$text = "<div class='noarticletext'>\n$text\n</div>";

		$outputPage->addWikiText( $text );
	}

	/**
	 * If the revision requested for view is deleted, check permissions.
	 * Send either an error message or a warning header to the output.
	 *
	 * @return boolean true if the view is allowed, false if not.
	 */
	public function showDeletedRevisionHeader() {
		if ( !$this->mRevision->isDeleted( Revision::DELETED_TEXT ) ) {
			// Not deleted
			return true;
		}

		$outputPage = $this->getContext()->getOutput();
		// If the user is not allowed to see it...
		if ( !$this->mRevision->userCan( Revision::DELETED_TEXT ) ) {
			$outputPage->wrapWikiMsg( "<div class='mw-warning plainlinks'>\n$1\n</div>\n",
				'rev-deleted-text-permission' );

			return false;
		// If the user needs to confirm that they want to see it...
		} elseif ( $this->getContext()->getRequest()->getInt( 'unhide' ) != 1 ) {
			# Give explanation and add a link to view the revision...
			$oldid = intval( $this->getOldID() );
			$link = $this->getTitle()->getFullUrl( "oldid={$oldid}&unhide=1" );
			$msg = $this->mRevision->isDeleted( Revision::DELETED_RESTRICTED ) ?
				'rev-suppressed-text-unhide' : 'rev-deleted-text-unhide';
			$outputPage->wrapWikiMsg( "<div class='mw-warning plainlinks'>\n$1\n</div>\n",
				array( $msg, $link ) );

			return false;
		// We are allowed to see...
		} else {
			$msg = $this->mRevision->isDeleted( Revision::DELETED_RESTRICTED ) ?
				'rev-suppressed-text-view' : 'rev-deleted-text-view';
			$outputPage->wrapWikiMsg( "<div class='mw-warning plainlinks'>\n$1\n</div>\n", $msg );

			return true;
		}
	}

	/**
	 * Generate the navigation links when browsing through an article revisions
	 * It shows the information as:
	 *   Revision as of \<date\>; view current revision
	 *   \<- Previous version | Next Version -\>
	 *
	 * @param $oldid int: revision ID of this article revision
	 */
	public function setOldSubtitle( $oldid = 0 ) {
		if ( !wfRunHooks( 'DisplayOldSubtitle', array( &$this, &$oldid ) ) ) {
			return;
		}

		$unhide = $this->getContext()->getRequest()->getInt( 'unhide' ) == 1;

		# Cascade unhide param in links for easy deletion browsing
		$extraParams = array();
		if ( $unhide ) {
			$extraParams['unhide'] = 1;
		}

		if ( $this->mRevision && $this->mRevision->getId() === $oldid ) {
			$revision = $this->mRevision;
		} else {
			$revision = Revision::newFromId( $oldid );
		}

		$timestamp = $revision->getTimestamp();

		$current = ( $oldid == $this->mPage->getLatest() );
		$language = $this->getContext()->getLanguage();
		$td = $language->timeanddate( $timestamp, true );
		$tddate = $language->date( $timestamp, true );
		$tdtime = $language->time( $timestamp, true );

		# Show user links if allowed to see them. If hidden, then show them only if requested...
		$userlinks = Linker::revUserTools( $revision, !$unhide );

		$infomsg = $current && !wfMessage( 'revision-info-current' )->isDisabled()
			? 'revision-info-current'
			: 'revision-info';

		$outputPage = $this->getContext()->getOutput();
		$outputPage->addSubtitle( "<div id=\"mw-{$infomsg}\">" . wfMessage( $infomsg,
			$td )->rawParams( $userlinks )->params( $revision->getID(), $tddate,
			$tdtime, $revision->getUser() )->parse() . "</div>" );

		$lnk = $current
			? wfMsgHtml( 'currentrevisionlink' )
			: Linker::link(
				$this->getTitle(),
				wfMsgHtml( 'currentrevisionlink' ),
				array(),
				$extraParams,
				array( 'known', 'noclasses' )
			);
		$curdiff = $current
			? wfMsgHtml( 'diff' )
			: Linker::link(
				$this->getTitle(),
				wfMsgHtml( 'diff' ),
				array(),
				array(
					'diff' => 'cur',
					'oldid' => $oldid
				) + $extraParams,
				array( 'known', 'noclasses' )
			);
		$prev = $this->getTitle()->getPreviousRevisionID( $oldid ) ;
		$prevlink = $prev
			? Linker::link(
				$this->getTitle(),
				wfMsgHtml( 'previousrevision' ),
				array(),
				array(
					'direction' => 'prev',
					'oldid' => $oldid
				) + $extraParams,
				array( 'known', 'noclasses' )
			)
			: wfMsgHtml( 'previousrevision' );
		$prevdiff = $prev
			? Linker::link(
				$this->getTitle(),
				wfMsgHtml( 'diff' ),
				array(),
				array(
					'diff' => 'prev',
					'oldid' => $oldid
				) + $extraParams,
				array( 'known', 'noclasses' )
			)
			: wfMsgHtml( 'diff' );
		$nextlink = $current
			? wfMsgHtml( 'nextrevision' )
			: Linker::link(
				$this->getTitle(),
				wfMsgHtml( 'nextrevision' ),
				array(),
				array(
					'direction' => 'next',
					'oldid' => $oldid
				) + $extraParams,
				array( 'known', 'noclasses' )
			);
		$nextdiff = $current
			? wfMsgHtml( 'diff' )
			: Linker::link(
				$this->getTitle(),
				wfMsgHtml( 'diff' ),
				array(),
				array(
					'diff' => 'next',
					'oldid' => $oldid
				) + $extraParams,
				array( 'known', 'noclasses' )
			);

		$cdel = Linker::getRevDeleteLink( $this->getContext()->getUser(), $revision, $this->getTitle() );
		if ( $cdel !== '' ) {
			$cdel .= ' ';
		}

		$outputPage->addSubtitle( "<div id=\"mw-revision-nav\">" . $cdel .
			wfMsgExt( 'revision-nav', array( 'escapenoentities', 'parsemag', 'replaceafter' ),
			$prevdiff, $prevlink, $lnk, $curdiff, $nextlink, $nextdiff ) . "</div>" );
	}

	/**
	 * View redirect
	 *
	 * @param $target Title|Array of destination(s) to redirect
	 * @param $appendSubtitle Boolean [optional]
	 * @param $forceKnown Boolean: should the image be shown as a bluelink regardless of existence?
	 * @return string containing HMTL with redirect link
	 */
	public function viewRedirect( $target, $appendSubtitle = true, $forceKnown = false ) {
		global $wgStylePath;

		if ( !is_array( $target ) ) {
			$target = array( $target );
		}

		$lang = $this->getTitle()->getPageLanguage();
		$imageDir = $lang->getDir();

		if ( $appendSubtitle ) {
			$this->getContext()->getOutput()->appendSubtitle( wfMsgHtml( 'redirectpagesub' ) );
		}

		// the loop prepends the arrow image before the link, so the first case needs to be outside

		/**
		 * @var $title Title
		 */
		$title = array_shift( $target );

		if ( $forceKnown ) {
			$link = Linker::linkKnown( $title, htmlspecialchars( $title->getFullText() ) );
		} else {
			$link = Linker::link( $title, htmlspecialchars( $title->getFullText() ) );
		}

		$nextRedirect = $wgStylePath . '/common/images/nextredirect' . $imageDir . '.png';
		$alt = $lang->isRTL() ? '←' : '→';
		// Automatically append redirect=no to each link, since most of them are redirect pages themselves.
		foreach ( $target as $rt ) {
			$link .= Html::element( 'img', array( 'src' => $nextRedirect, 'alt' => $alt ) );
			if ( $forceKnown ) {
				$link .= Linker::linkKnown( $rt, htmlspecialchars( $rt->getFullText(), array(), array( 'redirect' => 'no' ) ) );
			} else {
				$link .= Linker::link( $rt, htmlspecialchars( $rt->getFullText() ), array(), array( 'redirect' => 'no' ) );
			}
		}

		$imageUrl = $wgStylePath . '/common/images/redirect' . $imageDir . '.png';
		return '<div class="redirectMsg">' .
			Html::element( 'img', array( 'src' => $imageUrl, 'alt' => '#REDIRECT' ) ) .
			'<span class="redirectText">' . $link . '</span></div>';
	}

	/**
	 * Handle action=render
	 */
	public function render() {
		$this->getContext()->getOutput()->setArticleBodyOnly( true );
		$this->view();
	}

	/**
	 * action=protect handler
	 */
	public function protect() {
		$form = new ProtectionForm( $this );
		$form->execute();
	}

	/**
	 * action=unprotect handler (alias)
	 */
	public function unprotect() {
		$this->protect();
	}

	/**
	 * UI entry point for page deletion
	 */
	public function delete() {
		# This code desperately needs to be totally rewritten

		$title = $this->getTitle();
		$user = $this->getContext()->getUser();

		# Check permissions
		$permission_errors = $title->getUserPermissionsErrors( 'delete', $user );
		if ( count( $permission_errors ) ) {
			throw new PermissionsError( 'delete', $permission_errors );
		}

		# Read-only check...
		if ( wfReadOnly() ) {
			throw new ReadOnlyError;
		}

		# Better double-check that it hasn't been deleted yet!
		$dbw = wfGetDB( DB_MASTER );
		$conds = $title->pageCond();
		$latest = $dbw->selectField( 'page', 'page_latest', $conds, __METHOD__ );
		if ( $latest === false ) {
			$outputPage = $this->getContext()->getOutput();
			$outputPage->setPageTitle( wfMessage( 'cannotdelete-title', $title->getPrefixedText() ) );
			$outputPage->wrapWikiMsg( "<div class=\"error mw-error-cannotdelete\">\n$1\n</div>",
					array( 'cannotdelete', wfEscapeWikiText( $title->getPrefixedText() ) )
				);
			$outputPage->addHTML( Xml::element( 'h2', null, LogPage::logName( 'delete' ) ) );
			LogEventsList::showLogExtract(
				$outputPage,
				'delete',
				$title->getPrefixedText()
			);

			return;
		}

		$request = $this->getContext()->getRequest();
		$deleteReasonList = $request->getText( 'wpDeleteReasonList', 'other' );
		$deleteReason = $request->getText( 'wpReason' );

		if ( $deleteReasonList == 'other' ) {
			$reason = $deleteReason;
		} elseif ( $deleteReason != '' ) {
			// Entry from drop down menu + additional comment
			$reason = $deleteReasonList . wfMsgForContent( 'colon-separator' ) . $deleteReason;
		} else {
			$reason = $deleteReasonList;
		}

		if ( $request->wasPosted() && $user->matchEditToken( $request->getVal( 'wpEditToken' ),
			array( 'delete', $this->getTitle()->getPrefixedText() ) ) )
		{
			# Flag to hide all contents of the archived revisions
			$suppress = $request->getVal( 'wpSuppress' ) && $user->isAllowed( 'suppressrevision' );

			$this->doDelete( $reason, $suppress );

			if ( $request->getCheck( 'wpWatch' ) && $user->isLoggedIn() ) {
				$this->doWatch();
			} elseif ( $title->userIsWatching() ) {
				$this->doUnwatch();
			}

			return;
		}

		// Generate deletion reason
		$hasHistory = false;
		if ( !$reason ) {
			try {
				$reason = $this->generateReason( $hasHistory );
			} catch (MWException $e) {
				# if a page is horribly broken, we still want to be able to delete it. so be lenient about errors here.
				wfDebug("Error while building auto delete summary: $e");
				$reason = '';
			}
		}

		// If the page has a history, insert a warning
		if ( $hasHistory ) {
			$revisions = $this->mTitle->estimateRevisionCount();
			// @todo FIXME: i18n issue/patchwork message
			$this->getContext()->getOutput()->addHTML( '<strong class="mw-delete-warning-revisions">' .
				wfMsgExt( 'historywarning', array( 'parseinline' ), $this->getContext()->getLanguage()->formatNum( $revisions ) ) .
				wfMsgHtml( 'word-separator' ) . Linker::link( $title,
					wfMsgHtml( 'history' ),
					array( 'rel' => 'archives' ),
					array( 'action' => 'history' ) ) .
				'</strong>'
			);

			if ( $this->mTitle->isBigDeletion() ) {
				global $wgDeleteRevisionsLimit;
				$this->getContext()->getOutput()->wrapWikiMsg( "<div class='error'>\n$1\n</div>\n",
					array( 'delete-warning-toobig', $this->getContext()->getLanguage()->formatNum( $wgDeleteRevisionsLimit ) ) );
			}
		}

		return $this->confirmDelete( $reason );
	}

	/**
	 * Output deletion confirmation dialog
	 * @todo FIXME: Move to another file?
	 * @param $reason String: prefilled reason
	 */
	public function confirmDelete( $reason ) {
		wfDebug( "Article::confirmDelete\n" );

		$outputPage = $this->getContext()->getOutput();
		$outputPage->setPageTitle( wfMessage( 'delete-confirm', $this->getTitle()->getPrefixedText() ) );
		$outputPage->addBacklinkSubtitle( $this->getTitle() );
		$outputPage->setRobotPolicy( 'noindex,nofollow' );
		$outputPage->addWikiMsg( 'confirmdeletetext' );

		wfRunHooks( 'ArticleConfirmDelete', array( $this, $outputPage, &$reason ) );

		$user = $this->getContext()->getUser();

		if ( $user->isAllowed( 'suppressrevision' ) ) {
			$suppress = "<tr id=\"wpDeleteSuppressRow\">
					<td></td>
					<td class='mw-input'><strong>" .
						Xml::checkLabel( wfMsg( 'revdelete-suppress' ),
							'wpSuppress', 'wpSuppress', false, array( 'tabindex' => '4' ) ) .
					"</strong></td>
				</tr>";
		} else {
			$suppress = '';
		}
		$checkWatch = $user->getBoolOption( 'watchdeletion' ) || $this->getTitle()->userIsWatching();

		$form = Xml::openElement( 'form', array( 'method' => 'post',
			'action' => $this->getTitle()->getLocalURL( 'action=delete' ), 'id' => 'deleteconfirm' ) ) .
			Xml::openElement( 'fieldset', array( 'id' => 'mw-delete-table' ) ) .
			Xml::tags( 'legend', null, wfMsgExt( 'delete-legend', array( 'parsemag', 'escapenoentities' ) ) ) .
			Xml::openElement( 'table', array( 'id' => 'mw-deleteconfirm-table' ) ) .
			"<tr id=\"wpDeleteReasonListRow\">
				<td class='mw-label'>" .
					Xml::label( wfMsg( 'deletecomment' ), 'wpDeleteReasonList' ) .
				"</td>
				<td class='mw-input'>" .
					Xml::listDropDown( 'wpDeleteReasonList',
						wfMsgForContent( 'deletereason-dropdown' ),
						wfMsgForContent( 'deletereasonotherlist' ), '', 'wpReasonDropDown', 1 ) .
				"</td>
			</tr>
			<tr id=\"wpDeleteReasonRow\">
				<td class='mw-label'>" .
					Xml::label( wfMsg( 'deleteotherreason' ), 'wpReason' ) .
				"</td>
				<td class='mw-input'>" .
				Html::input( 'wpReason', $reason, 'text', array(
					'size' => '60',
					'maxlength' => '255',
					'tabindex' => '2',
					'id' => 'wpReason',
					'autofocus'
				) ) .
				"</td>
			</tr>";

		# Disallow watching if user is not logged in
		if ( $user->isLoggedIn() ) {
			$form .= "
			<tr>
				<td></td>
				<td class='mw-input'>" .
					Xml::checkLabel( wfMsg( 'watchthis' ),
						'wpWatch', 'wpWatch', $checkWatch, array( 'tabindex' => '3' ) ) .
				"</td>
			</tr>";
		}

		$form .= "
			$suppress
			<tr>
				<td></td>
				<td class='mw-submit'>" .
					Xml::submitButton( wfMsg( 'deletepage' ),
						array( 'name' => 'wpConfirmB', 'id' => 'wpConfirmB', 'tabindex' => '5' ) ) .
				"</td>
			</tr>" .
			Xml::closeElement( 'table' ) .
			Xml::closeElement( 'fieldset' ) .
			Html::hidden( 'wpEditToken', $user->getEditToken( array( 'delete', $this->getTitle()->getPrefixedText() ) ) ) .
			Xml::closeElement( 'form' );

			if ( $user->isAllowed( 'editinterface' ) ) {
				$title = Title::makeTitle( NS_MEDIAWIKI, 'Deletereason-dropdown' );
				$link = Linker::link(
					$title,
					wfMsgHtml( 'delete-edit-reasonlist' ),
					array(),
					array( 'action' => 'edit' )
				);
				$form .= '<p class="mw-delete-editreasons">' . $link . '</p>';
			}

		$outputPage->addHTML( $form );
		$outputPage->addHTML( Xml::element( 'h2', null, LogPage::logName( 'delete' ) ) );
		LogEventsList::showLogExtract( $outputPage, 'delete',
			$this->getTitle()->getPrefixedText()
		);
	}

	/**
	 * Perform a deletion and output success or failure messages
	 * @param $reason
	 * @param $suppress bool
	 */
	public function doDelete( $reason, $suppress = false ) {
		$error = '';
		$outputPage = $this->getContext()->getOutput();
		if ( $this->mPage->doDeleteArticle( $reason, $suppress, 0, true, $error ) ) {
			$deleted = $this->getTitle()->getPrefixedText();

			$outputPage->setPageTitle( wfMessage( 'actioncomplete' ) );
			$outputPage->setRobotPolicy( 'noindex,nofollow' );

			$loglink = '[[Special:Log/delete|' . wfMsgNoTrans( 'deletionlog' ) . ']]';

			$outputPage->addWikiMsg( 'deletedtext', wfEscapeWikiText( $deleted ), $loglink );
			$outputPage->returnToMain( false );
		} else {
			$outputPage->setPageTitle( wfMessage( 'cannotdelete-title', $this->getTitle()->getPrefixedText() ) );
			if ( $error == '' ) {
				$outputPage->wrapWikiMsg( "<div class=\"error mw-error-cannotdelete\">\n$1\n</div>",
					array( 'cannotdelete', wfEscapeWikiText( $this->getTitle()->getPrefixedText() ) )
				);
				$outputPage->addHTML( Xml::element( 'h2', null, LogPage::logName( 'delete' ) ) );

				LogEventsList::showLogExtract(
					$outputPage,
					'delete',
					$this->getTitle()->getPrefixedText()
				);
			} else {
				$outputPage->addHTML( $error );
			}
		}
	}

	/* Caching functions */

	/**
	 * checkLastModified returns true if it has taken care of all
	 * output to the client that is necessary for this request.
	 * (that is, it has sent a cached version of the page)
	 *
	 * @return boolean true if cached version send, false otherwise
	 */
	protected function tryFileCache() {
		static $called = false;

		if ( $called ) {
			wfDebug( "Article::tryFileCache(): called twice!?\n" );
			return false;
		}

		$called = true;
		if ( $this->isFileCacheable() ) {
			$cache = HTMLFileCache::newFromTitle( $this->getTitle(), 'view' );
			if ( $cache->isCacheGood( $this->mPage->getTouched() ) ) {
				wfDebug( "Article::tryFileCache(): about to load file\n" );
				$cache->loadFromFileCache( $this->getContext() );
				return true;
			} else {
				wfDebug( "Article::tryFileCache(): starting buffer\n" );
				ob_start( array( &$cache, 'saveToFileCache' ) );
			}
		} else {
			wfDebug( "Article::tryFileCache(): not cacheable\n" );
		}

		return false;
	}

	/**
	 * Check if the page can be cached
	 * @return bool
	 */
	public function isFileCacheable() {
		$cacheable = false;

		if ( HTMLFileCache::useFileCache( $this->getContext() ) ) {
			$cacheable = $this->mPage->getID()
				&& !$this->mRedirectedFrom && !$this->getTitle()->isRedirect();
			// Extension may have reason to disable file caching on some pages.
			if ( $cacheable ) {
				$cacheable = wfRunHooks( 'IsFileCacheable', array( &$this ) );
			}
		}

		return $cacheable;
	}

	/**#@-*/

	/**
	 * Lightweight method to get the parser output for a page, checking the parser cache
	 * and so on. Doesn't consider most of the stuff that WikiPage::view is forced to
	 * consider, so it's not appropriate to use there.
	 *
	 * @since 1.16 (r52326) for LiquidThreads
	 *
	 * @param $oldid mixed integer Revision ID or null
	 * @param $user User The relevant user
	 * @return ParserOutput or false if the given revsion ID is not found
	 */
	public function getParserOutput( $oldid = null, User $user = null ) {
		$user = is_null( $user ) ? $this->getContext()->getUser() : $user;
		$parserOptions = $this->mPage->makeParserOptions( $user );

		return $this->mPage->getParserOutput( $parserOptions, $oldid );
	}

	/**
	 * Get parser options suitable for rendering the primary article wikitext
	 * @return ParserOptions
	 */
	public function getParserOptions() {
		if ( !$this->mParserOptions ) {
			$this->mParserOptions = $this->mPage->makeParserOptions( $this->getContext()->getUser() );
		}
		// Clone to allow modifications of the return value without affecting cache
		return clone $this->mParserOptions;
	}

	/**
	 * Sets the context this Article is executed in
	 *
	 * @param $context IContextSource
	 * @since 1.18
	 */
	public function setContext( $context ) {
		$this->mContext = $context;
	}

	/**
	 * Gets the context this Article is executed in
	 *
	 * @return IContextSource
	 * @since 1.18
	 */
	public function getContext() {
		if ( $this->mContext instanceof IContextSource ) {
			return $this->mContext;
		} else {
			wfDebug( __METHOD__ . " called and \$mContext is null. Return RequestContext::getMain(); for sanity\n" );
			return RequestContext::getMain();
		}
	}

	/**
	 * Info about this page
	 * @deprecated since 1.19
	 */
	public function info() {
		wfDeprecated( __METHOD__, '1.19' );
		Action::factory( 'info', $this )->show();
	}

	/**
	 * Mark this particular edit/page as patrolled
	 * @deprecated since 1.18
	 */
	public function markpatrolled() {
		wfDeprecated( __METHOD__, '1.18' );
		Action::factory( 'markpatrolled', $this )->show();
	}

	/**
	 * Handle action=purge
	 * @deprecated since 1.19
	 */
	public function purge() {
		return Action::factory( 'purge', $this )->show();
	}

	/**
	 * Handle action=revert
	 * @deprecated since 1.19
	 */
	public function revert() {
		wfDeprecated( __METHOD__, '1.19' );
		Action::factory( 'revert', $this )->show();
	}

	/**
	 * Handle action=rollback
	 * @deprecated since 1.19
	 */
	public function rollback() {
		wfDeprecated( __METHOD__, '1.19' );
		Action::factory( 'rollback', $this )->show();
	}

	/**
	 * User-interface handler for the "watch" action.
	 * Requires Request to pass a token as of 1.18.
	 * @deprecated since 1.18
	 */
	public function watch() {
		wfDeprecated( __METHOD__, '1.18' );
		Action::factory( 'watch', $this )->show();
	}

	/**
	 * Add this page to the current user's watchlist
	 *
	 * This is safe to be called multiple times
	 *
	 * @return bool true on successful watch operation
	 * @deprecated since 1.18
	 */
	public function doWatch() {
		wfDeprecated( __METHOD__, '1.18' );
		return WatchAction::doWatch( $this->getTitle(), $this->getContext()->getUser() );
	}

	/**
	 * User interface handler for the "unwatch" action.
	 * Requires Request to pass a token as of 1.18.
	 * @deprecated since 1.18
	 */
	public function unwatch() {
		wfDeprecated( __METHOD__, '1.18' );
		Action::factory( 'unwatch', $this )->show();
	}

	/**
	 * Stop watching a page
	 * @return bool true on successful unwatch
	 * @deprecated since 1.18
	 */
	public function doUnwatch() {
		wfDeprecated( __METHOD__, '1.18' );
		return WatchAction::doUnwatch( $this->getTitle(), $this->getContext()->getUser() );
	}

	/**
	 * Output a redirect back to the article.
	 * This is typically used after an edit.
	 *
	 * @deprecated in 1.18; call OutputPage::redirect() directly
	 * @param $noRedir Boolean: add redirect=no
	 * @param $sectionAnchor String: section to redirect to, including "#"
	 * @param $extraQuery String: extra query params
	 */
	public function doRedirect( $noRedir = false, $sectionAnchor = '', $extraQuery = '' ) {
		wfDeprecated( __METHOD__, '1.18' );
		if ( $noRedir ) {
			$query = 'redirect=no';
			if ( $extraQuery )
				$query .= "&$extraQuery";
		} else {
			$query = $extraQuery;
		}

		$this->getContext()->getOutput()->redirect( $this->getTitle()->getFullURL( $query ) . $sectionAnchor );
	}

	/**
	 * Use PHP's magic __get handler to handle accessing of
	 * raw WikiPage fields for backwards compatibility.
	 *
	 * @param $fname String Field name
	 */
	public function __get( $fname ) {
		if ( property_exists( $this->mPage, $fname ) ) {
			#wfWarn( "Access to raw $fname field " . __CLASS__ );
			return $this->mPage->$fname;
		}
		trigger_error( 'Inaccessible property via __get(): ' . $fname, E_USER_NOTICE );
	}

	/**
	 * Use PHP's magic __set handler to handle setting of
	 * raw WikiPage fields for backwards compatibility.
	 *
	 * @param $fname String Field name
	 * @param $fvalue mixed New value
	 */
	public function __set( $fname, $fvalue ) {
		if ( property_exists( $this->mPage, $fname ) ) {
			#wfWarn( "Access to raw $fname field of " . __CLASS__ );
			$this->mPage->$fname = $fvalue;
		// Note: extensions may want to toss on new fields
		} elseif ( !in_array( $fname, array( 'mContext', 'mPage' ) ) ) {
			$this->mPage->$fname = $fvalue;
		} else {
			trigger_error( 'Inaccessible property via __set(): ' . $fname, E_USER_NOTICE );
		}
	}

	/**
	 * Use PHP's magic __call handler to transform instance calls to
	 * WikiPage functions for backwards compatibility.
	 *
	 * @param $fname String Name of called method
	 * @param $args Array Arguments to the method
	 * @return mixed
	 */
	public function __call( $fname, $args ) {
		if ( is_callable( array( $this->mPage, $fname ) ) ) {
			#wfWarn( "Call to " . __CLASS__ . "::$fname; please use WikiPage instead" );
			return call_user_func_array( array( $this->mPage, $fname ), $args );
		}
		trigger_error( 'Inaccessible function via __call(): ' . $fname, E_USER_ERROR );
	}

	// ****** B/C functions to work-around PHP silliness with __call and references ****** //

	/**
	 * @param $limit array
	 * @param $expiry array
	 * @param $cascade bool
	 * @param $reason string
	 * @param $user User
	 * @return Status
	 */
	public function doUpdateRestrictions( array $limit, array $expiry, &$cascade, $reason, User $user ) {
		return $this->mPage->doUpdateRestrictions( $limit, $expiry, $cascade, $reason, $user );
	}

	/**
	 * @param $limit array
	 * @param $reason string
	 * @param $cascade int
	 * @param $expiry array
	 * @return bool
	 */
	public function updateRestrictions( $limit = array(), $reason = '', &$cascade = 0, $expiry = array() ) {
		return $this->mPage->updateRestrictions( $limit, $reason, $cascade, $expiry );
	}

	/**
	 * @param $reason string
	 * @param $suppress bool
	 * @param $id int
	 * @param $commit bool
	 * @param $error string
	 * @return bool
	 */
	public function doDeleteArticle( $reason, $suppress = false, $id = 0, $commit = true, &$error = '' ) {
		return $this->mPage->doDeleteArticle( $reason, $suppress, $id, $commit, $error );
	}

	/**
	 * @param $fromP
	 * @param $summary
	 * @param $token
	 * @param $bot
	 * @param $resultDetails
	 * @param $user User
	 * @return array
	 */
	public function doRollback( $fromP, $summary, $token, $bot, &$resultDetails, User $user = null ) {
		$user = is_null( $user ) ? $this->getContext()->getUser() : $user;
		return $this->mPage->doRollback( $fromP, $summary, $token, $bot, $resultDetails, $user );
	}

	/**
	 * @param $fromP
	 * @param $summary
	 * @param $bot
	 * @param $resultDetails
	 * @param $guser User
	 * @return array
	 */
	public function commitRollback( $fromP, $summary, $bot, &$resultDetails, User $guser = null ) {
		$guser = is_null( $guser ) ? $this->getContext()->getUser() : $guser;
		return $this->mPage->commitRollback( $fromP, $summary, $bot, $resultDetails, $guser );
	}

	/**
	 * @param $hasHistory bool
	 * @return mixed
	 */
	public function generateReason( &$hasHistory ) {
		$title = $this->mPage->getTitle();
		$handler = ContentHandler::getForTitle( $title );
		return $handler->getAutoDeleteReason( $title, $hasHistory );
	}

	// ****** B/C functions for static methods ( __callStatic is PHP>=5.3 ) ****** //

	/**
	 * @return array
	 */
	public static function selectFields() {
		return WikiPage::selectFields();
	}

	/**
	 * @param $title Title
	 */
	public static function onArticleCreate( $title ) {
		WikiPage::onArticleCreate( $title );
	}

	/**
	 * @param $title Title
	 */
	public static function onArticleDelete( $title ) {
		WikiPage::onArticleDelete( $title );
	}

	/**
	 * @param $title Title
	 */
	public static function onArticleEdit( $title ) {
		WikiPage::onArticleEdit( $title );
	}

	/**
	 * @param $oldtext
	 * @param $newtext
	 * @param $flags
	 * @return string
	 * @deprecated since 1.WD, use ContentHandler::getAutosummary() instead
	 */
	public static function getAutosummary( $oldtext, $newtext, $flags ) {
		return WikiPage::getAutosummary( $oldtext, $newtext, $flags );
	}
	// ******
}<|MERGE_RESOLUTION|>--- conflicted
+++ resolved
@@ -198,10 +198,9 @@
 	 *
 	 * @deprecated in 1.WD; use getContentObject() instead
 	 *
-	 * @return string The text of this revision
+	 * @return string Return the text of this revision
 	 */
 	public function getContent() {
-<<<<<<< HEAD
 		wfDeprecated( __METHOD__, '1.WD' );
 		$content = $this->getContentObject();
 		return ContentHandler::getContentText( $content );
@@ -218,15 +217,12 @@
 	 * This function has side effects! Do not use this function if you
 	 * only want the real revision text if any.
 	 *
-	 * @return Content
+	 * @return Content Return the content of this revision
 	 *
 	 * @since 1.WD
 	 */
    protected function getContentObject() {
 		global $wgUser;
-
-=======
->>>>>>> 50927f37
 		wfProfileIn( __METHOD__ );
 
 		if ( $this->mPage->getID() === 0 ) {
@@ -240,11 +236,7 @@
 
 				$content = ContentHandler::makeContent( $text, $this->getTitle() );
 			} else {
-<<<<<<< HEAD
 				$content = new MessageContent( $wgUser->isLoggedIn() ? 'noarticletext' : 'noarticletextanon', null, 'parsemag' );
-=======
-				$text = wfMsgExt( $this->getContext()->getUser()->isLoggedIn() ? 'noarticletext' : 'noarticletextanon', 'parsemag' );
->>>>>>> 50927f37
 			}
 			wfProfileOut( __METHOD__ );
 
@@ -636,14 +628,10 @@
 						wfDebug( __METHOD__ . ": showing CSS/JS source\n" );
 						$this->showCssOrJsPage();
 						$outputDone = true;
-<<<<<<< HEAD
 					} elseif( !wfRunHooks( 'ArticleContentViewCustom', array( $this->fetchContentObject(), $this->getTitle(), $wgOut ) ) ) {
 						# Allow extensions do their own custom view for certain pages
 						$outputDone = true;
 					} elseif( Hooks::isRegistered( 'ArticleViewCustom' ) && !wfRunHooks( 'ArticleViewCustom', array( $this->fetchContent(), $this->getTitle(), $wgOut ) ) ) { #FIXME: fetchContent() is deprecated!
-=======
-					} elseif( !wfRunHooks( 'ArticleViewCustom', array( $this->mContent, $this->getTitle(), $outputPage ) ) ) {
->>>>>>> 50927f37
 						# Allow extensions do their own custom view for certain pages
 						$outputDone = true;
 					} else {
@@ -654,13 +642,8 @@
 							# Viewing a redirect page (e.g. with parameter redirect=no)
 							$outputPage->addHTML( $this->viewRedirect( $rt ) );
 							# Parse just to get categories, displaytitle, etc.
-<<<<<<< HEAD
 							$this->mParserOutput = $content->getParserOutput( $this->getContext(), $oldid, $parserOptions, false );
 							$wgOut->addParserOutputNoText( $this->mParserOutput );
-=======
-							$this->mParserOutput = $wgParser->parse( $text, $this->getTitle(), $parserOptions );
-							$outputPage->addParserOutputNoText( $this->mParserOutput );
->>>>>>> 50927f37
 							$outputDone = true;
 						}
 					}
@@ -784,7 +767,6 @@
 	 * This is hooked by SyntaxHighlight_GeSHi to do syntax highlighting of these
 	 * page views.
 	 */
-<<<<<<< HEAD
 	protected function showCssOrJsPage( $showCacheHint = true ) {
 		global $wgOut;
 
@@ -800,24 +782,6 @@
 		if ( !Hooks::isRegistered('ShowRawCssJs') || wfRunHooks( 'ShowRawCssJs', array( $this->fetchContent(), $this->getTitle(), $wgOut ) ) ) { #FIXME: fetchContent() is deprecated
 			$po = $this->mContentObject->getParserOutput( $this->getContext() );
 			$wgOut->addHTML( $po->getText() );
-=======
-	protected function showCssOrJsPage() {
-		$dir = $this->getContext()->getLanguage()->getDir();
-		$lang = $this->getContext()->getLanguage()->getCode();
-
-		$outputPage = $this->getContext()->getOutput();
-		$outputPage->wrapWikiMsg( "<div id='mw-clearyourcache' lang='$lang' dir='$dir' class='mw-content-$dir'>\n$1\n</div>",
-			'clearyourcache' );
-
-		// Give hooks a chance to customise the output
-		if ( wfRunHooks( 'ShowRawCssJs', array( $this->mContent, $this->getTitle(), $outputPage ) ) ) {
-			// Wrap the whole lot in a <pre> and don't parse
-			$m = array();
-			preg_match( '!\.(css|js)$!u', $this->getTitle()->getText(), $m );
-			$outputPage->addHTML( "<pre class=\"mw-code mw-{$m[1]}\" dir=\"ltr\">\n" );
-			$outputPage->addHTML( htmlspecialchars( $this->mContent ) );
-			$outputPage->addHTML( "\n</pre>\n" );
->>>>>>> 50927f37
 		}
 	}
 
