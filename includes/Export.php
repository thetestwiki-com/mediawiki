<?php
/**
 * Base classes for dumps and export
 *
 * Copyright © 2003, 2005, 2006 Brion Vibber <brion@pobox.com>
 * http://www.mediawiki.org/
 *
 * This program is free software; you can redistribute it and/or modify
 * it under the terms of the GNU General Public License as published by
 * the Free Software Foundation; either version 2 of the License, or
 * (at your option) any later version.
 *
 * This program is distributed in the hope that it will be useful,
 * but WITHOUT ANY WARRANTY; without even the implied warranty of
 * MERCHANTABILITY or FITNESS FOR A PARTICULAR PURPOSE. See the
 * GNU General Public License for more details.
 *
 * You should have received a copy of the GNU General Public License along
 * with this program; if not, write to the Free Software Foundation, Inc.,
 * 51 Franklin Street, Fifth Floor, Boston, MA 02110-1301, USA.
 * http://www.gnu.org/copyleft/gpl.html
 *
 * @file
 */

/**
 * @defgroup Dump Dump
 */

/**
 * @ingroup SpecialPage Dump
 */
class WikiExporter {
	var $list_authors = false ; # Return distinct author list (when not returning full history)
	var $author_list = "" ;

	var $dumpUploads = false;
	var $dumpUploadFileContents = false;

	const FULL = 1;
	const CURRENT = 2;
	const STABLE = 4; // extension defined
	const LOGS = 8;
	const RANGE = 16;

	const BUFFER = 0;
	const STREAM = 1;

	const TEXT = 0;
	const STUB = 1;

	var $buffer;

	var $text;

	/**
	 * @var DumpOutput
	 */
	var $sink;

	/**
	 * Returns the export schema version.
	 * @return string
	 */
	public static function schemaVersion() {
		return "0.7";
	}

	/**
	 * If using WikiExporter::STREAM to stream a large amount of data,
	 * provide a database connection which is not managed by
	 * LoadBalancer to read from: some history blob types will
	 * make additional queries to pull source data while the
	 * main query is still running.
	 *
	 * @param $db DatabaseBase
	 * @param $history Mixed: one of WikiExporter::FULL, WikiExporter::CURRENT,
	 *                 WikiExporter::RANGE or WikiExporter::STABLE,
	 *                 or an associative array:
	 *                   offset: non-inclusive offset at which to start the query
	 *                   limit: maximum number of rows to return
	 *                   dir: "asc" or "desc" timestamp order
	 * @param $buffer Int: one of WikiExporter::BUFFER or WikiExporter::STREAM
	 * @param $text Int: one of WikiExporter::TEXT or WikiExporter::STUB
	 */
	function __construct( &$db, $history = WikiExporter::CURRENT,
			$buffer = WikiExporter::BUFFER, $text = WikiExporter::TEXT ) {
		$this->db =& $db;
		$this->history = $history;
		$this->buffer  = $buffer;
		$this->writer  = new XmlDumpWriter();
		$this->sink    = new DumpOutput();
		$this->text    = $text;
	}

	/**
	 * Set the DumpOutput or DumpFilter object which will receive
	 * various row objects and XML output for filtering. Filters
	 * can be chained or used as callbacks.
	 *
	 * @param $sink mixed
	 */
	public function setOutputSink( &$sink ) {
		$this->sink =& $sink;
	}

	public function openStream() {
		$output = $this->writer->openStream();
		$this->sink->writeOpenStream( $output );
	}

	public function closeStream() {
		$output = $this->writer->closeStream();
		$this->sink->writeCloseStream( $output );
	}

	/**
	 * Dumps a series of page and revision records for all pages
	 * in the database, either including complete history or only
	 * the most recent version.
	 */
	public function allPages() {
		$this->dumpFrom( '' );
	}

	/**
	 * Dumps a series of page and revision records for those pages
	 * in the database falling within the page_id range given.
	 * @param $start Int: inclusive lower limit (this id is included)
	 * @param $end   Int: Exclusive upper limit (this id is not included)
	 *                   If 0, no upper limit.
	 */
	public function pagesByRange( $start, $end ) {
		$condition = 'page_id >= ' . intval( $start );
		if ( $end ) {
			$condition .= ' AND page_id < ' . intval( $end );
		}
		$this->dumpFrom( $condition );
	}

	/**
	 * Dumps a series of page and revision records for those pages
	 * in the database with revisions falling within the rev_id range given.
	 * @param $start Int: inclusive lower limit (this id is included)
	 * @param $end   Int: Exclusive upper limit (this id is not included)
	 *                   If 0, no upper limit.
	 */
	public function revsByRange( $start, $end ) {
		$condition = 'rev_id >= ' . intval( $start );
		if ( $end ) {
			$condition .= ' AND rev_id < ' . intval( $end );
		}
		$this->dumpFrom( $condition );
	}

	/**
	 * @param $title Title
	 */
	public function pageByTitle( $title ) {
		$this->dumpFrom(
			'page_namespace=' . $title->getNamespace() .
			' AND page_title=' . $this->db->addQuotes( $title->getDBkey() ) );
	}

	/**
	 * @param $name string
	 * @throws MWException
	 */
	public function pageByName( $name ) {
		$title = Title::newFromText( $name );
		if ( is_null( $title ) ) {
			throw new MWException( "Can't export invalid title" );
		} else {
			$this->pageByTitle( $title );
		}
	}

	/**
	 * @param $names array
	 */
	public function pagesByName( $names ) {
		foreach ( $names as $name ) {
			$this->pageByName( $name );
		}
	}

	public function allLogs() {
		$this->dumpFrom( '' );
	}

	/**
	 * @param $start int
	 * @param $end int
	 */
	public function logsByRange( $start, $end ) {
		$condition = 'log_id >= ' . intval( $start );
		if ( $end ) {
			$condition .= ' AND log_id < ' . intval( $end );
		}
		$this->dumpFrom( $condition );
	}

	/**
	 * Generates the distinct list of authors of an article
	 * Not called by default (depends on $this->list_authors)
	 * Can be set by Special:Export when not exporting whole history
	 *
	 * @param $cond
	 */
	protected function do_list_authors( $cond ) {
		wfProfileIn( __METHOD__ );
		$this->author_list = "<contributors>";
		// rev_deleted

		$res = $this->db->select(
			array( 'page', 'revision' ),
			array( 'DISTINCT rev_user_text', 'rev_user' ),
			array(
				$this->db->bitAnd( 'rev_deleted', Revision::DELETED_USER ) . ' = 0',
				$cond,
				'page_id = rev_id',
			),
			__METHOD__
		);

		foreach ( $res as $row ) {
			$this->author_list .= "<contributor>" .
				"<username>" .
				htmlentities( $row->rev_user_text )  .
				"</username>" .
				"<id>" .
				$row->rev_user .
				"</id>" .
				"</contributor>";
		}
		$this->author_list .= "</contributors>";
		wfProfileOut( __METHOD__ );
	}

	/**
	 * @param $cond string
	 * @throws MWException
	 * @throws Exception
	 */
	protected function dumpFrom( $cond = '' ) {
		wfProfileIn( __METHOD__ );
		# For logging dumps...
		if ( $this->history & self::LOGS ) {
			$where = array( 'user_id = log_user' );
			# Hide private logs
			$hideLogs = LogEventsList::getExcludeClause( $this->db );
			if ( $hideLogs ) $where[] = $hideLogs;
			# Add on any caller specified conditions
			if ( $cond ) $where[] = $cond;
			# Get logging table name for logging.* clause
			$logging = $this->db->tableName( 'logging' );

			if ( $this->buffer == WikiExporter::STREAM ) {
				$prev = $this->db->bufferResults( false );
			}
			$wrapper = null; // Assuring $wrapper is not undefined, if exception occurs early
			try {
				$result = $this->db->select( array( 'logging', 'user' ),
					array( "{$logging}.*", 'user_name' ), // grab the user name
					$where,
					__METHOD__,
					array( 'ORDER BY' => 'log_id', 'USE INDEX' => array( 'logging' => 'PRIMARY' ) )
				);
				$wrapper = $this->db->resultObject( $result );
				$this->outputLogStream( $wrapper );
				if ( $this->buffer == WikiExporter::STREAM ) {
					$this->db->bufferResults( $prev );
				}
			} catch ( Exception $e ) {
				// Throwing the exception does not reliably free the resultset, and
				// would also leave the connection in unbuffered mode.

				// Freeing result
				try {
					if ( $wrapper ) {
						$wrapper->free();
					}
				} catch ( Exception $e2 ) {
					// Already in panic mode -> ignoring $e2 as $e has
					// higher priority
				}

				// Putting database back in previous buffer mode
				try {
					if ( $this->buffer == WikiExporter::STREAM ) {
						$this->db->bufferResults( $prev );
					}
				} catch ( Exception $e2 ) {
					// Already in panic mode -> ignoring $e2 as $e has
					// higher priority
				}

				// Inform caller about problem
				throw $e;
			}
		# For page dumps...
		} else {
			$tables = array( 'page', 'revision' );
			$opts = array( 'ORDER BY' => 'page_id ASC' );
			$opts['USE INDEX'] = array();
			$join = array();
			if ( is_array( $this->history ) ) {
				# Time offset/limit for all pages/history...
				$revJoin = 'page_id=rev_page';
				# Set time order
				if ( $this->history['dir'] == 'asc' ) {
					$op = '>';
					$opts['ORDER BY'] = 'rev_timestamp ASC';
				} else {
					$op = '<';
					$opts['ORDER BY'] = 'rev_timestamp DESC';
				}
				# Set offset
				if ( !empty( $this->history['offset'] ) ) {
					$revJoin .= " AND rev_timestamp $op " .
						$this->db->addQuotes( $this->db->timestamp( $this->history['offset'] ) );
				}
				$join['revision'] = array( 'INNER JOIN', $revJoin );
				# Set query limit
				if ( !empty( $this->history['limit'] ) ) {
					$opts['LIMIT'] = intval( $this->history['limit'] );
				}
			} elseif ( $this->history & WikiExporter::FULL ) {
				# Full history dumps...
				$join['revision'] = array( 'INNER JOIN', 'page_id=rev_page' );
			} elseif ( $this->history & WikiExporter::CURRENT ) {
				# Latest revision dumps...
				if ( $this->list_authors && $cond != '' )  { // List authors, if so desired
					$this->do_list_authors( $cond );
				}
				$join['revision'] = array( 'INNER JOIN', 'page_id=rev_page AND page_latest=rev_id' );
			} elseif ( $this->history & WikiExporter::STABLE ) {
				# "Stable" revision dumps...
				# Default JOIN, to be overridden...
				$join['revision'] = array( 'INNER JOIN', 'page_id=rev_page AND page_latest=rev_id' );
				# One, and only one hook should set this, and return false
				if ( wfRunHooks( 'WikiExporter::dumpStableQuery', array( &$tables, &$opts, &$join ) ) ) {
					wfProfileOut( __METHOD__ );
					throw new MWException( __METHOD__ . " given invalid history dump type." );
				}
			} elseif ( $this->history & WikiExporter::RANGE ) {
				# Dump of revisions within a specified range
				$join['revision'] = array( 'INNER JOIN', 'page_id=rev_page' );
				$opts['ORDER BY'] = array( 'rev_page ASC', 'rev_id ASC' );
			} else {
				# Uknown history specification parameter?
				wfProfileOut( __METHOD__ );
				throw new MWException( __METHOD__ . " given invalid history dump type." );
			}
			# Query optimization hacks
			if ( $cond == '' ) {
				$opts[] = 'STRAIGHT_JOIN';
				$opts['USE INDEX']['page'] = 'PRIMARY';
			}
			# Build text join options
			if ( $this->text != WikiExporter::STUB ) { // 1-pass
				$tables[] = 'text';
				$join['text'] = array( 'INNER JOIN', 'rev_text_id=old_id' );
			}

			if ( $this->buffer == WikiExporter::STREAM ) {
				$prev = $this->db->bufferResults( false );
			}

			$wrapper = null; // Assuring $wrapper is not undefined, if exception occurs early
			try {
				wfRunHooks( 'ModifyExportQuery',
						array( $this->db, &$tables, &$cond, &$opts, &$join ) );

				# Do the query!
				$result = $this->db->select( $tables, '*', $cond, __METHOD__, $opts, $join );
				$wrapper = $this->db->resultObject( $result );
				# Output dump results
				$this->outputPageStream( $wrapper );

				if ( $this->buffer == WikiExporter::STREAM ) {
					$this->db->bufferResults( $prev );
				}
			} catch ( Exception $e ) {
				// Throwing the exception does not reliably free the resultset, and
				// would also leave the connection in unbuffered mode.

				// Freeing result
				try {
					if ( $wrapper ) {
						$wrapper->free();
					}
				} catch ( Exception $e2 ) {
					// Already in panic mode -> ignoring $e2 as $e has
					// higher priority
				}

				// Putting database back in previous buffer mode
				try {
					if ( $this->buffer == WikiExporter::STREAM ) {
						$this->db->bufferResults( $prev );
					}
				} catch ( Exception $e2 ) {
					// Already in panic mode -> ignoring $e2 as $e has
					// higher priority
				}

				// Inform caller about problem
				throw $e;
			}
		}
		wfProfileOut( __METHOD__ );
	}

	/**
	 * Runs through a query result set dumping page and revision records.
	 * The result set should be sorted/grouped by page to avoid duplicate
	 * page records in the output.
	 *
	 * Should be safe for
	 * streaming (non-buffered) queries, as long as it was made on a
	 * separate database connection not managed by LoadBalancer; some
	 * blob storage types will make queries to pull source data.
	 *
	 * @param $resultset ResultWrapper
	 */
	protected function outputPageStream( $resultset ) {
		$last = null;
		foreach ( $resultset as $row ) {
			if ( is_null( $last ) ||
				$last->page_namespace != $row->page_namespace ||
				$last->page_title     != $row->page_title ) {
				if ( isset( $last ) ) {
					$output = '';
					if ( $this->dumpUploads ) {
						$output .= $this->writer->writeUploads( $last, $this->dumpUploadFileContents );
					}
					$output .= $this->writer->closePage();
					$this->sink->writeClosePage( $output );
				}
				$output = $this->writer->openPage( $row );
				$this->sink->writeOpenPage( $row, $output );
				$last = $row;
			}
			$output = $this->writer->writeRevision( $row );
			$this->sink->writeRevision( $row, $output );
		}
		if ( isset( $last ) ) {
			$output = '';
			if ( $this->dumpUploads ) {
				$output .= $this->writer->writeUploads( $last, $this->dumpUploadFileContents );
			}
			$output .= $this->author_list;
			$output .= $this->writer->closePage();
			$this->sink->writeClosePage( $output );
		}
	}

	/**
	 * @param $resultset array
	 */
	protected function outputLogStream( $resultset ) {
		foreach ( $resultset as $row ) {
			$output = $this->writer->writeLogItem( $row );
			$this->sink->writeLogItem( $row, $output );
		}
	}
}

/**
 * @ingroup Dump
 */
class XmlDumpWriter {
	/**
	 * Returns the export schema version.
	 * @deprecated in 1.20; use WikiExporter::schemaVersion() instead
	 * @return string
	 */
	function schemaVersion() {
<<<<<<< HEAD
		return "0.8"; #FIXME: Make sure to bump this to > 0.7 when merging Wikidata branch!
=======
		wfDeprecated( __METHOD__, '1.20' );
		return WikiExporter::schemaVersion();
>>>>>>> 4bed2c4a
	}

	/**
	 * Opens the XML output stream's root "<mediawiki>" element.
	 * This does not include an xml directive, so is safe to include
	 * as a subelement in a larger XML stream. Namespace and XML Schema
	 * references are included.
	 *
	 * Output will be encoded in UTF-8.
	 *
	 * @return string
	 */
	function openStream() {
		global $wgLanguageCode;
		$ver = WikiExporter::schemaVersion();
		return Xml::element( 'mediawiki', array(
			'xmlns'              => "http://www.mediawiki.org/xml/export-$ver/",
			'xmlns:xsi'          => "http://www.w3.org/2001/XMLSchema-instance",
			'xsi:schemaLocation' => "http://www.mediawiki.org/xml/export-$ver/ " .
			                        "http://www.mediawiki.org/xml/export-$ver.xsd", #TODO: how do we get a new version up there?
			'version'            => $ver,
			'xml:lang'           => $wgLanguageCode ),
			null ) .
			"\n" .
			$this->siteInfo();
	}

	/**
	 * @return string
	 */
	function siteInfo() {
		$info = array(
			$this->sitename(),
			$this->homelink(),
			$this->generator(),
			$this->caseSetting(),
			$this->namespaces() );
		return "  <siteinfo>\n    " .
			implode( "\n    ", $info ) .
			"\n  </siteinfo>\n";
	}

	/**
	 * @return string
	 */
	function sitename() {
		global $wgSitename;
		return Xml::element( 'sitename', array(), $wgSitename );
	}

	/**
	 * @return string
	 */
	function generator() {
		global $wgVersion;
		return Xml::element( 'generator', array(), "MediaWiki $wgVersion" );
	}

	/**
	 * @return string
	 */
	function homelink() {
		return Xml::element( 'base', array(), Title::newMainPage()->getCanonicalUrl() );
	}

	/**
	 * @return string
	 */
	function caseSetting() {
		global $wgCapitalLinks;
		// "case-insensitive" option is reserved for future
		$sensitivity = $wgCapitalLinks ? 'first-letter' : 'case-sensitive';
		return Xml::element( 'case', array(), $sensitivity );
	}

	/**
	 * @return string
	 */
	function namespaces() {
		global $wgContLang;
		$spaces = "<namespaces>\n";
		foreach ( $wgContLang->getFormattedNamespaces() as $ns => $title ) {
			$spaces .= '      ' .
				Xml::element( 'namespace',
					array(	'key' => $ns,
							'case' => MWNamespace::isCapitalized( $ns ) ? 'first-letter' : 'case-sensitive',
					), $title ) . "\n";
		}
		$spaces .= "    </namespaces>";
		return $spaces;
	}

	/**
	 * Closes the output stream with the closing root element.
	 * Call when finished dumping things.
	 *
	 * @return string
	 */
	function closeStream() {
		return "</mediawiki>\n";
	}

	/**
	 * Opens a "<page>" section on the output stream, with data
	 * from the given database row.
	 *
	 * @param $row object
	 * @return string
	 * @access private
	 */
	function openPage( $row ) {
		$out = "  <page>\n";
		$title = Title::makeTitle( $row->page_namespace, $row->page_title );
		$out .= '    ' . Xml::elementClean( 'title', array(), self::canonicalTitle( $title ) ) . "\n";
		$out .= '    ' . Xml::element( 'ns', array(), strval( $row->page_namespace) ) . "\n";
		$out .= '    ' . Xml::element( 'id', array(), strval( $row->page_id ) ) . "\n";
		if ( $row->page_is_redirect ) {
			$page = WikiPage::factory( $title );
			$redirect = $page->getRedirectTarget();
			if ( $redirect instanceOf Title && $redirect->isValidRedirectTarget() ) {
				$out .= '    ' . Xml::element( 'redirect', array( 'title' => self::canonicalTitle( $redirect ) ) ) . "\n";
			}
		}

		if ( $row->page_restrictions != '' ) {
			$out .= '    ' . Xml::element( 'restrictions', array(),
				strval( $row->page_restrictions ) ) . "\n";
		}

		wfRunHooks( 'XmlDumpWriterOpenPage', array( $this, &$out, $row, $title ) );

		return $out;
	}

	/**
	 * Closes a "<page>" section on the output stream.
	 *
	 * @access private
	 * @return string
	 */
	function closePage() {
		return "  </page>\n";
	}

	/**
	 * Dumps a "<revision>" section on the output stream, with
	 * data filled in from the given database row.
	 *
	 * @param $row object
	 * @return string
	 * @access private
	 */
	function writeRevision( $row ) {
		wfProfileIn( __METHOD__ );

		$out  = "    <revision>\n";
		$out .= "      " . Xml::element( 'id', null, strval( $row->rev_id ) ) . "\n";
		if( $row->rev_parent_id ) {
			$out .= "      " . Xml::element( 'parentid', null, strval( $row->rev_parent_id ) ) . "\n";
		}

		$out .= $this->writeTimestamp( $row->rev_timestamp );

		if ( $row->rev_deleted & Revision::DELETED_USER ) {
			$out .= "      " . Xml::element( 'contributor', array( 'deleted' => 'deleted' ) ) . "\n";
		} else {
			$out .= $this->writeContributor( $row->rev_user, $row->rev_user_text );
		}

		if ( $row->rev_minor_edit ) {
			$out .=  "      <minor/>\n";
		}
		if ( $row->rev_deleted & Revision::DELETED_COMMENT ) {
			$out .= "      " . Xml::element( 'comment', array( 'deleted' => 'deleted' ) ) . "\n";
		} elseif ( $row->rev_comment != '' ) {
			$out .= "      " . Xml::elementClean( 'comment', array(), strval( $row->rev_comment ) ) . "\n";
		}

		$text = '';
		if ( $row->rev_deleted & Revision::DELETED_TEXT ) {
			$out .= "      " . Xml::element( 'text', array( 'deleted' => 'deleted' ) ) . "\n";
		} elseif ( isset( $row->old_text ) ) {
			// Raw text from the database may have invalid chars
			$text = strval( Revision::getRevisionText( $row ) );
			$out .= "      " . Xml::elementClean( 'text',
				array( 'xml:space' => 'preserve', 'bytes' => intval( $row->rev_len ) ),
				strval( $text ) ) . "\n";
		} else {
			// Stub output
			$out .= "      " . Xml::element( 'text',
				array( 'id' => $row->rev_text_id, 'bytes' => intval( $row->rev_len ) ),
				"" ) . "\n";
		}

		if ( $row->rev_sha1 && !( $row->rev_deleted & Revision::DELETED_TEXT ) ) {
			$out .= "      " . Xml::element('sha1', null, strval( $row->rev_sha1 ) ) . "\n";
		} else {
			$out .= "      <sha1/>\n";
		}

		if ( isset( $row->rev_content_model ) && !is_null( $row->rev_content_model )  ) {
			$content_model = strval( $row->rev_content_model );
		} else {
			// probably using $wgContentHandlerUseDB = false;
			// @todo: test!
			$title = Title::makeTitle( $row->page_namespace, $row->page_title );
			$content_model = ContentHandler::getDefaultModelFor( $title );
		}

		$out .= "      " . Xml::element('model', null, strval( $content_model ) ) . "\n";

		if ( isset( $row->rev_content_format ) && !is_null( $row->rev_content_format ) ) {
			$content_format = strval( $row->rev_content_format );
		} else {
			// probably using $wgContentHandlerUseDB = false;
			// @todo: test!
			$content_handler = ContentHandler::getForModelID( $content_model );
			$content_format = $content_handler->getDefaultFormat();
		}

		$out .= "      " . Xml::element('format', null, strval( $content_format ) ) . "\n";

		wfRunHooks( 'XmlDumpWriterWriteRevision', array( &$this, &$out, $row, $text ) );

		$out .= "    </revision>\n";

		wfProfileOut( __METHOD__ );
		return $out;
	}

	/**
	 * Dumps a "<logitem>" section on the output stream, with
	 * data filled in from the given database row.
	 *
	 * @param $row object
	 * @return string
	 * @access private
	 */
	function writeLogItem( $row ) {
		wfProfileIn( __METHOD__ );

		$out  = "  <logitem>\n";
		$out .= "    " . Xml::element( 'id', null, strval( $row->log_id ) ) . "\n";

		$out .= $this->writeTimestamp( $row->log_timestamp, "    " );

		if ( $row->log_deleted & LogPage::DELETED_USER ) {
			$out .= "    " . Xml::element( 'contributor', array( 'deleted' => 'deleted' ) ) . "\n";
		} else {
			$out .= $this->writeContributor( $row->log_user, $row->user_name, "    " );
		}

		if ( $row->log_deleted & LogPage::DELETED_COMMENT ) {
			$out .= "    " . Xml::element( 'comment', array( 'deleted' => 'deleted' ) ) . "\n";
		} elseif ( $row->log_comment != '' ) {
			$out .= "    " . Xml::elementClean( 'comment', null, strval( $row->log_comment ) ) . "\n";
		}

		$out .= "    " . Xml::element( 'type', null, strval( $row->log_type ) ) . "\n";
		$out .= "    " . Xml::element( 'action', null, strval( $row->log_action ) ) . "\n";

		if ( $row->log_deleted & LogPage::DELETED_ACTION ) {
			$out .= "    " . Xml::element( 'text', array( 'deleted' => 'deleted' ) ) . "\n";
		} else {
			$title = Title::makeTitle( $row->log_namespace, $row->log_title );
			$out .= "    " . Xml::elementClean( 'logtitle', null, self::canonicalTitle( $title ) ) . "\n";
			$out .= "    " . Xml::elementClean( 'params',
				array( 'xml:space' => 'preserve' ),
				strval( $row->log_params ) ) . "\n";
		}

		$out .= "  </logitem>\n";

		wfProfileOut( __METHOD__ );
		return $out;
	}

	/**
	 * @param $timestamp string
	 * @param $indent string Default to six spaces
	 * @return string
	 */
	function writeTimestamp( $timestamp, $indent = "      " ) {
		$ts = wfTimestamp( TS_ISO_8601, $timestamp );
		return $indent . Xml::element( 'timestamp', null, $ts ) . "\n";
	}

	/**
	 * @param $id
	 * @param $text string
	 * @param $indent string Default to six spaces
	 * @return string
	 */
	function writeContributor( $id, $text, $indent = "      " ) {
		$out = $indent . "<contributor>\n";
		if ( $id || !IP::isValid( $text ) ) {
			$out .= $indent . "  " . Xml::elementClean( 'username', null, strval( $text ) ) . "\n";
			$out .= $indent . "  " . Xml::element( 'id', null, strval( $id ) ) . "\n";
		} else {
			$out .= $indent . "  " . Xml::elementClean( 'ip', null, strval( $text ) ) . "\n";
		}
		$out .= $indent . "</contributor>\n";
		return $out;
	}

	/**
	 * Warning! This data is potentially inconsistent. :(
	 * @param $row
	 * @param $dumpContents bool
	 * @return string
	 */
	function writeUploads( $row, $dumpContents = false ) {
		if ( $row->page_namespace == NS_FILE ) {
			$img = wfLocalFile( $row->page_title );
			if ( $img && $img->exists() ) {
				$out = '';
				foreach ( array_reverse( $img->getHistory() ) as $ver ) {
					$out .= $this->writeUpload( $ver, $dumpContents );
				}
				$out .= $this->writeUpload( $img, $dumpContents );
				return $out;
			}
		}
		return '';
	}

	/**
	 * @param $file File
	 * @param $dumpContents bool
	 * @return string
	 */
	function writeUpload( $file, $dumpContents = false ) {
		if ( $file->isOld() ) {
			$archiveName = "      " .
				Xml::element( 'archivename', null, $file->getArchiveName() ) . "\n";
		} else {
			$archiveName = '';
		}
		if ( $dumpContents ) {
			# Dump file as base64
			# Uses only XML-safe characters, so does not need escaping
			$contents = '      <contents encoding="base64">' .
				chunk_split( base64_encode( file_get_contents( $file->getPath() ) ) ) .
				"      </contents>\n";
		} else {
			$contents = '';
		}
		if ( $file->isDeleted( File::DELETED_COMMENT ) ) {
			$comment = Xml::element( 'comment', array( 'deleted' => 'deleted' ) );
		} else {
			$comment = Xml::elementClean( 'comment', null, $file->getDescription() );
		}
		return "    <upload>\n" .
			$this->writeTimestamp( $file->getTimestamp() ) .
			$this->writeContributor( $file->getUser( 'id' ), $file->getUser( 'text' ) ) .
			"      " . $comment . "\n" .
			"      " . Xml::element( 'filename', null, $file->getName() ) . "\n" .
			$archiveName .
			"      " . Xml::element( 'src', null, $file->getCanonicalUrl() ) . "\n" .
			"      " . Xml::element( 'size', null, $file->getSize() ) . "\n" .
			"      " . Xml::element( 'sha1base36', null, $file->getSha1() ) . "\n" .
			"      " . Xml::element( 'rel', null, $file->getRel() ) . "\n" .
			$contents .
			"    </upload>\n";
	}

	/**
	 * Return prefixed text form of title, but using the content language's
	 * canonical namespace. This skips any special-casing such as gendered
	 * user namespaces -- which while useful, are not yet listed in the
	 * XML "<siteinfo>" data so are unsafe in export.
	 *
	 * @param Title $title
	 * @return string
	 * @since 1.18
	 */
	public static function canonicalTitle( Title $title ) {
		if ( $title->getInterwiki() ) {
			return $title->getPrefixedText();
		}

		global $wgContLang;
		$prefix = str_replace( '_', ' ', $wgContLang->getNsText( $title->getNamespace() ) );

		if ( $prefix !== '' ) {
			$prefix .= ':';
		}

		return $prefix . $title->getText();
	}
}


/**
 * Base class for output stream; prints to stdout or buffer or whereever.
 * @ingroup Dump
 */
class DumpOutput {

	/**
	 * @param $string string
	 */
	function writeOpenStream( $string ) {
		$this->write( $string );
	}

	/**
	 * @param $string string
	 */
	function writeCloseStream( $string ) {
		$this->write( $string );
	}

	/**
	 * @param $page
	 * @param $string string
	 */
	function writeOpenPage( $page, $string ) {
		$this->write( $string );
	}

	/**
	 * @param $string string
	 */
	function writeClosePage( $string ) {
		$this->write( $string );
	}

	/**
	 * @param $rev
	 * @param $string string
	 */
	function writeRevision( $rev, $string ) {
		$this->write( $string );
	}

	/**
	 * @param $rev
	 * @param $string string
	 */
	function writeLogItem( $rev, $string ) {
		$this->write( $string );
	}

	/**
	 * Override to write to a different stream type.
	 * @param $string string
	 * @return bool
	 */
	function write( $string ) {
		print $string;
	}

	/**
	 * Close the old file, move it to a specified name,
	 * and reopen new file with the old name. Use this
	 * for writing out a file in multiple pieces
	 * at specified checkpoints (e.g. every n hours).
	 * @param $newname mixed File name. May be a string or an array with one element
	 */
	function closeRenameAndReopen( $newname ) {
		return;
	}

	/**
	 * Close the old file, and move it to a specified name.
	 * Use this for the last piece of a file written out
	 * at specified checkpoints (e.g. every n hours).
	 * @param $newname mixed File name. May be a string or an array with one element
	 * @param $open bool If true, a new file with the old filename will be opened again for writing (default: false)
	 */
	function closeAndRename( $newname, $open = false ) {
		return;
	}

	/**
	 * Returns the name of the file or files which are
	 * being written to, if there are any.
	 * @return null
	 */
	function getFilenames() {
		return NULL;
	}
}

/**
 * Stream outputter to send data to a file.
 * @ingroup Dump
 */
class DumpFileOutput extends DumpOutput {
	protected $handle = false, $filename;

	/**
	 * @param $file
	 */
	function __construct( $file ) {
		$this->handle = fopen( $file, "wt" );
		$this->filename = $file;
	}

	/**
	 * @param $string string
	 */
	function writeCloseStream( $string ) {
		parent::writeCloseStream( $string );
		if ( $this->handle ) {
			fclose( $this->handle );
			$this->handle = false;
		}
	}

	/**
	 * @param $string string
	 */
	function write( $string ) {
		fputs( $this->handle, $string );
	}

	/**
	 * @param $newname
	 */
	function closeRenameAndReopen( $newname ) {
		$this->closeAndRename( $newname, true );
	}

	/**
	 * @param $newname
	 * @throws MWException
	 */
	function renameOrException( $newname ) {
			if (! rename( $this->filename, $newname ) ) {
				throw new MWException( __METHOD__ . ": rename of file {$this->filename} to $newname failed\n" );
			}
	}

	/**
	 * @param $newname array
	 * @return mixed
	 * @throws MWException
	 */
	function checkRenameArgCount( $newname ) {
		if ( is_array( $newname ) ) {
			if ( count( $newname ) > 1 ) {
				throw new MWException( __METHOD__ . ": passed multiple arguments for rename of single file\n" );
			} else {
				$newname = $newname[0];
			}
		}
		return $newname;
	}

	/**
	 * @param $newname mixed
	 * @param $open bool
	 */
	function closeAndRename( $newname, $open = false ) {
		$newname = $this->checkRenameArgCount( $newname );
		if ( $newname ) {
			if ( $this->handle ) {
				fclose( $this->handle );
				$this->handle = false;
			}
			$this->renameOrException( $newname );
			if ( $open ) {
				$this->handle = fopen( $this->filename, "wt" );
			}
		}
	}

	/**
	 * @return string|null
	 */
	function getFilenames() {
		return $this->filename;
	}
}

/**
 * Stream outputter to send data to a file via some filter program.
 * Even if compression is available in a library, using a separate
 * program can allow us to make use of a multi-processor system.
 * @ingroup Dump
 */
class DumpPipeOutput extends DumpFileOutput {
	protected $command, $filename;
	protected $procOpenResource = false;

	/**
	 * @param $command
	 * @param $file null
	 */
	function __construct( $command, $file = null ) {
		if ( !is_null( $file ) ) {
			$command .=  " > " . wfEscapeShellArg( $file );
		}

		$this->startCommand( $command );
		$this->command = $command;
		$this->filename = $file;
	}

	/**
	 * @param $string string
	 */
	function writeCloseStream( $string ) {
		parent::writeCloseStream( $string );
		if ( $this->procOpenResource ) {
			proc_close( $this->procOpenResource );
			$this->procOpenResource = false;
		}
	}

	/**
	 * @param $command
	 */
	function startCommand( $command ) {
		$spec = array(
			0 => array( "pipe", "r" ),
		);
		$pipes = array();
		$this->procOpenResource = proc_open( $command, $spec, $pipes );
		$this->handle = $pipes[0];
	}

	/**
	 * @param mixed $newname
	 */
	function closeRenameAndReopen( $newname ) {
		$this->closeAndRename( $newname, true );
	}

	/**
	 * @param $newname mixed
	 * @param $open bool
	 */
	function closeAndRename( $newname, $open = false ) {
		$newname = $this->checkRenameArgCount( $newname );
		if ( $newname ) {
			if ( $this->handle ) {
				fclose( $this->handle );
				$this->handle = false;
			}
			if ( $this->procOpenResource ) {
				proc_close( $this->procOpenResource );
				$this->procOpenResource = false;
			}
			$this->renameOrException( $newname );
			if ( $open ) {
				$command = $this->command;
				$command .=  " > " . wfEscapeShellArg( $this->filename );
				$this->startCommand( $command );
			}
		}
	}

}

/**
 * Sends dump output via the gzip compressor.
 * @ingroup Dump
 */
class DumpGZipOutput extends DumpPipeOutput {

	/**
	 * @param $file string
	 */
	function __construct( $file ) {
		parent::__construct( "gzip", $file );
	}
}

/**
 * Sends dump output via the bgzip2 compressor.
 * @ingroup Dump
 */
class DumpBZip2Output extends DumpPipeOutput {

	/**
	 * @param $file string
	 */
	function __construct( $file ) {
		parent::__construct( "bzip2", $file );
	}
}

/**
 * Sends dump output via the p7zip compressor.
 * @ingroup Dump
 */
class Dump7ZipOutput extends DumpPipeOutput {

	/**
	 * @param $file string
	 */
	function __construct( $file ) {
		$command = $this->setup7zCommand( $file );
		parent::__construct( $command );
		$this->filename = $file;
	}

	/**
	 * @param $file string
	 * @return string
	 */
	function setup7zCommand( $file ) {
		$command = "7za a -bd -si " . wfEscapeShellArg( $file );
		// Suppress annoying useless crap from p7zip
		// Unfortunately this could suppress real error messages too
		$command .= ' >' . wfGetNull() . ' 2>&1';
		return( $command );
	}

	/**
	 * @param $newname string
	 * @param $open bool
	 */
	function closeAndRename( $newname, $open = false ) {
		$newname = $this->checkRenameArgCount( $newname );
		if ( $newname ) {
			fclose( $this->handle );
			proc_close( $this->procOpenResource );
			$this->renameOrException( $newname );
			if ( $open ) {
				$command = $this->setup7zCommand( $this->filename );
				$this->startCommand( $command );
			}
		}
	}
}

/**
 * Dump output filter class.
 * This just does output filtering and streaming; XML formatting is done
 * higher up, so be careful in what you do.
 * @ingroup Dump
 */
class DumpFilter {

	/**
	 * @var DumpOutput
	 * FIXME will need to be made protected whenever legacy code
	 * is updated.
	 */
	public $sink;

	/**
	 * @var bool
	 */
	protected $sendingThisPage;

	/**
	 * @param $sink DumpOutput
	 */
	function __construct( &$sink ) {
		$this->sink =& $sink;
	}

	/**
	 * @param $string string
	 */
	function writeOpenStream( $string ) {
		$this->sink->writeOpenStream( $string );
	}

	/**
	 * @param $string string
	 */
	function writeCloseStream( $string ) {
		$this->sink->writeCloseStream( $string );
	}

	/**
	 * @param $page
	 * @param $string string
	 */
	function writeOpenPage( $page, $string ) {
		$this->sendingThisPage = $this->pass( $page, $string );
		if ( $this->sendingThisPage ) {
			$this->sink->writeOpenPage( $page, $string );
		}
	}

	/**
	 * @param $string string
	 */
	function writeClosePage( $string ) {
		if ( $this->sendingThisPage ) {
			$this->sink->writeClosePage( $string );
			$this->sendingThisPage = false;
		}
	}

	/**
	 * @param $rev
	 * @param $string string
	 */
	function writeRevision( $rev, $string ) {
		if ( $this->sendingThisPage ) {
			$this->sink->writeRevision( $rev, $string );
		}
	}

	/**
	 * @param $rev
	 * @param $string string
	 */
	function writeLogItem( $rev, $string ) {
		$this->sink->writeRevision( $rev, $string );
	}

	/**
	 * @param $newname string
	 */
	function closeRenameAndReopen( $newname ) {
		$this->sink->closeRenameAndReopen( $newname );
	}

	/**
	 * @param $newname string
	 * @param $open bool
	 */
	function closeAndRename( $newname, $open = false ) {
		$this->sink->closeAndRename( $newname, $open );
	}

	/**
	 * @return array
	 */
	function getFilenames() {
		return $this->sink->getFilenames();
	}

	/**
	 * Override for page-based filter types.
	 * @param $page
	 * @return bool
	 */
	function pass( $page ) {
		return true;
	}
}

/**
 * Simple dump output filter to exclude all talk pages.
 * @ingroup Dump
 */
class DumpNotalkFilter extends DumpFilter {

	/**
	 * @param $page
	 * @return bool
	 */
	function pass( $page ) {
		return !MWNamespace::isTalk( $page->page_namespace );
	}
}

/**
 * Dump output filter to include or exclude pages in a given set of namespaces.
 * @ingroup Dump
 */
class DumpNamespaceFilter extends DumpFilter {
	var $invert = false;
	var $namespaces = array();

	/**
	 * @param $sink DumpOutput
	 * @param $param
	 */
	function __construct( &$sink, $param ) {
		parent::__construct( $sink );

		$constants = array(
			"NS_MAIN"           => NS_MAIN,
			"NS_TALK"           => NS_TALK,
			"NS_USER"           => NS_USER,
			"NS_USER_TALK"      => NS_USER_TALK,
			"NS_PROJECT"        => NS_PROJECT,
			"NS_PROJECT_TALK"   => NS_PROJECT_TALK,
			"NS_FILE"           => NS_FILE,
			"NS_FILE_TALK"      => NS_FILE_TALK,
			"NS_IMAGE"          => NS_IMAGE,  // NS_IMAGE is an alias for NS_FILE
			"NS_IMAGE_TALK"     => NS_IMAGE_TALK,
			"NS_MEDIAWIKI"      => NS_MEDIAWIKI,
			"NS_MEDIAWIKI_TALK" => NS_MEDIAWIKI_TALK,
			"NS_TEMPLATE"       => NS_TEMPLATE,
			"NS_TEMPLATE_TALK"  => NS_TEMPLATE_TALK,
			"NS_HELP"           => NS_HELP,
			"NS_HELP_TALK"      => NS_HELP_TALK,
			"NS_CATEGORY"       => NS_CATEGORY,
			"NS_CATEGORY_TALK"  => NS_CATEGORY_TALK );

		if ( $param { 0 } == '!' ) {
			$this->invert = true;
			$param = substr( $param, 1 );
		}

		foreach ( explode( ',', $param ) as $key ) {
			$key = trim( $key );
			if ( isset( $constants[$key] ) ) {
				$ns = $constants[$key];
				$this->namespaces[$ns] = true;
			} elseif ( is_numeric( $key ) ) {
				$ns = intval( $key );
				$this->namespaces[$ns] = true;
			} else {
				throw new MWException( "Unrecognized namespace key '$key'\n" );
			}
		}
	}

	/**
	 * @param $page
	 * @return bool
	 */
	function pass( $page ) {
		$match = isset( $this->namespaces[$page->page_namespace] );
		return $this->invert xor $match;
	}
}


/**
 * Dump output filter to include only the last revision in each page sequence.
 * @ingroup Dump
 */
class DumpLatestFilter extends DumpFilter {
	var $page, $pageString, $rev, $revString;

	/**
	 * @param $page
	 * @param $string string
	 */
	function writeOpenPage( $page, $string ) {
		$this->page = $page;
		$this->pageString = $string;
	}

	/**
	 * @param $string string
	 */
	function writeClosePage( $string ) {
		if ( $this->rev ) {
			$this->sink->writeOpenPage( $this->page, $this->pageString );
			$this->sink->writeRevision( $this->rev, $this->revString );
			$this->sink->writeClosePage( $string );
		}
		$this->rev = null;
		$this->revString = null;
		$this->page = null;
		$this->pageString = null;
	}

	/**
	 * @param $rev
	 * @param $string string
	 */
	function writeRevision( $rev, $string ) {
		if ( $rev->rev_id == $this->page->page_latest ) {
			$this->rev = $rev;
			$this->revString = $string;
		}
	}
}

/**
 * Base class for output stream; prints to stdout or buffer or whereever.
 * @ingroup Dump
 */
class DumpMultiWriter {

	/**
	 * @param $sinks
	 */
	function __construct( $sinks ) {
		$this->sinks = $sinks;
		$this->count = count( $sinks );
	}

	/**
	 * @param $string string
	 */
	function writeOpenStream( $string ) {
		for ( $i = 0; $i < $this->count; $i++ ) {
			$this->sinks[$i]->writeOpenStream( $string );
		}
	}

	/**
	 * @param $string string
	 */
	function writeCloseStream( $string ) {
		for ( $i = 0; $i < $this->count; $i++ ) {
			$this->sinks[$i]->writeCloseStream( $string );
		}
	}

	/**
	 * @param $page
	 * @param $string string
	 */
	function writeOpenPage( $page, $string ) {
		for ( $i = 0; $i < $this->count; $i++ ) {
			$this->sinks[$i]->writeOpenPage( $page, $string );
		}
	}

	/**
	 * @param $string
	 */
	function writeClosePage( $string ) {
		for ( $i = 0; $i < $this->count; $i++ ) {
			$this->sinks[$i]->writeClosePage( $string );
		}
	}

	/**
	 * @param $rev
	 * @param $string
	 */
	function writeRevision( $rev, $string ) {
		for ( $i = 0; $i < $this->count; $i++ ) {
			$this->sinks[$i]->writeRevision( $rev, $string );
		}
	}

	/**
	 * @param $newnames
	 */
	function closeRenameAndReopen( $newnames ) {
		$this->closeAndRename( $newnames, true );
	}

	/**
	 * @param $newnames array
	 * @param bool $open
	 */
	function closeAndRename( $newnames, $open = false ) {
		for ( $i = 0; $i < $this->count; $i++ ) {
			$this->sinks[$i]->closeAndRename( $newnames[$i], $open );
		}
	}

	/**
	 * @return array
	 */
	function getFilenames() {
		$filenames = array();
		for ( $i = 0; $i < $this->count; $i++ ) {
			$filenames[] =  $this->sinks[$i]->getFilenames();
		}
		return $filenames;
	}

}

/**
 * @param $string string
 * @return string
 */
function xmlsafe( $string ) {
	wfProfileIn( __FUNCTION__ );

	/**
	 * The page may contain old data which has not been properly normalized.
	 * Invalid UTF-8 sequences or forbidden control characters will make our
	 * XML output invalid, so be sure to strip them out.
	 */
	$string = UtfNormal::cleanUp( $string );

	$string = htmlspecialchars( $string );
	wfProfileOut( __FUNCTION__ );
	return $string;
}<|MERGE_RESOLUTION|>--- conflicted
+++ resolved
@@ -63,7 +63,7 @@
 	 * @return string
 	 */
 	public static function schemaVersion() {
-		return "0.7";
+		return "0.7"; #FIXME: bump this when pushing ContentHandler additions.
 	}
 
 	/**
@@ -477,12 +477,8 @@
 	 * @return string
 	 */
 	function schemaVersion() {
-<<<<<<< HEAD
-		return "0.8"; #FIXME: Make sure to bump this to > 0.7 when merging Wikidata branch!
-=======
 		wfDeprecated( __METHOD__, '1.20' );
 		return WikiExporter::schemaVersion();
->>>>>>> 4bed2c4a
 	}
 
 	/**
