<?php
/**
 * Base class for all skins.
 *
 * This program is free software; you can redistribute it and/or modify
 * it under the terms of the GNU General Public License as published by
 * the Free Software Foundation; either version 2 of the License, or
 * (at your option) any later version.
 *
 * This program is distributed in the hope that it will be useful,
 * but WITHOUT ANY WARRANTY; without even the implied warranty of
 * MERCHANTABILITY or FITNESS FOR A PARTICULAR PURPOSE. See the
 * GNU General Public License for more details.
 *
 * You should have received a copy of the GNU General Public License along
 * with this program; if not, write to the Free Software Foundation, Inc.,
 * 51 Franklin Street, Fifth Floor, Boston, MA 02110-1301, USA.
 * http://www.gnu.org/copyleft/gpl.html
 *
 * @file
 */

/**
 * @defgroup Skins Skins
 */

/**
 * The main skin class that provide methods and properties for all other skins.
 * This base class is also the "Standard" skin.
 *
 * See docs/skin.txt for more information.
 *
 * @ingroup Skins
 */
abstract class Skin extends ContextSource {
	protected $skinname = 'standard';
	protected $mRelevantTitle = null;
	protected $mRelevantUser = null;

	/**
	 * Fetch the set of available skins.
	 * @return array associative array of strings
	 */
	static function getSkinNames() {
		global $wgValidSkinNames;
		static $skinsInitialised = false;

		if ( !$skinsInitialised || !count( $wgValidSkinNames ) ) {
			# Get a list of available skins
			# Build using the regular expression '^(.*).php$'
			# Array keys are all lower case, array value keep the case used by filename
			#
			wfProfileIn( __METHOD__ . '-init' );

			global $wgStyleDirectory;

			$skinDir = dir( $wgStyleDirectory );

			# while code from www.php.net
			while ( false !== ( $file = $skinDir->read() ) ) {
				// Skip non-PHP files, hidden files, and '.dep' includes
				$matches = array();

				if ( preg_match( '/^([^.]*)\.php$/', $file, $matches ) ) {
					$aSkin = $matches[1];
					$wgValidSkinNames[strtolower( $aSkin )] = $aSkin;
				}
			}
			$skinDir->close();
			$skinsInitialised = true;
			wfProfileOut( __METHOD__ . '-init' );
		}
		return $wgValidSkinNames;
	}

 	/**
	 * Fetch the skinname messages for available skins.
	 * @return array of strings
	 */
	static function getSkinNameMessages() {
		$messages = array();
		foreach( self::getSkinNames() as $skinKey => $skinName ) {
			$messages[] = "skinname-$skinKey";
		}
		return $messages;
	}

	/**
	 * Fetch the list of usable skins in regards to $wgSkipSkins.
	 * Useful for Special:Preferences and other places where you
	 * only want to show skins users _can_ use.
	 * @return array of strings
	 */
	public static function getUsableSkins() {
		global $wgSkipSkins;

		$usableSkins = self::getSkinNames();

		foreach ( $wgSkipSkins as $skip ) {
			unset( $usableSkins[$skip] );
		}

		return $usableSkins;
	}

	/**
	 * Normalize a skin preference value to a form that can be loaded.
	 * If a skin can't be found, it will fall back to the configured
	 * default (or the old 'Classic' skin if that's broken).
	 * @param $key String: 'monobook', 'standard', etc.
	 * @return string
	 */
	static function normalizeKey( $key ) {
		global $wgDefaultSkin;

		$skinNames = Skin::getSkinNames();

		if ( $key == '' || $key == 'default' ) {
			// Don't return the default immediately;
			// in a misconfiguration we need to fall back.
			$key = $wgDefaultSkin;
		}

		if ( isset( $skinNames[$key] ) ) {
			return $key;
		}

		// Older versions of the software used a numeric setting
		// in the user preferences.
		$fallback = array(
			0 => $wgDefaultSkin,
			1 => 'nostalgia',
			2 => 'cologneblue'
		);

		if ( isset( $fallback[$key] ) ) {
			$key = $fallback[$key];
		}

		if ( isset( $skinNames[$key] ) ) {
			return $key;
		} elseif ( isset( $skinNames[$wgDefaultSkin] ) ) {
			return $wgDefaultSkin;
		} else {
			return 'vector';
		}
	}

	/**
	 * Factory method for loading a skin of a given type
	 * @param $key String: 'monobook', 'standard', etc.
	 * @return Skin
	 */
	static function &newFromKey( $key ) {
		global $wgStyleDirectory;

		$key = Skin::normalizeKey( $key );

		$skinNames = Skin::getSkinNames();
		$skinName = $skinNames[$key];
		$className = "Skin{$skinName}";

		# Grab the skin class and initialise it.
		if ( !MWInit::classExists( $className ) ) {

			if ( !defined( 'MW_COMPILED' ) ) {
				require_once( "{$wgStyleDirectory}/{$skinName}.php" );
			}

			# Check if we got if not failback to default skin
			if ( !MWInit::classExists( $className ) ) {
				# DO NOT die if the class isn't found. This breaks maintenance
				# scripts and can cause a user account to be unrecoverable
				# except by SQL manipulation if a previously valid skin name
				# is no longer valid.
				wfDebug( "Skin class does not exist: $className\n" );
				$className = 'SkinVector';
				if ( !defined( 'MW_COMPILED' ) ) {
					require_once( "{$wgStyleDirectory}/Vector.php" );
				}
			}
		}
		$skin = new $className( $key );
		return $skin;
	}

	/** @return string skin name */
	public function getSkinName() {
		return $this->skinname;
	}

	/**
	 * @param $out OutputPage
	 */
	function initPage( OutputPage $out ) {
		wfProfileIn( __METHOD__ );

		$this->preloadExistence();

		wfProfileOut( __METHOD__ );
	}

	/**
	 * Preload the existence of three commonly-requested pages in a single query
	 */
	function preloadExistence() {
		$user = $this->getUser();

		// User/talk link
		$titles = array( $user->getUserPage(), $user->getTalkPage() );

		// Other tab link
		if ( $this->getTitle()->isSpecialPage() ) {
			// nothing
		} elseif ( $this->getTitle()->isTalkPage() ) {
			$titles[] = $this->getTitle()->getSubjectPage();
		} else {
			$titles[] = $this->getTitle()->getTalkPage();
		}

		$lb = new LinkBatch( $titles );
		$lb->setCaller( __METHOD__ );
		$lb->execute();
	}

	/**
	 * Get the current revision ID
	 *
	 * @return Integer
	 */
	public function getRevisionId() {
		return $this->getOutput()->getRevisionId();
	}

	/**
	 * Whether the revision displayed is the latest revision of the page
	 *
	 * @return Boolean
	 */
	public function isRevisionCurrent() {
		$revID = $this->getRevisionId();
		return $revID == 0 || $revID == $this->getTitle()->getLatestRevID();
	}

	/**
	 * Set the "relevant" title
	 * @see self::getRelevantTitle()
	 * @param $t Title object to use
	 */
	public function setRelevantTitle( $t ) {
		$this->mRelevantTitle = $t;
	}

	/**
	 * Return the "relevant" title.
	 * A "relevant" title is not necessarily the actual title of the page.
	 * Special pages like Special:MovePage use set the page they are acting on
	 * as their "relevant" title, this allows the skin system to display things
	 * such as content tabs which belong to to that page instead of displaying
	 * a basic special page tab which has almost no meaning.
	 *
	 * @return Title
	 */
	public function getRelevantTitle() {
		if ( isset($this->mRelevantTitle) ) {
			return $this->mRelevantTitle;
		}
		return $this->getTitle();
	}

	/**
	 * Set the "relevant" user
	 * @see self::getRelevantUser()
	 * @param $u User object to use
	 */
	public function setRelevantUser( $u ) {
		$this->mRelevantUser = $u;
	}

	/**
	 * Return the "relevant" user.
	 * A "relevant" user is similar to a relevant title. Special pages like
	 * Special:Contributions mark the user which they are relevant to so that
	 * things like the toolbox can display the information they usually are only
	 * able to display on a user's userpage and talkpage.
	 * @return User
	 */
	public function getRelevantUser() {
		if ( isset($this->mRelevantUser) ) {
			return $this->mRelevantUser;
		}
		$title = $this->getRelevantTitle();
		if( $title->getNamespace() == NS_USER || $title->getNamespace() == NS_USER_TALK ) {
			$rootUser = strtok( $title->getText(), '/' );
			if ( User::isIP( $rootUser ) ) {
				$this->mRelevantUser = User::newFromName( $rootUser, false );
			} else {
				$user = User::newFromName( $rootUser, false );
				if ( $user && $user->isLoggedIn() ) {
					$this->mRelevantUser = $user;
				}
			}
			return $this->mRelevantUser;
		}
		return null;
	}

	/**
	 * Outputs the HTML generated by other functions.
	 * @param $out OutputPage
	 */
	abstract function outputPage( OutputPage $out = null );

	/**
	 * @param $data array
	 * @return string
	 */
	static function makeVariablesScript( $data ) {
		if ( $data ) {
			return Html::inlineScript(
				ResourceLoader::makeLoaderConditionalScript( ResourceLoader::makeConfigSetScript( $data ) )
			);
		} else {
			return '';
		}
	}

	/**
	 * Make a "<script>" tag containing global variables
	 *
	 * @deprecated in 1.19
	 * @param $unused
	 * @return string HTML fragment
	 */
	public static function makeGlobalVariablesScript( $unused ) {
		global $wgOut;

		wfDeprecated( __METHOD__, '1.19' );

		return self::makeVariablesScript( $wgOut->getJSVars() );
	}

	/**
	 * Get the query to generate a dynamic stylesheet
	 *
	 * @return array
	 */
	public static function getDynamicStylesheetQuery() {
		global $wgSquidMaxage;

		return array(
				'action' => 'raw',
				'maxage' => $wgSquidMaxage,
				'usemsgcache' => 'yes',
				'ctype' => 'text/css',
				'smaxage' => $wgSquidMaxage,
			);
	}

	/**
	 * Add skin specific stylesheets
	 * Calling this method with an $out of anything but the same OutputPage
	 * inside ->getOutput() is deprecated. The $out arg is kept
	 * for compatibility purposes with skins.
	 * @param $out OutputPage
	 * @todo delete
	 */
	abstract function setupSkinUserCss( OutputPage $out );

	/**
	 * TODO: document
	 * @param $title Title
	 * @return String
	 */
	function getPageClasses( $title ) {
		$numeric = 'ns-' . $title->getNamespace();

		if ( $title->isSpecialPage() ) {
			$type = 'ns-special';
			// bug 23315: provide a class based on the canonical special page name without subpages
			list( $canonicalName ) = SpecialPageFactory::resolveAlias( $title->getDBkey() );
			if ( $canonicalName ) {
				$type .= ' ' . Sanitizer::escapeClass( "mw-special-$canonicalName" );
			} else {
				$type .= ' mw-invalidspecialpage';
			}
		} elseif ( $title->isTalkPage() ) {
			$type = 'ns-talk';
		} else {
			$type = 'ns-subject';
		}

		$name = Sanitizer::escapeClass( 'page-' . $title->getPrefixedText() );

		return "$numeric $type $name";
	}

	/**
	 * This will be called by OutputPage::headElement when it is creating the
	 * "<body>" tag, skins can override it if they have a need to add in any
	 * body attributes or classes of their own.
	 * @param $out OutputPage
	 * @param $bodyAttrs Array
	 */
	function addToBodyAttributes( $out, &$bodyAttrs ) {
		// does nothing by default
	}

	/**
	 * URL to the logo
	 * @return String
	 */
	function getLogo() {
		global $wgLogo;
		return $wgLogo;
	}

	/**
	 * @return string
	 */
	function getCategoryLinks() {
		global $wgUseCategoryBrowser;

		$out = $this->getOutput();
		$allCats = $out->getCategoryLinks();

		if ( !count( $allCats ) ) {
			return '';
		}

		$embed = "<li>";
		$pop = "</li>";

		$s = '';
		$colon = $this->msg( 'colon-separator' )->escaped();

		if ( !empty( $allCats['normal'] ) ) {
			$t = $embed . implode( "{$pop}{$embed}" , $allCats['normal'] ) . $pop;

			$msg = $this->msg( 'pagecategories' )->numParams( count( $allCats['normal'] ) )->escaped();
			$linkPage = wfMessage( 'pagecategorieslink' )->inContentLanguage()->text();
			$s .= '<div id="mw-normal-catlinks" class="mw-normal-catlinks">' .
				Linker::link( Title::newFromText( $linkPage ), $msg )
				. $colon . '<ul>' . $t . '</ul>' . '</div>';
		}

		# Hidden categories
		if ( isset( $allCats['hidden'] ) ) {
			if ( $this->getUser()->getBoolOption( 'showhiddencats' ) ) {
				$class = ' mw-hidden-cats-user-shown';
			} elseif ( $this->getTitle()->getNamespace() == NS_CATEGORY ) {
				$class = ' mw-hidden-cats-ns-shown';
			} else {
				$class = ' mw-hidden-cats-hidden';
			}

			$s .= "<div id=\"mw-hidden-catlinks\" class=\"mw-hidden-catlinks$class\">" .
				$this->msg( 'hidden-categories' )->numParams( count( $allCats['hidden'] ) )->escaped() .
				$colon . '<ul>' . $embed . implode( "{$pop}{$embed}" , $allCats['hidden'] ) . $pop . '</ul>' .
				'</div>';
		}

		# optional 'dmoz-like' category browser. Will be shown under the list
		# of categories an article belong to
		if ( $wgUseCategoryBrowser ) {
			$s .= '<br /><hr />';

			# get a big array of the parents tree
			$parenttree = $this->getTitle()->getParentCategoryTree();
			# Skin object passed by reference cause it can not be
			# accessed under the method subfunction drawCategoryBrowser
			$tempout = explode( "\n", $this->drawCategoryBrowser( $parenttree ) );
			# Clean out bogus first entry and sort them
			unset( $tempout[0] );
			asort( $tempout );
			# Output one per line
			$s .= implode( "<br />\n", $tempout );
		}

		return $s;
	}

	/**
	 * Render the array as a serie of links.
	 * @param $tree Array: categories tree returned by Title::getParentCategoryTree
	 * @return String separated by &gt;, terminate with "\n"
	 */
	function drawCategoryBrowser( $tree ) {
		$return = '';

		foreach ( $tree as $element => $parent ) {
			if ( empty( $parent ) ) {
				# element start a new list
				$return .= "\n";
			} else {
				# grab the others elements
				$return .= $this->drawCategoryBrowser( $parent ) . ' &gt; ';
			}

			# add our current element to the list
			$eltitle = Title::newFromText( $element );
			$return .=  Linker::link( $eltitle, htmlspecialchars( $eltitle->getText() ) );
		}

		return $return;
	}

	/**
	 * @return string
	 */
	function getCategories() {
		$out = $this->getOutput();

		$catlinks = $this->getCategoryLinks();

		$classes = 'catlinks';

		// Check what we're showing
		$allCats = $out->getCategoryLinks();
		$showHidden = $this->getUser()->getBoolOption( 'showhiddencats' ) ||
						$this->getTitle()->getNamespace() == NS_CATEGORY;

		if ( empty( $allCats['normal'] ) && !( !empty( $allCats['hidden'] ) && $showHidden ) ) {
			$classes .= ' catlinks-allhidden';
		}

		return "<div id='catlinks' class='$classes'>{$catlinks}</div>";
	}

	/**
	 * This runs a hook to allow extensions placing their stuff after content
	 * and article metadata (e.g. categories).
	 * Note: This function has nothing to do with afterContent().
	 *
	 * This hook is placed here in order to allow using the same hook for all
	 * skins, both the SkinTemplate based ones and the older ones, which directly
	 * use this class to get their data.
	 *
	 * The output of this function gets processed in SkinTemplate::outputPage() for
	 * the SkinTemplate based skins, all other skins should directly echo it.
	 *
	 * @return String, empty by default, if not changed by any hook function.
	 */
	protected function afterContentHook() {
		$data = '';

		if ( wfRunHooks( 'SkinAfterContent', array( &$data, $this ) ) ) {
			// adding just some spaces shouldn't toggle the output
			// of the whole <div/>, so we use trim() here
			if ( trim( $data ) != '' ) {
				// Doing this here instead of in the skins to
				// ensure that the div has the same ID in all
				// skins
				$data = "<div id='mw-data-after-content'>\n" .
					"\t$data\n" .
					"</div>\n";
			}
		} else {
			wfDebug( "Hook SkinAfterContent changed output processing.\n" );
		}

		return $data;
	}

	/**
	 * Generate debug data HTML for displaying at the bottom of the main content
	 * area.
	 * @return String HTML containing debug data, if enabled (otherwise empty).
	 */
	protected function generateDebugHTML() {
		return MWDebug::getHTMLDebugLog();
	}

	/**
	 * This gets called shortly before the "</body>" tag.
	 *
	 * @return String HTML-wrapped JS code to be put before "</body>"
	 */
	function bottomScripts() {
		// TODO and the suckage continues. This function is really just a wrapper around
		// OutputPage::getBottomScripts() which takes a Skin param. This should be cleaned
		// up at some point
		$bottomScriptText = $this->getOutput()->getBottomScripts();
		wfRunHooks( 'SkinAfterBottomScripts', array( $this, &$bottomScriptText ) );

		return $bottomScriptText;
	}

	/**
	 * Text with the permalink to the source page,
	 * usually shown on the footer of a printed page
	 *
	 * @return string HTML text with an URL
	 */
	function printSource() {
		$oldid = $this->getRevisionId();
		if ( $oldid ) {
			$url = htmlspecialchars( wfExpandIRI( $this->getTitle()->getCanonicalURL( 'oldid=' . $oldid ) ) );
		} else {
			// oldid not available for non existing pages
			$url = htmlspecialchars( wfExpandIRI( $this->getTitle()->getCanonicalURL() ) );
		}
		return $this->msg( 'retrievedfrom', '<a href="' . $url . '">' . $url . '</a>' )->text();
	}

	/**
	 * @return String
	 */
	function getUndeleteLink() {
		$action = $this->getRequest()->getVal( 'action', 'view' );

		if ( $this->getUser()->isAllowed( 'deletedhistory' ) &&
			( $this->getTitle()->getArticleID() == 0 || $action == 'history' ) ) {
			$n = $this->getTitle()->isDeleted();


			if ( $n ) {
				if ( $this->getUser()->isAllowed( 'undelete' ) ) {
					$msg = 'thisisdeleted';
				} else {
					$msg = 'viewdeleted';
				}

				return $this->msg( $msg )->rawParams(
					Linker::linkKnown(
						SpecialPage::getTitleFor( 'Undelete', $this->getTitle()->getPrefixedDBkey() ),
						$this->msg( 'restorelink' )->numParams( $n )->escaped() )
					)->text();
			}
		}

		return '';
	}

	/**
	 * @return string
	 */
	function subPageSubtitle() {
		global $wgLang;
		$out = $this->getOutput();
		$subpages = '';

		if ( !wfRunHooks( 'SkinSubPageSubtitle', array( &$subpages, $this, $out ) ) ) {
			return $subpages;
		}

		if ( $out->isArticle() && MWNamespace::hasSubpages( $out->getTitle()->getNamespace() ) ) {
			$ptext = $this->getTitle()->getPrefixedText();
			if ( preg_match( '/\//', $ptext ) ) {
				$links = explode( '/', $ptext );
				array_pop( $links );
				$c = 0;
				$growinglink = '';
				$display = '';

				foreach ( $links as $link ) {
					$growinglink .= $link;
					$display .= $link;
					$linkObj = Title::newFromText( $growinglink );

					if ( is_object( $linkObj ) && $linkObj->isKnown() ) {
						$getlink = Linker::linkKnown(
							$linkObj,
							htmlspecialchars( $display )
						);

						$c++;

						if ( $c > 1 ) {
							$subpages .= $wgLang->getDirMarkEntity() . $this->msg( 'pipe-separator' )->escaped();
						} else  {
							$subpages .= '&lt; ';
						}

						$subpages .= $getlink;
						$display = '';
					} else {
						$display .= '/';
					}
					$growinglink .= '/';
				}
			}
		}

		return $subpages;
	}

	/**
	 * Returns true if the IP should be shown in the header
	 * @return Bool
	 */
	function showIPinHeader() {
		global $wgShowIPinHeader;
		return $wgShowIPinHeader && session_id() != '';
	}

	/**
	 * @return String
	 */
	function getSearchLink() {
		$searchPage = SpecialPage::getTitleFor( 'Search' );
		return $searchPage->getLocalURL();
	}

	/**
	 * @return string
	 */
	function escapeSearchLink() {
		return htmlspecialchars( $this->getSearchLink() );
	}

	/**
	 * @param $type string
	 * @return string
	 */
	function getCopyright( $type = 'detect' ) {
		global $wgRightsPage, $wgRightsUrl, $wgRightsText, $wgContLang;

		if ( $type == 'detect' ) {
			if ( !$this->isRevisionCurrent() && !$this->msg( 'history_copyright' )->inContentLanguage()->isDisabled() ) {
				$type = 'history';
			} else {
				$type = 'normal';
			}
		}

		if ( $type == 'history' ) {
			$msg = 'history_copyright';
		} else {
			$msg = 'copyright';
		}

		if ( $wgRightsPage ) {
			$title = Title::newFromText( $wgRightsPage );
			$link = Linker::linkKnown( $title, $wgRightsText );
		} elseif ( $wgRightsUrl ) {
			$link = Linker::makeExternalLink( $wgRightsUrl, $wgRightsText );
		} elseif ( $wgRightsText ) {
			$link = $wgRightsText;
		} else {
			# Give up now
			return '';
		}

		// Allow for site and per-namespace customization of copyright notice.
		$forContent = true;

		wfRunHooks( 'SkinCopyrightFooter', array( $this->getTitle(), $type, &$msg, &$link, &$forContent ) );

		$msgObj = $this->msg( $msg )->rawParams( $link );
		if ( $forContent ) {
			$msg = $msgObj->inContentLanguage()->text();
			if ( $this->getLanguage()->getCode() !== $wgContLang->getCode() ) {
				$msg = Html::rawElement( 'span', array( 'lang' => $wgContLang->getHtmlCode(), 'dir' => $wgContLang->getDir() ), $msg );
			}
			return $msg;
		} else {
			return $msgObj->text();
		}
	}

	/**
	 * @return null|string
	 */
	function getCopyrightIcon() {
		global $wgRightsUrl, $wgRightsText, $wgRightsIcon, $wgCopyrightIcon;

		$out = '';

		if ( isset( $wgCopyrightIcon ) && $wgCopyrightIcon ) {
			$out = $wgCopyrightIcon;
		} elseif ( $wgRightsIcon ) {
			$icon = htmlspecialchars( $wgRightsIcon );

			if ( $wgRightsUrl ) {
				$url = htmlspecialchars( $wgRightsUrl );
				$out .= '<a href="' . $url . '">';
			}

			$text = htmlspecialchars( $wgRightsText );
			$out .= "<img src=\"$icon\" alt=\"$text\" width=\"88\" height=\"31\" />";

			if ( $wgRightsUrl ) {
				$out .= '</a>';
			}
		}

		return $out;
	}

	/**
	 * Gets the powered by MediaWiki icon.
	 * @return string
	 */
	function getPoweredBy() {
		global $wgStylePath;

		$url = htmlspecialchars( "$wgStylePath/common/images/poweredby_mediawiki_88x31.png" );
		$text = '<a href="//www.mediawiki.org/"><img src="' . $url . '" height="31" width="88" alt="Powered by MediaWiki" /></a>';
		wfRunHooks( 'SkinGetPoweredBy', array( &$text, $this ) );
		return $text;
	}

	/**
	 * Get the timestamp of the latest revision, formatted in user language
	 *
	 * @return String
	 */
	protected function lastModified() {
		$timestamp = $this->getOutput()->getRevisionTimestamp();

		# No cached timestamp, load it from the database
		if ( $timestamp === null ) {
			$timestamp = Revision::getTimestampFromId( $this->getTitle(), $this->getRevisionId() );
		}

		if ( $timestamp ) {
			$d = $this->getLanguage()->userDate( $timestamp, $this->getUser() );
			$t = $this->getLanguage()->userTime( $timestamp, $this->getUser() );
			$s = ' ' . $this->msg( 'lastmodifiedat', $d, $t )->text();
		} else {
			$s = '';
		}

		if ( wfGetLB()->getLaggedSlaveMode() ) {
			$s .= ' <strong>' . $this->msg( 'laggedslavemode' )->text() . '</strong>';
		}

		return $s;
	}

	/**
	 * @param $align string
	 * @return string
	 */
	function logoText( $align = '' ) {
		if ( $align != '' ) {
			$a = " style='float: {$align};'";
		} else {
			$a = '';
		}

		$mp = $this->msg( 'mainpage' )->escaped();
		$mptitle = Title::newMainPage();
		$url = ( is_object( $mptitle ) ? htmlspecialchars( $mptitle->getLocalURL() ) : '' );

		$logourl = $this->getLogo();
		$s = "<a href='{$url}'><img{$a} src='{$logourl}' alt='[{$mp}]' /></a>";

		return $s;
	}

	/**
	 * Renders a $wgFooterIcons icon acording to the method's arguments
	 * @param $icon Array: The icon to build the html for, see $wgFooterIcons for the format of this array
	 * @param $withImage Bool|String: Whether to use the icon's image or output a text-only footericon
	 * @return String HTML
	 */
	function makeFooterIcon( $icon, $withImage = 'withImage' ) {
		if ( is_string( $icon ) ) {
			$html = $icon;
		} else { // Assuming array
			$url = isset($icon["url"]) ? $icon["url"] : null;
			unset( $icon["url"] );
			if ( isset( $icon["src"] ) && $withImage === 'withImage' ) {
				$html = Html::element( 'img', $icon ); // do this the lazy way, just pass icon data as an attribute array
			} else {
				$html = htmlspecialchars( $icon["alt"] );
			}
			if ( $url ) {
				$html = Html::rawElement( 'a', array( "href" => $url ), $html );
			}
		}
		return $html;
	}

	/**
	 * Gets the link to the wiki's main page.
	 * @return string
	 */
	function mainPageLink() {
		$s = Linker::linkKnown(
			Title::newMainPage(),
			$this->msg( 'mainpage' )->escaped()
		);

		return $s;
	}

	/**
	 * @param $desc
	 * @param $page
	 * @return string
	 */
	public function footerLink( $desc, $page ) {
		// if the link description has been set to "-" in the default language,
		if ( $this->msg( $desc )->inContentLanguage()->isDisabled() ) {
			// then it is disabled, for all languages.
			return '';
		} else {
			// Otherwise, we display the link for the user, described in their
			// language (which may or may not be the same as the default language),
			// but we make the link target be the one site-wide page.
			$title = Title::newFromText( $this->msg( $page )->inContentLanguage()->text() );

			return Linker::linkKnown(
				$title,
				$this->msg( $desc )->escaped()
			);
		}
	}

	/**
	 * Gets the link to the wiki's privacy policy page.
	 * @return String HTML
	 */
	function privacyLink() {
		return $this->footerLink( 'privacy', 'privacypage' );
	}

	/**
	 * Gets the link to the wiki's about page.
	 * @return String HTML
	 */
	function aboutLink() {
		return $this->footerLink( 'aboutsite', 'aboutpage' );
	}

	/**
	 * Gets the link to the wiki's general disclaimers page.
	 * @return String HTML
	 */
	function disclaimerLink() {
		return $this->footerLink( 'disclaimers', 'disclaimerpage' );
	}

	/**
	 * Return URL options for the 'edit page' link.
	 * This may include an 'oldid' specifier, if the current page view is such.
	 *
	 * @return array
	 * @private
	 */
	function editUrlOptions() {
		$options = array( 'action' => 'edit' );

		if ( !$this->isRevisionCurrent() ) {
			$options['oldid'] = intval( $this->getRevisionId() );
		}

		return $options;
	}

	/**
	 * @param $id User|int
	 * @return bool
	 */
	function showEmailUser( $id ) {
		if ( $id instanceof User ) {
			$targetUser = $id;
		} else {
			$targetUser = User::newFromId( $id );
		}
		return $this->getUser()->canSendEmail() && # the sending user must have a confirmed email address
			$targetUser->canReceiveEmail(); # the target user must have a confirmed email address and allow emails from users
	}

	/**
	 * Return a fully resolved style path url to images or styles stored in the common folder.
	 * This method returns a url resolved using the configured skin style path
	 * and includes the style version inside of the url.
	 * @param $name String: The name or path of a skin resource file
	 * @return String The fully resolved style path url including styleversion
	 */
	function getCommonStylePath( $name ) {
		global $wgStylePath, $wgStyleVersion;
		return "$wgStylePath/common/$name?$wgStyleVersion";
	}

	/**
	 * Return a fully resolved style path url to images or styles stored in the curent skins's folder.
	 * This method returns a url resolved using the configured skin style path
	 * and includes the style version inside of the url.
	 * @param $name String: The name or path of a skin resource file
	 * @return String The fully resolved style path url including styleversion
	 */
	function getSkinStylePath( $name ) {
		global $wgStylePath, $wgStyleVersion;
		return "$wgStylePath/{$this->stylename}/$name?$wgStyleVersion";
	}

	/* these are used extensively in SkinTemplate, but also some other places */

	/**
	 * @param $urlaction string
	 * @return String
	 */
	static function makeMainPageUrl( $urlaction = '' ) {
		$title = Title::newMainPage();
		self::checkTitle( $title, '' );

		return $title->getLocalURL( $urlaction );
	}

	/**
	 * Make a URL for a Special Page using the given query and protocol.
	 *
	 * If $proto is set to null, make a local URL. Otherwise, make a full
	 * URL with the protocol specified.
	 *
	 * @param $name string Name of the Special page
	 * @param $urlaction string Query to append
	 * @param $proto Protocol to use or null for a local URL
	 * @return String
	 */
	static function makeSpecialUrl( $name, $urlaction = '', $proto = null ) {
		$title = SpecialPage::getSafeTitleFor( $name );
		if( is_null( $proto ) ) {
			return $title->getLocalURL( $urlaction );
		} else {
			return $title->getFullURL( $urlaction, false, $proto );
		}
	}

	/**
	 * @param $name string
	 * @param $subpage string
	 * @param $urlaction string
	 * @return String
	 */
	static function makeSpecialUrlSubpage( $name, $subpage, $urlaction = '' ) {
		$title = SpecialPage::getSafeTitleFor( $name, $subpage );
		return $title->getLocalURL( $urlaction );
	}

	/**
	 * @param $name string
	 * @param $urlaction string
	 * @return String
	 */
	static function makeI18nUrl( $name, $urlaction = '' ) {
		$title = Title::newFromText( wfMessage( $name )->inContentLanguage()->text() );
		self::checkTitle( $title, $name );
		return $title->getLocalURL( $urlaction );
	}

	/**
	 * @param $name string
	 * @param $urlaction string
	 * @return String
	 */
	static function makeUrl( $name, $urlaction = '' ) {
		$title = Title::newFromText( $name );
		self::checkTitle( $title, $name );

		return $title->getLocalURL( $urlaction );
	}

	/**
	 * If url string starts with http, consider as external URL, else
	 * internal
	 * @param $name String
	 * @return String URL
	 */
	static function makeInternalOrExternalUrl( $name ) {
		if ( preg_match( '/^(?:' . wfUrlProtocols() . ')/', $name ) ) {
			return $name;
		} else {
			return self::makeUrl( $name );
		}
	}

	/**
	 * this can be passed the NS number as defined in Language.php
	 * @param $name
	 * @param $urlaction string
	 * @param $namespace int
	 * @return String
	 */
	static function makeNSUrl( $name, $urlaction = '', $namespace = NS_MAIN ) {
		$title = Title::makeTitleSafe( $namespace, $name );
		self::checkTitle( $title, $name );

		return $title->getLocalURL( $urlaction );
	}

	/**
	 * these return an array with the 'href' and boolean 'exists'
	 * @param $name
	 * @param $urlaction string
	 * @return array
	 */
	static function makeUrlDetails( $name, $urlaction = '' ) {
		$title = Title::newFromText( $name );
		self::checkTitle( $title, $name );

		return array(
			'href' => $title->getLocalURL( $urlaction ),
			'exists' => $title->getArticleID() != 0,
		);
	}

	/**
	 * Make URL details where the article exists (or at least it's convenient to think so)
	 * @param $name String Article name
	 * @param $urlaction String
	 * @return Array
	 */
	static function makeKnownUrlDetails( $name, $urlaction = '' ) {
		$title = Title::newFromText( $name );
		self::checkTitle( $title, $name );

		return array(
			'href' => $title->getLocalURL( $urlaction ),
			'exists' => true
		);
	}

	/**
	 * make sure we have some title to operate on
	 *
	 * @param $title Title
	 * @param $name string
	 */
	static function checkTitle( &$title, $name ) {
		if ( !is_object( $title ) ) {
			$title = Title::newFromText( $name );
			if ( !is_object( $title ) ) {
				$title = Title::newFromText( '--error: link target missing--' );
			}
		}
	}

	/**
	 * Build an array that represents the sidebar(s), the navigation bar among them
	 *
	 * @return array
	 */
	function buildSidebar() {
		global $wgMemc, $wgEnableSidebarCache, $wgSidebarCacheExpiry;
		wfProfileIn( __METHOD__ );

		$key = wfMemcKey( 'sidebar', $this->getLanguage()->getCode() );

		if ( $wgEnableSidebarCache ) {
			$cachedsidebar = $wgMemc->get( $key );
			if ( $cachedsidebar ) {
				wfProfileOut( __METHOD__ );
				return $cachedsidebar;
			}
		}

		$bar = array();
		$this->addToSidebar( $bar, 'sidebar' );

		wfRunHooks( 'SkinBuildSidebar', array( $this, &$bar ) );
		if ( $wgEnableSidebarCache ) {
			$wgMemc->set( $key, $bar, $wgSidebarCacheExpiry );
		}

		wfProfileOut( __METHOD__ );
		return $bar;
	}
	/**
	 * Add content from a sidebar system message
	 * Currently only used for MediaWiki:Sidebar (but may be used by Extensions)
	 *
	 * This is just a wrapper around addToSidebarPlain() for backwards compatibility
	 *
	 * @param $bar array
	 * @param $message String
	 */
	function addToSidebar( &$bar, $message ) {
		$this->addToSidebarPlain( $bar, wfMessage( $message )->inContentLanguage()->plain() );
	}

	/**
	 * Add content from plain text
	 * @since 1.17
	 * @param $bar array
	 * @param $text string
	 * @return Array
	 */
	function addToSidebarPlain( &$bar, $text ) {
		$lines = explode( "\n", $text );

		$heading = '';

		foreach ( $lines as $line ) {
			if ( strpos( $line, '*' ) !== 0 ) {
				continue;
			}
			$line = rtrim( $line, "\r" ); // for Windows compat

			if ( strpos( $line, '**' ) !== 0 ) {
				$heading = trim( $line, '* ' );
				if ( !array_key_exists( $heading, $bar ) ) {
					$bar[$heading] = array();
				}
			} else {
				$line = trim( $line, '* ' );

				if ( strpos( $line, '|' ) !== false ) { // sanity check
					$line = MessageCache::singleton()->transform( $line, false, null, $this->getTitle() );
					$line = array_map( 'trim', explode( '|', $line, 2 ) );
					if ( count( $line ) !== 2 ) {
						// Second sanity check, could be hit by people doing
						// funky stuff with parserfuncs... (bug 33321)
						continue;
					}

					$extraAttribs = array();

					$msgLink = $this->msg( $line[0] )->inContentLanguage();
					if ( $msgLink->exists() ) {
						$link = $msgLink->text();
						if ( $link == '-' ) {
							continue;
						}
					} else {
						$link = $line[0];
					}
					$msgText = $this->msg( $line[1] );
					if ( $msgText->exists() ) {
						$text = $msgText->text();
					} else {
						$text = $line[1];
					}

					if ( preg_match( '/^(?:' . wfUrlProtocols() . ')/', $link ) ) {
						$href = $link;

						// Parser::getExternalLinkAttribs won't work here because of the Namespace things
						global $wgNoFollowLinks, $wgNoFollowDomainExceptions;
						if ( $wgNoFollowLinks && !wfMatchesDomainList( $href, $wgNoFollowDomainExceptions ) ) {
							$extraAttribs['rel'] = 'nofollow';
						}

						global $wgExternalLinkTarget;
						if ( $wgExternalLinkTarget) {
							$extraAttribs['target'] = $wgExternalLinkTarget;
						}
					} else {
						$title = Title::newFromText( $link );

						if ( $title ) {
							$title = $title->fixSpecialName();
							$href = $title->getLinkURL();
						} else {
							$href = 'INVALID-TITLE';
						}
					}

					$bar[$heading][] = array_merge( array(
						'text' => $text,
						'href' => $href,
						'id' => 'n-' . Sanitizer::escapeId( strtr( $line[1], ' ', '-' ), 'noninitial' ),
						'active' => false
					), $extraAttribs );
				} else {
					continue;
				}
			}
		}

		return $bar;
	}

	/**
	 * Should we load mediawiki.legacy.wikiprintable?  Skins that have their own
	 * print stylesheet should override this and return false.  (This is an
	 * ugly hack to get Monobook to play nicely with OutputPage::headElement().)
	 *
	 * @return bool
	 */
	public function commonPrintStylesheet() {
		return true;
	}

	/**
	 * Gets new talk page messages for the current user.
	 * @return MediaWiki message or if no new talk page messages, nothing
	 */
	function getNewtalks() {
		$out = $this->getOutput();

		$newtalks = $this->getUser()->getNewMessageLinks();
		$ntl = '';

		if ( count( $newtalks ) == 1 && $newtalks[0]['wiki'] === wfWikiID() ) {
<<<<<<< HEAD
			$userTalkTitle = $this->getUser()->getTalkPage();

			if ( !$userTalkTitle->equals( $out->getTitle() ) ) {
=======
			$uTalkTitle = $this->getUser()->getTalkPage();

			if ( !$uTalkTitle->equals( $out->getTitle() ) ) {
>>>>>>> 84a54a63
				$lastSeenRev = isset( $newtalks[0]['rev'] ) ? $newtalks[0]['rev'] : null;
				$nofAuthors = 0;
				if ( $lastSeenRev !== null ) {
					$plural = true; // Default if we have a last seen revision: if unknown, use plural
<<<<<<< HEAD
					$latestRev = Revision::newFromTitle ($userTalkTitle);
					if ( $latestRev !== null ) {
						// Singular if only 1 unseen revision, plural if several unseen revisions.
						$plural = $latestRev->getParentId() !== $lastSeenRev->getId();
						$nofAuthors = $userTalkTitle->countAuthorsBetween( $lastSeenRev, $latestRev, 10, 'include_new' );
=======
					$latestRev = Revision::newFromTitle( $uTalkTitle, false, Revision::READ_NORMAL );
					if ( $latestRev !== null ) {
						// Singular if only 1 unseen revision, plural if several unseen revisions.
						$plural = $latestRev->getParentId() !== $lastSeenRev->getId();
						$nofAuthors = $uTalkTitle->countAuthorsBetween(
							$lastSeenRev, $latestRev, 10, 'include_new' );
>>>>>>> 84a54a63
					}
				} else {
					// Singular if no revision -> diff link will show latest change only in any case
					$plural = false;
				}
				$plural = $plural ? 2 : 1;
				// 2 signifies "more than one revision". We don't know how many, and even if we did,
				// the number of revisions or authors is not necessarily the same as the number of
				// "messages".
				$newMessagesLink = Linker::linkKnown(
<<<<<<< HEAD
					$userTalkTitle,
=======
					$uTalkTitle,
>>>>>>> 84a54a63
					$this->msg( 'newmessageslinkplural' )->params( $plural )->escaped(),
					array(),
					array( 'redirect' => 'no' )
				);

				$newMessagesDiffLink = Linker::linkKnown(
<<<<<<< HEAD
					$userTalkTitle,
=======
					$uTalkTitle,
>>>>>>> 84a54a63
					$this->msg( 'newmessagesdifflinkplural' )->params( $plural )->escaped(),
					array(),
					$lastSeenRev !== null
						? array( 'oldid' => $lastSeenRev->getId(), 'diff' => 'cur' )
						: array( 'diff' => 'cur' )
				);

				if ( $nofAuthors >= 1 && $nofAuthors <= 10 ) {
					$ntl = $this->msg(
						'youhavenewmessagesfromusers',
						$newMessagesLink,
						$newMessagesDiffLink
					)->numParams( $nofAuthors );
				} else {
					// $nofAuthors === 11 signifies "11 or more" ("more than 10")
					$ntl = $this->msg(
						$nofAuthors > 10 ? 'youhavenewmessagesmanyusers' : 'youhavenewmessages',
						$newMessagesLink,
						$newMessagesDiffLink
					);
				}
				$ntl = $ntl->text();
				# Disable Squid cache
				$out->setSquidMaxage( 0 );
			}
		} elseif ( count( $newtalks ) ) {
			// _>" " for BC <= 1.16
			$sep = str_replace( '_', ' ', $this->msg( 'newtalkseparator' )->escaped() );
			$msgs = array();

			foreach ( $newtalks as $newtalk ) {
				$msgs[] = Xml::element(
					'a',
					array( 'href' => $newtalk['link'] ), $newtalk['wiki']
				);
			}
			$parts = implode( $sep, $msgs );
			$ntl = $this->msg( 'youhavenewmessagesmulti' )->rawParams( $parts )->escaped();
			$out->setSquidMaxage( 0 );
		}

		return $ntl;
	}

	/**
	 * Get a cached notice
	 *
	 * @param $name String: message name, or 'default' for $wgSiteNotice
	 * @return String: HTML fragment
	 */
	private function getCachedNotice( $name ) {
		global $wgRenderHashAppend, $parserMemc, $wgContLang;

		wfProfileIn( __METHOD__ );

		$needParse = false;

		if( $name === 'default' ) {
			// special case
			global $wgSiteNotice;
			$notice = $wgSiteNotice;
			if( empty( $notice ) ) {
				wfProfileOut( __METHOD__ );
				return false;
			}
		} else {
			$msg = $this->msg( $name )->inContentLanguage();
			if( $msg->isDisabled() ) {
				wfProfileOut( __METHOD__ );
				return false;
			}
			$notice = $msg->plain();
		}

		// Use the extra hash appender to let eg SSL variants separately cache.
		$key = wfMemcKey( $name . $wgRenderHashAppend );
		$cachedNotice = $parserMemc->get( $key );
		if( is_array( $cachedNotice ) ) {
			if( md5( $notice ) == $cachedNotice['hash'] ) {
				$notice = $cachedNotice['html'];
			} else {
				$needParse = true;
			}
		} else {
			$needParse = true;
		}

		if ( $needParse ) {
			$parsed = $this->getOutput()->parse( $notice );
			$parserMemc->set( $key, array( 'html' => $parsed, 'hash' => md5( $notice ) ), 600 );
			$notice = $parsed;
		}

		$notice = Html::rawElement( 'div', array( 'id' => 'localNotice',
			'lang' => $wgContLang->getHtmlCode(), 'dir' => $wgContLang->getDir() ), $notice );
		wfProfileOut( __METHOD__ );
		return $notice;
	}

	/**
	 * Get a notice based on page's namespace
	 *
	 * @return String: HTML fragment
	 */
	function getNamespaceNotice() {
		wfProfileIn( __METHOD__ );

		$key = 'namespacenotice-' . $this->getTitle()->getNsText();
		$namespaceNotice = $this->getCachedNotice( $key );
		if ( $namespaceNotice && substr( $namespaceNotice, 0, 7 ) != '<p>&lt;' ) {
			$namespaceNotice = '<div id="namespacebanner">' . $namespaceNotice . '</div>';
		} else {
			$namespaceNotice = '';
		}

		wfProfileOut( __METHOD__ );
		return $namespaceNotice;
	}

	/**
	 * Get the site notice
	 *
	 * @return String: HTML fragment
	 */
	function getSiteNotice() {
		wfProfileIn( __METHOD__ );
		$siteNotice = '';

		if ( wfRunHooks( 'SiteNoticeBefore', array( &$siteNotice, $this ) ) ) {
			if ( is_object( $this->getUser() ) && $this->getUser()->isLoggedIn() ) {
				$siteNotice = $this->getCachedNotice( 'sitenotice' );
			} else {
				$anonNotice = $this->getCachedNotice( 'anonnotice' );
				if ( !$anonNotice ) {
					$siteNotice = $this->getCachedNotice( 'sitenotice' );
				} else {
					$siteNotice = $anonNotice;
				}
			}
			if ( !$siteNotice ) {
				$siteNotice = $this->getCachedNotice( 'default' );
			}
		}

		wfRunHooks( 'SiteNoticeAfter', array( &$siteNotice, $this ) );
		wfProfileOut( __METHOD__ );
		return $siteNotice;
	}

	/**
	 * Create a section edit link.  This supersedes editSectionLink() and
	 * editSectionLinkForOther().
	 *
	 * @param $nt      Title  The title being linked to (may not be the same as
	 *   $wgTitle, if the section is included from a template)
	 * @param $section string The designation of the section being pointed to,
	 *   to be included in the link, like "&section=$section"
	 * @param $tooltip string The tooltip to use for the link: will be escaped
	 *   and wrapped in the 'editsectionhint' message
	 * @param $lang    string Language code
	 * @return         string HTML to use for edit link
	 */
	public function doEditSectionLink( Title $nt, $section, $tooltip = null, $lang = false ) {
		// HTML generated here should probably have userlangattributes
		// added to it for LTR text on RTL pages

		$lang = wfGetLangObj( $lang );

		$attribs = array();
		if ( !is_null( $tooltip ) ) {
			# Bug 25462: undo double-escaping.
			$tooltip = Sanitizer::decodeCharReferences( $tooltip );
			$attribs['title'] = wfMessage( 'editsectionhint' )->rawParams( $tooltip )
				->inLanguage( $lang )->text();
		}
		$link = Linker::link( $nt, wfMessage( 'editsection' )->inLanguage( $lang )->text(),
			$attribs,
			array( 'action' => 'edit', 'section' => $section ),
			array( 'noclasses', 'known' )
		);

		# Run the old hook.  This takes up half of the function . . . hopefully
		# we can rid of it someday.
		$attribs = '';
		if ( $tooltip ) {
			$attribs = wfMessage( 'editsectionhint' )->rawParams( $tooltip )
				->inLanguage( $lang )->escaped();
			$attribs = " title=\"$attribs\"";
		}
		$result = null;
		wfRunHooks( 'EditSectionLink', array( &$this, $nt, $section, $attribs, $link, &$result, $lang ) );
		if ( !is_null( $result ) ) {
			# For reverse compatibility, add the brackets *after* the hook is
			# run, and even add them to hook-provided text.  (This is the main
			# reason that the EditSectionLink hook is deprecated in favor of
			# DoEditSectionLink: it can't change the brackets or the span.)
			$result = wfMessage( 'editsection-brackets' )->rawParams( $result )
				->inLanguage( $lang )->escaped();
			return "<span class=\"editsection\">$result</span>";
		}

		# Add the brackets and the span, and *then* run the nice new hook, with
		# clean and non-redundant arguments.
		$result = wfMessage( 'editsection-brackets' )->rawParams( $link )
			->inLanguage( $lang )->escaped();
		$result = "<span class=\"editsection\">$result</span>";

		wfRunHooks( 'DoEditSectionLink', array( $this, $nt, $section, $tooltip, &$result, $lang ) );
		return $result;
	}

	/**
	 * Use PHP's magic __call handler to intercept legacy calls to the linker
	 * for backwards compatibility.
	 *
	 * @param $fname String Name of called method
	 * @param $args Array Arguments to the method
	 * @return mixed
	 */
	function __call( $fname, $args ) {
		$realFunction = array( 'Linker', $fname );
		if ( is_callable( $realFunction ) ) {
			return call_user_func_array( $realFunction, $args );
		} else {
			$className = get_class( $this );
			throw new MWException( "Call to undefined method $className::$fname" );
		}
	}

}<|MERGE_RESOLUTION|>--- conflicted
+++ resolved
@@ -1288,33 +1288,19 @@
 		$ntl = '';
 
 		if ( count( $newtalks ) == 1 && $newtalks[0]['wiki'] === wfWikiID() ) {
-<<<<<<< HEAD
-			$userTalkTitle = $this->getUser()->getTalkPage();
-
-			if ( !$userTalkTitle->equals( $out->getTitle() ) ) {
-=======
 			$uTalkTitle = $this->getUser()->getTalkPage();
 
 			if ( !$uTalkTitle->equals( $out->getTitle() ) ) {
->>>>>>> 84a54a63
 				$lastSeenRev = isset( $newtalks[0]['rev'] ) ? $newtalks[0]['rev'] : null;
 				$nofAuthors = 0;
 				if ( $lastSeenRev !== null ) {
 					$plural = true; // Default if we have a last seen revision: if unknown, use plural
-<<<<<<< HEAD
-					$latestRev = Revision::newFromTitle ($userTalkTitle);
-					if ( $latestRev !== null ) {
-						// Singular if only 1 unseen revision, plural if several unseen revisions.
-						$plural = $latestRev->getParentId() !== $lastSeenRev->getId();
-						$nofAuthors = $userTalkTitle->countAuthorsBetween( $lastSeenRev, $latestRev, 10, 'include_new' );
-=======
 					$latestRev = Revision::newFromTitle( $uTalkTitle, false, Revision::READ_NORMAL );
 					if ( $latestRev !== null ) {
 						// Singular if only 1 unseen revision, plural if several unseen revisions.
 						$plural = $latestRev->getParentId() !== $lastSeenRev->getId();
 						$nofAuthors = $uTalkTitle->countAuthorsBetween(
 							$lastSeenRev, $latestRev, 10, 'include_new' );
->>>>>>> 84a54a63
 					}
 				} else {
 					// Singular if no revision -> diff link will show latest change only in any case
@@ -1325,22 +1311,14 @@
 				// the number of revisions or authors is not necessarily the same as the number of
 				// "messages".
 				$newMessagesLink = Linker::linkKnown(
-<<<<<<< HEAD
-					$userTalkTitle,
-=======
 					$uTalkTitle,
->>>>>>> 84a54a63
 					$this->msg( 'newmessageslinkplural' )->params( $plural )->escaped(),
 					array(),
 					array( 'redirect' => 'no' )
 				);
 
 				$newMessagesDiffLink = Linker::linkKnown(
-<<<<<<< HEAD
-					$userTalkTitle,
-=======
 					$uTalkTitle,
->>>>>>> 84a54a63
 					$this->msg( 'newmessagesdifflinkplural' )->params( $plural )->escaped(),
 					array(),
 					$lastSeenRev !== null
